--- conflicted
+++ resolved
@@ -89,29 +89,6 @@
         else:
             assert e == 'Joined ' + self.get_connection_string()
 
-<<<<<<< HEAD
-    def testLoginAsRoot(self):
-        user = self.new_user()
-        self.set_login_args(user)
-        self.args += ["-w", self.root.getProperty("omero.rootpass")]
-        self.args += ["--sudo", "root"]
-        self.cli.invoke(self.args, strict=True)
-        ec = self.cli.get_event_context()
-        assert ec.userName == user.omeName.val
-
-    @pytest.mark.broken(reason="NYI")  # This must be implemented
-    def testLoginAsGroupAdmin(self):
-        group = self.new_group()
-        grp_admin = self.new_user(group=group, admin=True)
-        admin = grp_admin.omeName.val
-        user = self.new_user(group=group)
-        self.set_login_args(user)
-        self.args += ["--sudo", admin]
-        self.args += ["-w", admin]
-        self.cli.invoke(self.args, strict=True)
-        ec = self.cli.get_event_context()
-        assert ec.userName == user.omeName.val
-=======
     @pytest.mark.parametrize("perms", permissions)
     def testLoginAs(self, perms):
         """Test the login --sudo functionality"""
@@ -173,7 +150,6 @@
         # Other group members are not sudoers
         with pytest.raises(NonZeroReturnCode):
             check_sudoer(member)
->>>>>>> 10c86019
 
     @pytest.mark.parametrize('with_sudo', [True, False])
     @pytest.mark.parametrize('with_group', [True, False])
