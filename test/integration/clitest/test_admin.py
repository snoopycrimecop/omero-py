#!/usr/bin/env python
# -*- coding: utf-8 -*-

#
# Copyright (C) 2015 University of Dundee & Open Microscopy Environment.
# All rights reserved.
#
# This program is free software; you can redistribute it and/or modify
# it under the terms of the GNU General Public License as published by
# the Free Software Foundation; either version 2 of the License, or
# (at your option) any later version.
#
# This program is distributed in the hope that it will be useful,
# but WITHOUT ANY WARRANTY; without even the implied warranty of
# MERCHANTABILITY or FITNESS FOR A PARTICULAR PURPOSE.  See the
# GNU General Public License for more details.
#
# You should have received a copy of the GNU General Public License along
# with this program; if not, write to the Free Software Foundation, Inc.,
# 51 Franklin Street, Fifth Floor, Boston, MA 02110-1301 USA.


import pytest
import os

<<<<<<< HEAD
from test.integration.clitest.cli import RootCLITest
=======
from omero.testlib.cli import CLITest
>>>>>>> 7eabe90f
import omero.plugins.admin
from omero.cli import NonZeroReturnCode
from path import path
from omero.util.upgrade_check import UpgradeCheck

OMERODIR = os.getenv('OMERODIR', None)


def createUpgradeCheckClass(version):
    class MockUpgradeCheck(UpgradeCheck):
        def __init__(self, agent, url=None):
            if url:
                super(MockUpgradeCheck, self).__init__(
                    agent, url, version=version)
            else:
                super(MockUpgradeCheck, self).__init__(agent, version=version)

    return MockUpgradeCheck


class TestAdmin(RootCLITest):

    def setup_method(self, method):
        super(TestAdmin, self).setup_method(method)
        self.cli.register("admin", omero.plugins.admin.AdminControl, "TEST")
        # omero needs the etc/grid directory
        self.cli.dir = (path(__file__).dirname()
                        / ".." / ".." / ".." / ".." / ".." / ".." / "dist")
        self.args += ["admin"]

    def go(self):
        self.cli.invoke(self.args, strict=True)

    def test_checkupgrade0(self, monkeypatch):
        monkeypatch.setattr(omero.plugins.prefs, "UpgradeCheck",
                            createUpgradeCheckClass("999999999.0.0"))
        self.args.append("checkupgrade")
        self.go()

    def test_checkupgrade1(self, monkeypatch):
        monkeypatch.setattr(omero.plugins.prefs, "UpgradeCheck",
                            createUpgradeCheckClass("0.0.0"))
        self.args.append("checkupgrade")
        with pytest.raises(NonZeroReturnCode) as exc:
            self.go()
        assert exc.value.rv == 1

    def test_log(self):
        import uuid
        test = str(uuid.uuid4())
        self.args += ["log"]
        self.args += ["ScriptRepo"]
        self.args += [test]
        self.cli.invoke(self.args, strict=True)

        log_file = OMERODIR + "/var/log/Blitz-0.log"
        import fileinput
        found = False
        for line in fileinput.input(log_file):
            if line.__contains__(test):
                found = True
                break
        assert found<|MERGE_RESOLUTION|>--- conflicted
+++ resolved
@@ -23,11 +23,7 @@
 import pytest
 import os
 
-<<<<<<< HEAD
-from test.integration.clitest.cli import RootCLITest
-=======
-from omero.testlib.cli import CLITest
->>>>>>> 7eabe90f
+from omero.testlib.cli import RootCLITest
 import omero.plugins.admin
 from omero.cli import NonZeroReturnCode
 from path import path
