--- conflicted
+++ resolved
@@ -210,16 +210,11 @@
         'zeroc-ice>=3.6.4,<3.7',
         'future',
     ],
-<<<<<<< HEAD
     tests_require=[
         'pytest<3',
         'mox3',
-    ]
-    )
-=======
-    tests_require=['pytest<3'],
+    ],
     cmdclass={
         'devtarget': DevTargetCommand,
     },
-)
->>>>>>> c96806d2
+)