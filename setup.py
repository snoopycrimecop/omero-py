#!/usr/bin/env python
# -*- coding: utf-8 -*-
"""
   Copyright 2008-2019 The Open Microscopy Environment, Glencoe Software, Inc.
   All rights reserved.

   Use is subject to license terms supplied in LICENSE.txt
"""
from __future__ import print_function

import glob
import sys
import os

from setuptools import setup, find_packages

try:
    from StringIO import StringIO
    from StringIO import StringIO as BytesIO
except ImportError:
    # Python 3
    from io import StringIO
    from io import BytesIO

from shutil import copy
try:
    from urllib.request import urlopen
except ImportError:
    # Python 2
    from urllib import urlopen
from zipfile import ZipFile

<<<<<<< HEAD
try:
    import configparser
except ImportError:
    # Python 2
    import ConfigParser as configparser


def get_blitz_location():

    config_blitz_version = "5.5.3"

    # simplified strings
    defaultsect = configparser.DEFAULTSECT
    version_key = "versions.omero-blitz"
    url_key = "versions.omero-blitz-url"

    # detect if in Jenkins or not
    if "JENKINS_URL" in os.environ:
        config_blitz_url = os.environ.get("JENKINS_URL")
        config_blitz_url += "job/OMERO-build-build/lastSuccessfulBuild/"
        config_blitz_url += "artifact/omero-blitz/build/distributions/"
        config_blitz_url += "omero-blitz-VERSION-python.zip"
    else:
        config_blitz_url = (
            "https://artifacts.openmicroscopy.org/artifactory/ome.releases/"
            "org/openmicroscopy/omero-blitz/VERSION/"
            "omero-blitz-VERSION-python.zip")

    # load version.properties if available
    config_path = os.environ.get("VERSION_PROPERTIES",
                                 "artifact/version.properties")
    if os.path.exists(config_path):
        config_obj = configparser.RawConfigParser({
            url_key: config_blitz_url,
            version_key: config_blitz_version,
        })
        with open(config_path) as f:
            config_str = StringIO('[%s]\n%s' % (defaultsect, f.read()))
        config_obj.readfp(config_str)
        config_blitz_url = config_obj.get(defaultsect, url_key)
        config_blitz_version = config_obj.get(defaultsect, version_key)

    # replace VERSION in the final url and return
    config_blitz_url = config_blitz_url.replace(
        "VERSION", config_blitz_version)
    return config_blitz_url

=======
blitz_zip = "https://artifacts.openmicroscopy.org/artifactory/ome.releases/org/openmicroscopy/omero-blitz/5.5.4/omero-blitz-5.5.4-python.zip"
blitz_md5 = "0a12356c317ad32ca06f49adfb149d66"
>>>>>>> 36f9fbdc

if not os.path.exists("target"):
    loc = get_blitz_location()
    print("Downloading %s ..." % loc, file=sys.stderr)
    resp = urlopen(loc)
    content = resp.read()
    content = BytesIO(content)
    zipfile = ZipFile(content)
    zipfile.extractall("target")

    for dirpath, dirs, files in os.walk("src"):
        for filename in files:
            topath = dirpath.replace("src", "target", 1)
            if not os.path.exists(topath):
                os.makedirs(topath)
            fromfile = os.path.sep.join([dirpath, filename])
            tofile = os.path.sep.join([topath, filename])
            copy(fromfile, tofile)


packageless = glob.glob("target/*.py")
packageless = [x[7:-3] for x in packageless]
packages = find_packages(where="target")

url = 'https://docs.openmicroscopy.org/latest/omero/developers'

sys.path.append("target")
from omero_version import omero_version as ov  # noqa


def read(fname):
    """
    Utility function to read the README file.
    :rtype : String
    """
    return open(os.path.join(os.path.dirname(__file__), fname)).read()


setup(
    name="omero-py",
    version=ov,
    description="Python bindings to the OMERO.blitz server",
    long_description=read("README.rst"),
    classifiers=[
      'Development Status :: 5 - Production/Stable',
      'Intended Audience :: Developers',
      'Intended Audience :: Science/Research',
      'Intended Audience :: System Administrators',
      'License :: OSI Approved :: GNU General Public License v2 '
      'or later (GPLv2+)',
      'Natural Language :: English',
      'Operating System :: OS Independent',
      'Programming Language :: Python :: 2',
      'Topic :: Software Development :: Libraries :: Python Modules',
    ],  # Get strings from
        # http://pypi.python.org/pypi?%3Aaction=list_classifiers
    author="The Open Microscopy Team",
    author_email="ome-devel@lists.openmicroscopy.org.uk",
    url=url,
    package_dir={"": "target/"},
    packages=packages,
    package_data={
        'omero.gateway': ['pilfonts/*'],
        'omero.gateway.scripts': ['imgs/*']},
    py_modules=packageless,
    scripts=glob.glob(os.path.sep.join(["bin", "*"])),
    install_requires=[
        'zeroc-ice>=3.6.4,<3.7',
    ],
    tests_require=['pytest<3'])<|MERGE_RESOLUTION|>--- conflicted
+++ resolved
@@ -30,7 +30,6 @@
     from urllib import urlopen
 from zipfile import ZipFile
 
-<<<<<<< HEAD
 try:
     import configparser
 except ImportError:
@@ -40,7 +39,7 @@
 
 def get_blitz_location():
 
-    config_blitz_version = "5.5.3"
+    config_blitz_version = "5.5.4"
 
     # simplified strings
     defaultsect = configparser.DEFAULTSECT
@@ -78,10 +77,6 @@
         "VERSION", config_blitz_version)
     return config_blitz_url
 
-=======
-blitz_zip = "https://artifacts.openmicroscopy.org/artifactory/ome.releases/org/openmicroscopy/omero-blitz/5.5.4/omero-blitz-5.5.4-python.zip"
-blitz_md5 = "0a12356c317ad32ca06f49adfb149d66"
->>>>>>> 36f9fbdc
 
 if not os.path.exists("target"):
     loc = get_blitz_location()
