--- conflicted
+++ resolved
@@ -79,14 +79,6 @@
         # Advanced
         #
 
-<<<<<<< HEAD
-        config = parser.add(sub, self.config, "Output a config template for server ('nginx' or 'apache' for the moment")
-        config.add_argument("type", choices=("nginx","apache"))
-        config.add_argument("--http", type=int, help="HTTP port for web server (not fastcgi)")
-        config.add_argument("--system", action="store_true", help="System appropriate configuration file")
-
-        parser.add(sub, self.syncmedia, "Advanced use: Creates needed symlinks for static media files\n(Performed automatically by 'start')")
-=======
         config = parser.add(
             sub, self.config,
             "Output a config template for server"
@@ -101,9 +93,8 @@
 
         parser.add(
             sub, self.syncmedia,
-            "[DEPRECATED] Advanced use: Creates needed symlinks for static"
-            " media files")
->>>>>>> 9d361069
+            "Advanced use: Creates needed symlinks for static"
+            " media files (Performed automatically by 'start')")
 
         #
         # Developer
@@ -304,13 +295,7 @@
                 self.ctx.out(stanza % d)
 
     def syncmedia(self, args):
-<<<<<<< HEAD
         self.collectstatic()
-=======
-        self.ctx.out(
-            "** NO-OP ** syncmedia now part of 'web start' and is "
-            "no longer required.")
->>>>>>> 9d361069
 
     def enableapp(self, args):
         location = self.ctx.dir / "lib" / "python" / "omeroweb"
