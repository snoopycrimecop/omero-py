--- conflicted
+++ resolved
@@ -251,7 +251,6 @@
             if not cfg_xml.exists():
                 self.ctx.die(124, "File not found: %s" % args.source)
         else:
-<<<<<<< HEAD
             if 'OMERODIR' in os.environ:
                 base_dir = path(os.environ.get('OMERODIR'))
             else:
@@ -262,15 +261,6 @@
                              (grid_dir, grid_dir))
                 os.makedirs(grid_dir)
             cfg_xml = grid_dir / "config.xml"
-=======
-            grid_dir = self.ctx.dir / "etc" / "grid"
-            if grid_dir.exists():
-                cfg_xml = old_div(grid_dir, "config.xml")
-            else:
-                usr_xml = old_div(get_omero_userdir(), "config.xml")
-                self.ctx.err("%s not found; using %s" % (grid_dir, usr_xml))
-                cfg_xml = usr_xml
->>>>>>> 12642fec
         try:
             return ConfigXml(str(cfg_xml))
         except portalocker.LockException:
