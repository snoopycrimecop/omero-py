#!/usr/bin/env python
# -*- coding: utf-8 -*-
#
# blitz_gateway - python bindings and wrappers to access an OMERO blitz server
#
# Copyright (c) 2007-2014 Glencoe Software, Inc. All rights reserved.
#
# This software is distributed under the terms described by the LICENCE file
# you can find at the root of the distribution bundle, which states you are
# free to use it only for non commercial purposes.
# If the file is missing please request a copy by contacting
# jason@glencoesoftware.com.

# Set up the python include paths
import os
THISPATH = os.path.dirname(os.path.abspath(__file__))

import warnings
from types import IntType, LongType, UnicodeType, ListType
from types import TupleType, StringType, StringTypes
from datetime import datetime
from cStringIO import StringIO
import ConfigParser

import omero
import omero.clients
from omero.util.decorators import timeit
from omero.cmd import DoAll
from omero.api import Save
from omero.gateway.utils import ServiceOptsDict, GatewayConfig
import omero.scripts as scripts

import Ice
import Glacier2

import traceback
import time
import array
import math
from decimal import Decimal

from gettext import gettext as _

import logging
logger = logging.getLogger(__name__)

try:
    from PIL import Image, ImageDraw, ImageFont     # see ticket:2597
except:  # pragma: nocover
    try:
        # see ticket:2597
        import Image
        import ImageDraw
        import ImageFont
    except:
        logger.error(
            'No Pillow installed, line plots and split channel will fail!')
from math import sqrt

from omero.rtypes import rstring, rint, rlong, rbool
from omero.rtypes import rtime, rlist, rdouble, unwrap


def omero_type(val):
    """
    Converts rtypes from static factory methods:
     - StringType to rstring
     - UnicodeType to rstring
     - IntType to rint
     - LongType to rlong

    elswere return the argument itself

    :param val: value
    :rtype:     omero.rtype
    :return:    matched RType or value
    """

    if isinstance(val, StringType):
        return rstring(val)
    elif isinstance(val, UnicodeType):
        return rstring(val.encode('utf-8'))
    elif isinstance(val, IntType):
        return rint(val)
    elif isinstance(val, LongType):
        return rlong(val)
    else:
        return val


def fileread(fin, fsize, bufsize):
    """
    Reads everything from fin, in chunks of bufsize.


    :type fin: file
    :param fin: filelike readable object
    :type fsize: int
    :param fsize: total number of bytes to read
    :type bufsize: int
    :param fsize: size of each chunk of data read from fin
    :rtype: string
    :return: string buffer holding the contents read from the file
    """
    # Read it all in one go
    p = 0
    rv = ''
    while p < fsize:
        s = min(bufsize, fsize-p)
        rv += fin.read(p, s)
        p += s
    fin.close()
    return rv


def fileread_gen(fin, fsize, bufsize):
    """
    Generator helper function that yields chunks of the file of size fsize.

    :type fin: file
    :param fin: filelike readable object
    :type fsize: int
    :param fsize: total number of bytes to read
    :type bufsize: int
    :param fsize: size of each chunk of data read from fin that gets yielded
    :rtype: generator
    :return: generator of string buffers of size up to bufsize read from fin
    """
    p = 0
    while p < fsize:
        s = min(bufsize, fsize-p)
        yield fin.read(p, s)
        p += s
    fin.close()


class BlitzObjectWrapper (object):
    """
    Object wrapper class which provides various methods for hierarchy
    traversing, saving, handling permissions etc. This is the 'abstract' super
    class which is subclassed by E.g. _ProjectWrapper, _DatasetWrapper etc.
    All ojbects have a reference to the :class:`BlitzGateway` connection, and
    therefore all services are available for handling calls on the object
    wrapper. E.g listChildren() uses queryservice etc.
    """

    # E.g. 'Project', 'Dataset', 'Experimenter' etc.
    OMERO_CLASS = None
    LINK_CLASS = None
    LINK_CHILD = 'child'
    CHILD_WRAPPER_CLASS = None
    PARENT_WRAPPER_CLASS = None

    @staticmethod
    def LINK_PARENT(x):
        return x.parent

    def __init__(self, conn=None, obj=None, cache=None, **kwargs):
        """
        Initialises the wrapper object, setting the various class variables etc

        :param conn:    The :class:`BlitzGateway` connection.
        :type conn:     :class:`BlitzGateway`
        :param obj:     The object to wrap. E.g. omero.model.Image
        :type obj:      omero.model object
        :param cache:   Cache which is passed to new child wrappers
        """
        self.__bstrap__()
        self._obj = obj
        self._cache = cache
        if self._cache is None:
            self._cache = {}
        self._conn = conn
        self._creationDate = None
        if conn is None:
            return
        if hasattr(obj, 'id') and obj.id is not None:
            self._oid = obj.id.val
            if not self._obj.loaded:
                self._obj = self._conn.getQueryService().get(
                    self._obj.__class__.__name__, self._oid,
                    self._conn.SERVICE_OPTS)
        self.__prepare__(**kwargs)

    def __eq__(self, a):
        """
        Returns true if the object is of the same type and has same id and name

        :param a:   The object to compare to this one
        :return:    True if objects are same - see above
        :rtype:     Boolean
        """
        return (type(a) == type(self)
                and self._obj.id == a._obj.id
                and self.getName() == a.getName())

    def __bstrap__(self):
        """
        Initialisation method which is implemented by subclasses to set their
        class variables etc.
        """
        pass

    def __prepare__(self, **kwargs):
        """
        Initialisation method which is implemented by subclasses to handle
        various init tasks
        """
        pass

    def __repr__(self):
        """
        Returns a String representation of the Object, including ID if set.

        :return:    String E.g. '<DatasetWrapper id=123>'
        :rtype:     String
        """
        if hasattr(self, '_oid'):
            return '<%s id=%s>' % (self.__class__.__name__, str(self._oid))
        return super(BlitzObjectWrapper, self).__repr__()

    def _getQueryString(self):
        """
        Used for building queries in generic methods
        such as getObjects("Project")
        """
        return ("select obj from %s obj join fetch obj.details.owner "
                "as owner join fetch obj.details.group "
                "join fetch obj.details.creationEvent" % self.OMERO_CLASS)

    def _getChildWrapper(self):
        """
        Returns the wrapper class of children of this object.
        Checks that this is one of the Wrapper objects in the
        :mod:`omero.gateway` module
        Raises NotImplementedError if this is not true
        or class is not defined (None)
        This is used internally by the :meth:`listChildren` and
        :meth:`countChildren` methods.

        :return:    The child wrapper class.
                    E.g. omero.gateway.DatasetWrapper.__class__
        :rtype:     class
        """
        if self.CHILD_WRAPPER_CLASS is None:  # pragma: no cover
            raise NotImplementedError(
                '%s has no child wrapper defined' % self.__class__)
        if isinstance(self.CHILD_WRAPPER_CLASS, StringTypes):
            # resolve class
            if hasattr(omero.gateway, self.CHILD_WRAPPER_CLASS):
                self.__class__.CHILD_WRAPPER_CLASS \
                    = self.CHILD_WRAPPER_CLASS \
                    = getattr(omero.gateway, self.CHILD_WRAPPER_CLASS)
            else:  # pragma: no cover
                raise NotImplementedError
        return self.CHILD_WRAPPER_CLASS

    def _getParentWrappers(self):
        """
        Returns the wrapper classes of the parent of this object.
        This is used internally by the :meth:`listParents` method.

        :return:    List of parent wrapper classes.
                    E.g. omero.gateway.DatasetWrapper.__class__
        :rtype:     class
        """
        if self.PARENT_WRAPPER_CLASS is None:  # pragma: no cover
            raise NotImplementedError
        pwc = self.PARENT_WRAPPER_CLASS
        if not isinstance(pwc, ListType):
            pwc = [pwc, ]
        for i in range(len(pwc)):
            if isinstance(pwc[i], StringTypes):
                # resolve class
                g = globals()
                if not pwc[i] in g:  # pragma: no cover
                    raise NotImplementedError
                pwc[i] = g[pwc[i]]

        # if type(self.PARENT_WRAPPER_CLASS) is type(''):
        #     # resolve class
        #     g = globals()
        #     if not g.has_key(self.PARENT_WRAPPER_CLASS): #pragma: no cover
        #         raise NotImplementedError
        #     self.__class__.PARENT_WRAPPER_CLASS \
        #         = self.PARENT_WRAPPER_CLASS = g[self.PARENT_WRAPPER_CLASS]
        # return self.PARENT_WRAPPER_CLASS
        if (pwc != self.PARENT_WRAPPER_CLASS
                or pwc != self.__class__.PARENT_WRAPPER_CLASS):
            self.__class__.PARENT_WRAPPER_CLASS \
                = self.PARENT_WRAPPER_CLASS = pwc
        return self.PARENT_WRAPPER_CLASS

    def __loadedHotSwap__(self):
        """
        Loads the object that is wrapped by this class. This includes linked
        objects. This method can be overwritten by subclasses that want to
        specify how/which linked objects are loaded
        """
        self._obj = self._conn.getContainerService().loadContainerHierarchy(
            self.OMERO_CLASS, (self._oid,), None, self._conn.SERVICE_OPTS)[0]

    def _moveLink(self, newParent):
        """
        Moves this object from a parent container (first one if there are more
        than one) to a new parent. TODO: might be more useful if it didn't
        assume only 1 parent - option allowed you to specify the oldParent.

        :param newParent:   The new parent Object Wrapper.
        :return:            True if moved from parent to parent.
                            False if no parent exists
                            or newParent has mismatching type
        :rtype:             Boolean
        """
        p = self.getParent()
        # p._obj.__class__ == p._obj.__class__
        # ImageWrapper(omero.model.DatasetI())
        if p.OMERO_CLASS == newParent.OMERO_CLASS:
            link = self._conn.getQueryService().findAllByQuery(
                "select l from %s as l where l.parent.id=%i and l.child.id=%i"
                % (p.LINK_CLASS, p.id, self.id), None, self._conn.SERVICE_OPTS)
            if len(link):
                link[0].parent = newParent._obj
                self._conn.getUpdateService().saveObject(
                    link[0], self._conn.SERVICE_OPTS)
                return True
            logger.debug(
                "## query didn't return objects: 'select l from %s as l "
                "where l.parent.id=%i and l.child.id=%i'"
                % (p.LINK_CLASS, p.id, self.id))
        else:
            logger.debug("## %s != %s ('%s' - '%s')" %
                         (type(p), type(newParent), str(p), str(newParent)))
        return False

    def findChildByName(self, name, description=None):
        """
        Find the first child object with a matching name, and description if
        specified.

        :param name:    The name which must match the child name
        :param description: If specified, child description must match too
        :return:        The wrapped child object
        :rtype:         :class:`BlitzObjectWrapper`
        """
        for c in self.listChildren():
            if c.getName() == name:
                if (description is None
                        or omero_type(description)
                        == omero_type(c.getDescription())):
                    return c
        return None

    def getDetails(self):
        """
        Gets the details of the wrapped object

        :return:    :class:`DetailsWrapper` or None if object not loaded
        :rtype:     :class:`DetailsWrapper`
        """
        if self._obj.loaded:
            return omero.gateway.DetailsWrapper(self._conn,
                                                self._obj.getDetails())
        return None

    def getDate(self):
        """
        Returns the object's acquisitionDate, or creation date
        (details.creationEvent.time)

        :return:    A :meth:`datetime.datetime` object
        :rtype:     datetime
        """

        try:
            if (self._obj.acquisitionDate.val is not None
                    and self._obj.acquisitionDate.val > 0):
                t = self._obj.acquisitionDate.val
                return datetime.fromtimestamp(t/1000)
        except:
            # object doesn't have acquisitionDate
            pass

        return self.creationEventDate()

    def save(self):
        """
        Uses the updateService to save the wrapped object.

        :rtype:     None
        """
        ctx = self._conn.SERVICE_OPTS.copy()
        if self.getDetails() and self.getDetails().getGroup():
            # This is a save for an object that already exists, make sure group
            # matches
            ctx.setOmeroGroup(self.getDetails().getGroup().getId())
        self._obj = self._conn.getUpdateService().saveAndReturnObject(
            self._obj, ctx)

    def saveAs(self, details):
        """
        Save this object, keeping the object owner the same as the one on
        provided details If the current user is an admin but is NOT the owner
        specified in 'details', then create a new connection for that owner,
        clone the current object under that connection and save. Otherwise,
        simply save.

        :param details:     The Details specifying owner to save to
        :type details:      :class:`DetailsWrapper`
        :return:            None
        """
        if self._conn.isAdmin():
            d = self.getDetails()
            if (d.getOwner()
                    and d.getOwner().omeName == details.getOwner().omeName
                    and d.getGroup().name == details.getGroup().name):
                return self.save()
            else:
                newConn = self._conn.suConn(
                    details.getOwner().omeName, details.getGroup().name)
                # p = omero.sys.Principal()
                # p.name = details.getOwner().omeName
                # p.group = details.getGroup().name
                # p.eventType = "User"
                # newConnId = self._conn.getSessionService(
                #     ).createSessionWithTimeout(p, 60000)
                # newConn = self._conn.clone()
                # newConn.connect(sUuid=newConnId.getUuid().val)
            clone = self.__class__(newConn, self._obj)
            clone.save()
            self._obj = clone._obj
            return
        else:
            return self.save()

    def canWrite(self):
        """
        Delegates to the connection :meth:`BlitzGateway.canWrite` method

        :rtype:     Boolean
        """
        return self._conn.canWrite(self)

    def canOwnerWrite(self):
        """
        Delegates to the connection :meth:`BlitzGateway.canWrite` method

        :rtype:     Boolean
        :return:    True if the objects's permissions allow owner to write
        """
        return self._conn.canOwnerWrite(self)

    def isOwned(self):
        """
        Returns True if the object owner is the same user specified in the
        connection's Event Context

        :rtype:     Boolean
        :return:    True if current user owns this object
        """
        return (self._obj.details.owner.id.val == self._conn.getUserId())

    def isLeaded(self):
        """
        Returns True if the group that this object belongs to is lead by the
        currently logged-in user

        :rtype:     Boolean
        :return:    see above
        """
        g = self._obj.details.group or self._obj.details
        if g.id.val in self._conn.getEventContext().leaderOfGroups:
            return True
        return False

    def isPublic(self):
        """
        Determines if the object permissions are world readable, ie
        permissions.isWorldRead()

        :rtype:     Boolean
        :return:    see above
        """
        g = self.getDetails().getGroup()
        g = g and g.details or self._obj.details
        return g.permissions.isWorldRead()

    def isShared(self):
        """
        Determines if the object is sharable between groups (but not public)

        :rtype:     Boolean
        :return:    True if the object is not :meth:`public <isPublic>` AND
                    the object permissions allow group read.
        """
        if not self.isPublic():
            g = self.getDetails().getGroup()
            g = g and g.details or self._obj.details
            return g.permissions.isGroupRead()
        return False

    def isPrivate(self):
        """
        Determines if the object is private

        :rtype:     Boolean
        :returns:   True if the object is not :meth:`public <isPublic>` and
                    not :meth:`shared <isShared>` and permissions allow user
                    to read.
        """
        if not self.isPublic() and not self.isShared():
            g = self.getDetails().getGroup()
            g = g and g.details or self._obj.details
            return g.permissions.isUserRead()
        return False

    def canEdit(self):
        """
        Determines if the current user can Edit (E.g. name, description) link
        (E.g. Project, Dataset, Image etc) or Delete this object. The
        canEdit() property is set on the permissions of every object as it is
        read from the server, based on the current user, event context and
        group permissions.

        :rtype:     Boolean
        :return:    True if user can Edit this object Delete, link etc.
        """
        return self.getDetails().getPermissions().canEdit()

    def canDelete(self):
        """
        Determines if the current user can Delete the object
        """
        return self.getDetails().getPermissions().canDelete()

    def canLink(self):
        """
        Determines whether user can create 'hard' links (Not annotation
        links). E.g. Between Project/Dataset/Image etc. Previously (4.4.6 and
        earlier) we only allowed this for object owners, but now we delegate
        to what the server will allow.
        """
        return self.getDetails().getPermissions().canLink()

    def canAnnotate(self):
        """
        Determines if the current user can annotate this object: ie create
        annotation links. The canAnnotate() property is set on the permissions
        of every object as it is read from the server, based on the current
        user, event context and group permissions.

        :rtype:     Boolean
        :return:    True if user can Annotate this object
        """
        return self.getDetails().getPermissions().canAnnotate()

    def canChgrp(self):
        """
        Specifies whether the current user can move this object to another
        group. Web client will only allow this for the data Owner. Admin CAN
        move other user's data, but we don't support this in Web yet.
        """
        return self.isOwned()  # or self._conn.isAdmin() #8974

    def countChildren(self):
        """
        Counts available number of child objects.

        :return:    The number of child objects available
        :rtype:     Long
        """

        childw = self._getChildWrapper()
        klass = "%sLinks" % childw().OMERO_CLASS.lower()
        # self._cached_countChildren = len(
        #     self._conn.getQueryService().findAllByQuery(
        #         "from %s as c where c.parent.id=%i"
        #         % (self.LINK_CLASS, self._oid), None))
        self._cached_countChildren = self._conn.getContainerService(
            ).getCollectionCount(
                self.OMERO_CLASS, klass, [self._oid], None,
                self._conn.SERVICE_OPTS)[self._oid]
        return self._cached_countChildren

    def countChildren_cached(self):
        """
        countChildren, but caching the first result, useful if you need to
        call this multiple times in a single sequence, but have no way of
        storing the value between them. It is actually a hack to support
        django template's lack of break in for loops

        :return:    The number of child objects available
        :rtype:     Long
        """

        if not hasattr(self, '_cached_countChildren'):
            return self.countChildren()
        return self._cached_countChildren

    def _listChildren(self, ns=None, val=None, params=None):
        """
        Lists available child objects.

        :rtype: generator of Ice client proxy objects for the child nodes
        :return: child objects.
        """
        if not params:
            params = omero.sys.Parameters()
        if not params.map:
            params.map = {}
        params.map["dsid"] = omero_type(self._oid)
        query = "select c from %s as c" % self.LINK_CLASS
        if ns is not None:
            params.map["ns"] = omero_type(ns)
        query += """ join fetch c.child as ch
                     left outer join fetch ch.annotationLinks as ial
                     left outer join fetch ial.child as a """
        query += " where c.parent.id=:dsid"
        if ns is not None:
            query += " and a.ns=:ns"
            if val is not None:
                if isinstance(val, StringTypes):
                    params.map["val"] = omero_type(val)
                    query += " and a.textValue=:val"
        query += " order by c.child.name"
        for child in (x.child for x in self._conn.getQueryService(
                ).findAllByQuery(query, params, self._conn.SERVICE_OPTS)):
            yield child

    def listChildren(self, ns=None, val=None, params=None):
        """
        Lists available child objects.

        :rtype: generator of :class:`BlitzObjectWrapper` objs
        :return: child objects.
        """
        childw = self._getChildWrapper()
        for child in self._listChildren(ns=ns, val=val, params=params):
            yield childw(self._conn, child, self._cache)

    def getParent(self, withlinks=False):
        """
        List a single parent, if available.

        While the model suports many to many relationships between most
        objects, there are implementations that assume a single project per
        dataset, a single dataset per image, etc. This is just a shortcut
        method to return a single parent object.

        :type withlinks: Boolean
        :param withlinks: if true result will be a tuple of (linkobj, obj)
        :rtype: :class:`BlitzObjectWrapper`
            or tuple(:class:`BlitzObjectWrapper`, :class:`BlitzObjectWrapper`)
        :return: the parent object with or without the link depending on args
        """

        rv = self.listParents(withlinks=withlinks)
        return len(rv) and rv[0] or None

    def listParents(self, withlinks=False):
        """
        Lists available parent objects.

        :type withlinks: Boolean
        :param withlinks: if true each yielded result
            will be a tuple of (linkobj, obj)
        :rtype: list of :class:`BlitzObjectWrapper`
            or tuple(:class:`BlitzObjectWrapper`, :class:`BlitzObjectWrapper`)
        :return: the parent objects,
            with or without the links depending on args
        """
        if self.PARENT_WRAPPER_CLASS is None:
            return ()
        parentw = self._getParentWrappers()
        param = omero.sys.Parameters()  # TODO: What can I use this for?
        parentnodes = []
        for pwc in parentw:
            pwck = pwc()
            if withlinks:
                parentnodes.extend(
                    [(pwc(self._conn, pwck.LINK_PARENT(x), self._cache),
                        BlitzObjectWrapper(self._conn, x))
                        for x in self._conn.getQueryService(
                            ).findAllByQuery(
                                "from %s as c where c.%s.id=%i"
                                % (pwck.LINK_CLASS, pwck.LINK_CHILD,
                                   self._oid),
                                param, self._conn.SERVICE_OPTS)])
            else:
                t = self._conn.getQueryService().findAllByQuery(
                    "from %s as c where c.%s.id=%i"
                    % (pwck.LINK_CLASS, pwck.LINK_CHILD,
                       self._oid),
                    param, self._conn.SERVICE_OPTS)
                parentnodes.extend(
                    [pwc(self._conn, pwck.LINK_PARENT(x), self._cache)
                        for x in t])
        return parentnodes

    def getAncestry(self):
        """
        Get a list of Ancestors. First in list is parent of this object.
        TODO: Assumes getParent() returns a single parent.

        :rtype: List of :class:`BlitzObjectWrapper`
        :return:    List of Ancestor objects
        """
        rv = []
        p = self.getParent()
        while p:
            rv.append(p)
            p = p.getParent()
        return rv

    def getParentLinks(self, pids=None):
        """
        Get a list of parent objects links.

        :param pids:    List of parent IDs
        :type pids:     :class:`Long`
        :rtype:         List of :class:`BlitzObjectWrapper`
        :return:        List of parent object links
        """

        if self.PARENT_WRAPPER_CLASS is None:
            raise AttributeError("This object has no parent objects")
        parentwrappers = self._getParentWrappers()
        link_class = None
        for v in parentwrappers:
            link_class = v().LINK_CLASS
            if link_class is not None:
                break
        if link_class is None:
            raise AttributeError(
                "This object has no parent objects with a link class!")
        query_serv = self._conn.getQueryService()
        p = omero.sys.Parameters()
        p.map = {}
        p.map["child"] = rlong(self.id)
        sql = "select pchl from %s as pchl " \
            "left outer join fetch pchl.parent as parent " \
            "left outer join fetch pchl.child as child " \
            "where child.id=:child" % link_class
        if isinstance(pids, list) and len(pids) > 0:
            p.map["parent"] = rlist([rlong(pa) for pa in pids])
            sql += " and parent.id in (:parent)"
        for pchl in query_serv.findAllByQuery(sql, p, self._conn.SERVICE_OPTS):
            yield BlitzObjectWrapper(self, pchl)

    def getChildLinks(self, chids=None):
        """
        Get a list of child objects links.

        :param chids:   List of children IDs
        :type chids:    :class:`Long`
        :rtype:         List of :class:`BlitzObjectWrapper`
        :return:        List of child object links
        """

        if self.CHILD_WRAPPER_CLASS is None:
            raise AttributeError("This object has no child objects")
        query_serv = self._conn.getQueryService()
        p = omero.sys.Parameters()
        p.map = {}
        p.map["parent"] = rlong(self.id)
        sql = ("select pchl from %s as pchl left outer join "
               "fetch pchl.child as child left outer join "
               "fetch pchl.parent as parent where parent.id=:parent"
               % self.LINK_CLASS)
        if isinstance(chids, list) and len(chids) > 0:
            p.map["children"] = rlist([rlong(ch) for ch in chids])
            sql += " and child.id in (:children)"
        for pchl in query_serv.findAllByQuery(sql, p, self._conn.SERVICE_OPTS):
            yield BlitzObjectWrapper(self, pchl)

    def _loadAnnotationLinks(self):
        """
        Loads the annotation links for the object (if not already loaded) and
        saves them to the object
        """
        # pragma: no cover
        if not hasattr(self._obj, 'isAnnotationLinksLoaded'):
            raise NotImplementedError
        # Need to set group context. If '-1' then canDelete() etc on
        # annotations will be False
        ctx = self._conn.SERVICE_OPTS.copy()
        ctx.setOmeroGroup(self.details.group.id.val)
        if not self._obj.isAnnotationLinksLoaded():
            query = ("select l from %sAnnotationLink as l join "
                     "fetch l.details.owner join "
                     "fetch l.details.creationEvent "
                     "join fetch l.child as a join fetch a.details.owner "
                     "join fetch a.details.creationEvent where l.parent.id=%i"
                     % (self.OMERO_CLASS, self._oid))
            links = self._conn.getQueryService().findAllByQuery(
                query, None, ctx)
            self._obj._annotationLinksLoaded = True
            self._obj._annotationLinksSeq = links

    # _listAnnotationLinks
    def _getAnnotationLinks(self, ns=None):
        """
        Checks links are loaded and returns a list of Annotation Links
        filtered by namespace if specified

        :param ns:  Namespace
        :type ns:   String
        :return:    List of Annotation Links on this object
        :rtype:     List of Annotation Links
        """
        self._loadAnnotationLinks()
        rv = self.copyAnnotationLinks()
        if ns is not None:
            rv = filter(
                lambda x: x.getChild().getNs()
                and x.getChild().getNs().val == ns, rv)
        return rv

    def unlinkAnnotations(self, ns):
        """
        Uses updateService to unlink annotations, with specified ns

        :param ns:      Namespace
        :type ns:       String
        """
        dcs = []
        for al in self._getAnnotationLinks(ns=ns):
            dcs.append(omero.cmd.Delete(
                # This could be refactored
                "/%s" % al.ice_id().split("::")[-1],
                al.id.val, None))

        # Using omero.cmd.Delete rather than deleteObjects since we need
        # spec/id pairs rather than spec+id_list as arguments
        if len(dcs):
            doall = omero.cmd.DoAll()
            doall.requests = dcs
            handle = self._conn.c.sf.submit(doall, self._conn.SERVICE_OPTS)
            try:
                self._conn._waitOnCmd(handle)
            finally:
                handle.close()
            self._obj.unloadAnnotationLinks()

    def removeAnnotations(self, ns):
        """
        Uses the delete service to delete annotations, with a specified ns,
        and their links on the object and any other objects. Will raise a
        :class:`omero.LockTimeout` if the annotation removal has not finished
        in 5 seconds.

        :param ns:      Namespace
        :type ns:       String
        """
        ids = list()
        for al in self._getAnnotationLinks(ns=ns):
            a = al.child
            ids.append(a.id.val)
        if len(ids):
            handle = self._conn.deleteObjects('/Annotation', ids)
            try:
                self._conn._waitOnCmd(handle)
            finally:
                handle.close()
            self._obj.unloadAnnotationLinks()

    # findAnnotations(self, ns=[])
    def getAnnotation(self, ns=None):
        """
        Gets the first annotation on the object, filtered by ns if specified

        :param ns:      Namespace
        :type ns:       String
        :return:        :class:`AnnotationWrapper` or None
        """
        rv = self._getAnnotationLinks(ns)
        if len(rv):
            return AnnotationWrapper._wrap(self._conn, rv[0].child, link=rv[0])
        return None

    def listAnnotations(self, ns=None):
        """
        List annotations in the ns namespace, linked to this object

        :return:    Generator yielding :class:`AnnotationWrapper`
        :rtype:     :class:`AnnotationWrapper` generator
        """
        for ann in self._getAnnotationLinks(ns):
            yield AnnotationWrapper._wrap(self._conn, ann.child, link=ann)

    def listOrphanedAnnotations(self, eid=None, ns=None, anntype=None,
                                addedByMe=True):
        """
        Retrieve all Annotations not linked to the given Project, Dataset,
        Image, Screen, Plate, Well ID controlled by the security system.

        :param o_type:      type of Object
        :type o_type:       String
        :param oid:         Object ID
        :type oid:          Long
        :return:            Generator yielding Tags
        :rtype:             :class:`AnnotationWrapper` generator
        """

        return self._conn.listOrphanedAnnotations(
            self.OMERO_CLASS, [self.getId()], eid, ns, anntype, addedByMe)

    def _linkObject(self, obj, lnkobjtype):
        """
        Saves the object to DB if needed - setting the permissions manually.
        Creates the object link and saves it, setting permissions manually.
        TODO: Can't set permissions manually in 4.2
            - Assumes world & group writable

        :param obj:     The object to link
        :type obj:      :class:`BlitzObjectWrapper`
        """
        ctx = self._conn.SERVICE_OPTS.copy()
        ctx.setOmeroGroup(self.details.group.id.val)
        if not obj.getId():
            # Not yet in db, save it
            obj = obj.__class__(
                self._conn,
                self._conn.getUpdateService().saveAndReturnObject(
                    obj._obj, ctx))
        lnk = getattr(omero.model, lnkobjtype)()
        lnk.setParent(self._obj.__class__(self._obj.id, False))
        lnk.setChild(obj._obj.__class__(obj._obj.id, False))
        self._conn.getUpdateService().saveObject(lnk, ctx)
        return obj

    def _linkAnnotation(self, ann):
        """
        Saves the annotation to DB if needed, setting the permissions manually.
        Creates the annotation link and saves it, setting permissions manually.
        TODO: Can't set permissions manually in 4.2
            - Assumes world & group writable

        :param ann:     The annotation object
        :type ann:      :class:`AnnotationWrapper`
        """
        return self._linkObject(ann, "%sAnnotationLinkI" % self.OMERO_CLASS)

    def linkAnnotation(self, ann, sameOwner=False):
        """
        Link the annotation to this object.

        :param ann:         The Annotation object
        :type ann:          :class:`AnnotationWrapper`
        :param sameOwner:   If True, try to make sure that the link
                            is created by the object owner
        :type sameOwner:    Boolean
        :return:            The annotation
        :rtype:             :class:`AnnotationWrapper`
        """

        """
        My notes (will) to try and work out what's going on!
        If sameOwner:
            if current user is admin AND they are not the object owner,
                if the object owner and annotation owner are the same:
                    use the Annotation connection to do the linking
                else use a new connection for the object owner
                (?same owner as ann?)
                do linking
            else:
                try to switch the current group of this object
                to the group of the annotation - do linking
        else - just do linking

        """
        if sameOwner:
            d = self.getDetails()
            ad = ann.getDetails()
            if (self._conn.isAdmin()
                    and self._conn.getUserId() != d.getOwner().id):
                # Keep the annotation owner the same as the linked of object's
                if (ad.getOwner()
                        and d.getOwner().omeName == ad.getOwner().omeName
                        and d.getGroup().name == ad.getGroup().name):
                    newConn = ann._conn
                else:
                    # p = omero.sys.Principal()
                    # p.name = d.getOwner().omeName
                    group = None
                    if d.getGroup():
                        group = d.getGroup().name
                    # TODO: Do you know that the object owner is same as ann
                    # owner??
                    newConn = self._conn.suConn(d.getOwner().omeName, group)
                    # p.eventType = "User"
                    # newConnId = self._conn.getSessionService(
                    #     ).createSessionWithTimeout(p, 60000)
                    # newConn = self._conn.clone()
                    # newConn.connect(sUuid=newConnId.getUuid().val)
                clone = self.__class__(newConn, self._obj)
                ann = clone._linkAnnotation(ann)
                if newConn != self._conn:
                    newConn.seppuku()
            elif d.getGroup():
                # Try to match group
                # TODO: Should switch session of this object to use group from
                # annotation (ad) not this object (d) ?
                self._conn.setGroupForSession(d.getGroup().getId())
                ann = self._linkAnnotation(ann)
                self._conn.revertGroupForSession()
            else:
                ann = self._linkAnnotation(ann)
        else:
            ann = self._linkAnnotation(ann)
        self.unloadAnnotationLinks()
        return ann

    def simpleMarshal(self, xtra=None, parents=False):
        """
        Creates a dict representation of this object.
        E.g. for Image::

            {'description': '', 'author': 'Will Moore', 'date': 1286332557.0,
            'type': 'Image', 'id': 3841L, 'name': 'cb_4_w500_t03_z01.tif'}

        :param xtra:        A dict of extra keys to include. E.g. 'childCount'
        :type xtra:         Dict
        :param parents:     If True, include a list of ancestors (in
                            simpleMarshal form) as 'parents'
        :type parents:      Boolean
        :return:            A dict representation of this object
        :rtype:             Dict
        """
        rv = {'type': self.OMERO_CLASS,
              'id': self.getId(),
              'name': self.getName(),
              'description': self.getDescription(),
              }
        if hasattr(self, '_attrs'):
            # for each of the lines in _attrs an instance variable named
            #  'key' or 'title' where the line value can be:
            #   'key' -> _obj[key]
            #   '#key' -> _obj[key].value.val
            #   '()key' -> _obj.getKey()
            #   '()#key' -> _obj.getKey().value.val
            # suffix to the above we can have:
            #   'key;title' - will use 'title' as the variable name,
            #                 instead of 'key'
            #   'key|wrapper' ->  omero.gateway.wrapper(
            #                         _obj[key]).simpleMarshal()
            #   'key|' ->  key.simpleMarshal() (useful with ()key )
            for k in self._attrs:
                if ';' in k:
                    s = k.split(';')
                    k = s[0]
                    rk = ';'.join(s[1:])
                else:
                    rk = k
                if '|' in k:
                    s = k.split('|')
                    if rk == k:
                        rk = s[0]
                    k = s[0]
                    wrapper = '|'.join(s[1:])
                else:
                    wrapper = None

                if k.startswith('()'):
                    if k == rk:
                        rk = k[2:]
                    k = k[2:]
                    getter = True
                else:
                    getter = False

                if k.startswith('#'):
                    k = k[1:]
                    unwrapit = True
                else:
                    unwrapit = False

                if getter:
                    v = getattr(self, 'get'+k[0].upper()+k[1:])()
                else:
                    v = getattr(self, k)
                if unwrapit and v is not None:
                    v = v._value
                if wrapper is not None and v is not None:
                    if wrapper == '':
                        if isinstance(v, ListType):
                            v = map(lambda x: x.simpleMarshal(), v)
                        else:
                            v = v.simpleMarshal()
                    else:
                        v = getattr(omero.gateway, wrapper)(
                            self._conn, v).simpleMarshal()

                rv[rk] = v
        if xtra:  # TODO check if this can be moved to a more specific place
            if 'childCount' in xtra:
                rv['child_count'] = self.countChildren()
        if parents:
            rv['parents'] = map(
                lambda x: x.simpleMarshal(), self.getAncestry())
        return rv

    # def __str__ (self):
    #     if hasattr(self._obj, 'value'):
    #         return str(self.value)
    #     return str(self._obj)

    def __getattr__(self, attr):
        """
        Attempts to return the named attribute of this object. E.g.
        image.__getattr__('name') or 'getName' In cases where the attribute
        E.g. 'getImmersion' should return an enumeration, this is specified by
        the attr name starting with '#' #immersion. In cases where the
        attribute E.g. 'getLightSource' should return a wrapped object, this
        is handled by the parent encoding the wrapper in the attribute name.
        E.g 'lightSource|LightSourceWrapper' In both cases this returns a
        method that will return the object. In addition, lookup of methods
        that return an rtype are wrapped to the method instead returns a
        primitive type. E.g. image.getArchived() will return a boolean instead
        of rbool.

        :param attr:    The name of the attribute to get
        :type attr:     String
        :return:        The named attribute.
        :rtype:         method, value (string, long etc)
        """

        # handle lookup of 'get' methods, using '_attrs' dict to define how we
        # wrap returned objects.
        if (attr != 'get'
                and attr.startswith('get')
                and hasattr(self, '_attrs')):
            tattr = attr[3].lower() + attr[4:]      # 'getName' -> 'name'
            # find attr with 'name'
            attrs = filter(lambda x: tattr in x, self._attrs)
            for a in attrs:
                if a.startswith('#') and a[1:] == tattr:
                    v = getattr(self, tattr)
                    if v is not None:
                        v = v._value

                    def wrap():
                        return v
                    return wrap
                # E.g.  a = lightSource|LightSourceWrapper
                if len(a) > len(tattr) and a[len(tattr)] == '|':
                    # E.g. method returns a
                    # LightSourceWrapper(omero.model.lightSource)
                    def wrap():
                        return getattr(
                            omero.gateway,
                            a[len(tattr)+1:])(self._conn, getattr(self, tattr))
                    return wrap

        # handle lookup of 'get' methods when we don't have '_attrs' on the
        # object, E.g. image.getAcquisitionDate
        if attr != 'get' and attr.startswith('get'):
            # E.g. getAcquisitionDate -> acquisitionDate
            attrName = attr[3].lower() + attr[4:]
            if hasattr(self._obj, attrName):
                def wrap():
                    rv = getattr(self._obj, attrName)
                    if hasattr(rv, 'val'):
                        return (isinstance(rv.val, StringType)
                                and rv.val.decode('utf8') or rv.val)
                    elif isinstance(rv, omero.model.IObject):
                        return BlitzObjectWrapper(self._conn, rv)
                    return rv
                return wrap

        # handle direct access of attributes. E.g. image.acquisitionDate
        # also handles access to other methods E.g. image.unloadPixels()
        if not hasattr(self._obj, attr) and hasattr(self._obj, '_'+attr):
            attr = '_' + attr
        if hasattr(self._obj, attr):
            rv = getattr(self._obj, attr)
            if hasattr(rv, 'val'):   # unwrap rtypes
                return (isinstance(rv.val, StringType)
                        and rv.val.decode('utf8') or rv.val)
            return rv
        raise AttributeError(
            "'%s' object has no attribute '%s'"
            % (self._obj.__class__.__name__, attr))

    # some methods are accessors in _obj and return and omero:: type. The
    # obvious ones we wrap to return a python type

    def getId(self):
        """
        Gets this object ID

        :return: Long or None
        """
        oid = self._obj.getId()
        if oid is not None:
            return oid.val
        return None

    def getName(self):
        """
        Gets this object name

        :return: String or None
        """
        if hasattr(self._obj, 'name'):
            if hasattr(self._obj.name, 'val'):
                return self._obj.getName().val
            else:
                return self._obj.getName()
        else:
            return None

    def getDescription(self):
        """
        Gets this object description

        :return: String
        """
        rv = hasattr(
            self._obj, 'description') and self._obj.getDescription() or None
        return rv and rv.val or ''

    def getOwner(self):
        """
        Gets user who is the owner of this object.

        :return: _ExperimenterWrapper
        """
        return self.getDetails().getOwner()

    def getOwnerFullName(self):
        """
        Gets full name of the owner of this object.

        :return: String or None
        """
        try:
            lastName = self.getDetails().getOwner().lastName
            firstName = self.getDetails().getOwner().firstName
            middleName = self.getDetails().getOwner().middleName

            if middleName is not None and middleName != '':
                name = "%s %s. %s" % (firstName, middleName, lastName)
            else:
                name = "%s %s" % (firstName, lastName)
            return name
        except:
            logger.error(traceback.format_exc())
            return None

    def getOwnerOmeName(self):
        """
        Gets omeName of the owner of this object.

        :return: String
        """
        return self.getDetails().getOwner().omeName

    def creationEventDate(self):
        """
        Gets event time in timestamp format (yyyy-mm-dd hh:mm:ss.fffffff) when
        object was created.

        :return:    The datetime for object creation
        :rtype:     datetime.datetime
        """

        if self._creationDate is not None:
            return datetime.fromtimestamp(self._creationDate/1000)

        try:
            if self._obj.details.creationEvent._time is not None:
                self._creationDate = self._obj.details.creationEvent._time.val
            else:
                self._creationDate = self._conn.getQueryService().get(
                    "Event", self._obj.details.creationEvent.id.val,
                    self._conn.SERVICE_OPTS).time.val
        except:
            self._creationDate = self._conn.getQueryService().get(
                "Event", self._obj.details.creationEvent.id.val,
                self._conn.SERVICE_OPTS).time.val
        return datetime.fromtimestamp(self._creationDate/1000)

    def updateEventDate(self):
        """
        Gets event time in timestamp format (yyyy-mm-dd hh:mm:ss.fffffff) when
        object was updated.

        :return:    The datetime for object update
        :rtype:     datetime.datetime
        """

        try:
            if self._obj.details.updateEvent.time is not None:
                t = self._obj.details.updateEvent.time.val
            else:
                t = self._conn.getQueryService().get(
                    "Event", self._obj.details.updateEvent.id.val,
                    self._conn.SERVICE_OPTS).time.val
        except:
            t = self._conn.getQueryService().get(
                "Event", self._obj.details.updateEvent.id.val,
                self._conn.SERVICE_OPTS).time.val
        return datetime.fromtimestamp(t/1000)

    # setters are also provided

    def setName(self, value):
        """
        Sets the name of the object

        :param value:   New name
        :type value:    String
        """
        self._obj.setName(omero_type(value))

    def setDescription(self, value):
        """
        Sets the description of the object

        :param value:   New description
        :type value:    String
        """
        self._obj.setDescription(omero_type(value))

# BASIC #


class NoProxies (object):
    """ A dummy placeholder to indicate that proxies haven't been created """

    def __getitem__(self, k):
        raise Ice.ConnectionLostException

    def values(self):
        return ()


class _BlitzGateway (object):
    """
    Connection wrapper. Handles connecting and keeping the session alive,
    creation of various services, context switching, security privilidges etc.
    """

    """
    Holder for class wide configuration properties.
    """
    ICE_CONFIG = None
    """
    ICE_CONFIG - Defines the path to the Ice configuration
    """
# def __init__ (self, username, passwd, server, port, client_obj=None,
# group=None, clone=False):

    def __init__(self, username=None, passwd=None, client_obj=None, group=None,
                 clone=False, try_super=False, host=None, port=None,
                 extra_config=None, secure=False, anonymous=True,
                 useragent=None, userip=None):
        """
        Create the connection wrapper.
        Does not attempt to connect at this stage
        Initialises the omero.client

        :param username:    User name.
        :type username:     String
        :param passwd:      Password.
        :type passwd:       String
        :param client_obj:  omero.client
        :param group:       name of group to try to connect to
        :type group:        String
        :param clone:       If True, overwrite anonymous with False
        :type clone:        Boolean
        :param try_super:   Try to log on as super user ('system' group)
        :type try_super:    Boolean
        :param host:        Omero server host.
        :type host:         String
        :param port:        Omero server port.
        :type port:         Integer
        :param extra_config:    Dictionary of extra configuration
        :type extra_config:     Dict
        :param secure:      Initial underlying omero.client connection type
                            (True=SSL/False=insecure)
        :type secure:       Boolean
        :param anonymous:
        :type anonymous:    Boolean
        :param useragent:   Log which python clients use this connection.
                            E.g. 'OMERO.webadmin'
        :param userip:      Log client ip.
        :type useragent:    String
        """

        if extra_config is None:
            extra_config = []
        super(_BlitzGateway, self).__init__()
        self.CONFIG = GatewayConfig()
        self.c = client_obj
        if not type(extra_config) in (type(()), type([])):
            extra_config = [extra_config]
        self.extra_config = extra_config
        self.ice_config = [self.ICE_CONFIG]
        self.ice_config.extend(extra_config)
        self.ice_config = map(
            lambda x: os.path.abspath(str(x)), filter(None, self.ice_config))

        self.host = host
        self.port = port
        self.secure = secure
        self.useragent = useragent
        self.userip = userip

        self._sessionUuid = None
        self._session_cb = None
        self._session = None
        self._lastGroupId = None
        self._anonymous = anonymous
        self._defaultOmeroGroup = None
        self._defaultOmeroUser = None
        self._maxPlaneSize = None

        self._connected = False
        self._user = None
        self._userid = None
        self._proxies = NoProxies()
        if self.c is None:
            self._resetOmeroClient()
        else:
            # if we already have client initialised, we can go ahead and create
            # our services.
            self._connected = True
            self._createProxies()
            self.SERVICE_OPTS = self.createServiceOptsDict()
        if try_super:
            # self.c.ic.getProperties().getProperty('omero.gateway.admin_group')
            self.group = 'system'
        else:
            self.group = group and group or None

        # The properties we are setting through the interface
        self.setIdentity(username, passwd, not clone)

    def createServiceOptsDict(self):
        serviceOpts = ServiceOptsDict(self.c.getImplicitContext().getContext())
        serviceOpts.setOmeroGroup(self.getDefaultOmeroGroup())
        serviceOpts.setOmeroUser(self.getDefaultOmeroUser())
        return serviceOpts

    def setDefaultOmeroGroup(self, defaultOmeroGroup):
        self._defaultOmeroGroup = defaultOmeroGroup

    def setDefaultOmeroUser(self, defaultOmeroUser):
        self._defaultOmeroUser = defaultOmeroUser

    def getDefaultOmeroGroup(self):
        return self._defaultOmeroGroup

    def getDefaultOmeroUser(self):
        return self._defaultOmeroUser

    def getMaxPlaneSize(self):
        """
        Returns the maximum plane size the server will allow for an image to
        not be considered big i.e. width or height larger than this will
        trigger image pyramids to be calculated.

        This is useful for the client to filter images based on them needing
        pyramids or not, without the full rendering engine overhead.

        :return: tuple holding (max_plane_width, max_plane_height)
            as set on the server
        :rtype:  Tuple
        """
        if self._maxPlaneSize is None:
            c = self.getConfigService()
            self._maxPlaneSize = (
                int(c.getConfigValue('omero.pixeldata.max_plane_width')),
                int(c.getConfigValue('omero.pixeldata.max_plane_height')))
        return self._maxPlaneSize

    def isAnonymous(self):
        """
        Returns the anonymous flag

        :return:    Anonymous
        :rtype:     Boolean
        """
        return not not self._anonymous

    def getProperty(self, k):
        """
        Returns named property of the wrapped omero.client

        :return:    named client property
        """
        return self.c.getProperty(k)

    def clone(self):
        """
        Returns a new instance of this class, with all matching properties.
        TODO: Add anonymous and userAgent parameters?

        :return:    Clone of this connection wrapper
        :rtype:     :class:`_BlitzGateway`
        """
        return self.__class__(self._ic_props[omero.constants.USERNAME],
                              self._ic_props[omero.constants.PASSWORD],
                              host=self.host,
                              port=self.port,
                              extra_config=self.extra_config,
                              clone=True,
                              secure=self.secure,
                              anonymous=self._anonymous,
                              useragent=self.useragent,
                              userip=self.userip)
        # self.server, self.port, clone=True)

    def setIdentity(self, username, passwd, _internal=False):
        """
        Saves the username and password for later use, creating session etc

        :param username:    User name.
        :type username:     String
        :param passwd:      Password.
        :type passwd:       String
        :param _internal:   If False, set _anonymous = False
        :type _internal:    Booelan
        """
        self._ic_props = {omero.constants.USERNAME: username,
                          omero.constants.PASSWORD: passwd}
        if not _internal:
            self._anonymous = False

    def suConn(self, username, group=None, ttl=60000):
        """
        If current user isAdmin, return new connection owned by 'username'

        :param username:    Username for new connection
        :type username:     String
        :param group:       If specified, try to log in to this group
        :type group:        String
        :param ttl:         Timeout for new session
        :type ttl:          Int
        :return:            Clone of this connection,
                            with username's new Session
        :rtype:             :class:`_BlitzGateway`
                            or None if not admin or username unknown
        """
        if self.isAdmin():
            if group is None:
                e = self.getObject(
                    "Experimenter", attributes={'omeName': username})
                if e is None:
                    return
                group = e._obj._groupExperimenterMapSeq[0].parent.name.val
            p = omero.sys.Principal()
            p.name = username
            p.group = group
            p.eventType = "User"
            newConnId = self.getSessionService().createSessionWithTimeout(
                p, ttl)
            newConn = self.clone()
            newConn.connect(sUuid=newConnId.getUuid().val)
            return newConn

    def keepAlive(self):
        """
        Keeps service alive.
        Returns True if connected. If connection was lost, reconnecting.
        If connection failed, returns False and error is logged.

        :return:    True if connection alive.
        :rtype:     Boolean
        """

        try:
            if self.c.sf is None:  # pragma: no cover
                logger.debug('... c.sf is None, reconnecting')
                return self.connect()
            return self.c.sf.keepAlive(self._proxies['admin']._getObj())
        except Ice.ObjectNotExistException:  # pragma: no cover
            # The connection is there, but it has been reset, because the proxy
            # no longer exists...
            logger.debug(traceback.format_exc())
            logger.debug("... reset, not reconnecting")
            return False
        except Ice.ConnectionLostException:  # pragma: no cover
            # The connection was lost. This shouldn't happen, as we keep
            # pinging it, but does so...
            logger.debug(traceback.format_exc())
            logger.debug("... lost, reconnecting")
            # return self.connect()
            return False
        except Ice.ConnectionRefusedException:  # pragma: no cover
            # The connection was refused. We lost contact with
            # glacier2router...
            logger.debug(traceback.format_exc())
            logger.debug("... refused, not reconnecting")
            return False
        except omero.SessionTimeoutException:  # pragma: no cover
            # The connection is there, but it has been reset, because the proxy
            # no longer exists...
            logger.debug(traceback.format_exc())
            logger.debug("... reset, not reconnecting")
            return False
        except omero.RemovedSessionException:  # pragma: no cover
            # Session died on us
            logger.debug(traceback.format_exc())
            logger.debug("... session has left the building, not reconnecting")
            return False
        except Ice.UnknownException, x:  # pragma: no cover
            # Probably a wrapped RemovedSession
            logger.debug(traceback.format_exc())
            logger.debug('Ice.UnknownException: %s' % str(x))
            logger.debug(
                "... ice says something bad happened, not reconnecting")
            return False
        except:
            # Something else happened
            logger.debug(traceback.format_exc())
            logger.debug("... error not reconnecting")
            return False

    def seppuku(self, softclose=False):  # pragma: no cover
        """
        Terminates connection with killSession(). If softclose is False, the
        session is really terminate disregarding its connection refcount.

        :param softclose:   Boolean
        """
        self._connected = False
        oldC = self.c
        if oldC is not None:
            try:
                if softclose:
                    try:
                        r = oldC.sf.getSessionService().getReferenceCount(
                            self._sessionUuid)
                        oldC.closeSession()
                        if r < 2:
                            self._session_cb and self._session_cb.close(self)
                    except Ice.OperationNotExistException:
                        oldC.closeSession()
                else:
                    self._closeSession()
            finally:
                oldC.__del__()
                oldC = None
                self.c = None

        self._proxies = NoProxies()
        logger.info("closed connecion (uuid=%s)" % str(self._sessionUuid))

#    def __del__ (self):
#        logger.debug("##GARBAGE COLLECTOR KICK IN")

    def _createProxies(self):
        """
        Creates proxies to the server services. Called on connection or
        security switch. Doesn't actually create any services themselves.
        Created if/when needed. If proxies have been created already, they are
        resynced and reused.
        """

        if not isinstance(self._proxies, NoProxies):
            logger.debug("## Reusing proxies")
            for k, p in self._proxies.items():
                p._resyncConn(self)
        else:
            logger.debug("## Creating proxies")
            self._proxies = {}
            self._proxies['admin'] = ProxyObjectWrapper(
                self, 'getAdminService')
            self._proxies['config'] = ProxyObjectWrapper(
                self, 'getConfigService')
            self._proxies['container'] = ProxyObjectWrapper(
                self, 'getContainerService')
            self._proxies['delete'] = ProxyObjectWrapper(
                self, 'getDeleteService')
            self._proxies['ldap'] = ProxyObjectWrapper(self, 'getLdapService')
            self._proxies['metadata'] = ProxyObjectWrapper(
                self, 'getMetadataService')
            self._proxies['query'] = ProxyObjectWrapper(
                self, 'getQueryService')
            self._proxies['pixel'] = ProxyObjectWrapper(
                self, 'getPixelsService')
            self._proxies['projection'] = ProxyObjectWrapper(
                self, 'getProjectionService')
            self._proxies['rawpixels'] = ProxyObjectWrapper(
                self, 'createRawPixelsStore')
            self._proxies['rendering'] = ProxyObjectWrapper(
                self, 'createRenderingEngine')
            self._proxies['rendsettings'] = ProxyObjectWrapper(
                self, 'getRenderingSettingsService')
            self._proxies['thumbs'] = ProxyObjectWrapper(
                self, 'createThumbnailStore')
            self._proxies['rawfile'] = ProxyObjectWrapper(
                self, 'createRawFileStore')
            self._proxies['repository'] = ProxyObjectWrapper(
                self, 'getRepositoryInfoService')
            self._proxies['roi'] = ProxyObjectWrapper(self, 'getRoiService')
            self._proxies['script'] = ProxyObjectWrapper(
                self, 'getScriptService')
            self._proxies['search'] = ProxyObjectWrapper(
                self, 'createSearchService')
            self._proxies['session'] = ProxyObjectWrapper(
                self, 'getSessionService')
            self._proxies['share'] = ProxyObjectWrapper(
                self, 'getShareService')
            self._proxies['sharedres'] = ProxyObjectWrapper(
                self, 'sharedResources')
            self._proxies['timeline'] = ProxyObjectWrapper(
                self, 'getTimelineService')
            self._proxies['types'] = ProxyObjectWrapper(
                self, 'getTypesService')
            self._proxies['update'] = ProxyObjectWrapper(
                self, 'getUpdateService')
        self._userid = None
        self._user = None
        self._ctx = None

        if self._session_cb:  # pragma: no cover
            if self._was_join:
                self._session_cb.join(self)
            else:
                self._session_cb.create(self)

    def setSecure(self, secure=True):
        """
        Switches between SSL and insecure (faster) connections to Blitz.
        The gateway must already be connected.

        :param secure:  If False, use an insecure connection
        :type secure:   Boolean
        """
        if hasattr(self.c, 'createClient') and (secure ^ self.c.isSecure()):
            oldC = self.c
            self.c = oldC.createClient(secure=secure)
            oldC.__del__()  # only needs to be called if previous doesn't throw
            self._createProxies()
            self.secure = secure

    def isSecure(self):
        """
        Returns 'True' if the underlying omero.clients.BaseClient is connected
        using SSL
        """
        return hasattr(self.c, 'isSecure') and self.c.isSecure() or False

    def _getSessionId(self):
        return self.c.getSessionId()

    def _createSession(self):
        """
        Creates a new session for the principal given in the constructor.
        Used during :meth`connect` method
        """
        s = self.c.createSession(self._ic_props[omero.constants.USERNAME],
                                 self._ic_props[omero.constants.PASSWORD])
        s.detachOnDestroy()
        self._sessionUuid = self._getSessionId()
        ss = self.c.sf.getSessionService()
        self._session = ss.getSession(self._sessionUuid)
        self._lastGroupId = None
        self._was_join = False
        if self.group is not None:
            # try something that fails if the user don't have permissions on
            # the group
            self.c.sf.getAdminService().getEventContext()
        self.setSecure(self.secure)
        self.c.sf.detachOnDestroy()
        self.SERVICE_OPTS = self.createServiceOptsDict()

    def _closeSession(self):
        """
        Close session.
        """
        self._session_cb and self._session_cb.close(self)
        try:
            if self.c:
                try:
                    self.c.getSession()
                except omero.ClientError:
                    return  # No session available
                self.c.killSession()
        except Glacier2.SessionNotExistException:  # pragma: no cover
            pass
        except:
            logger.warn(traceback.format_exc())

    def _resetOmeroClient(self):
        """
        Creates new omero.client object using self.host or self.ice_config (if
        host is None) Also tries to setAgent for the client
        """
        logger.debug(self.host)
        logger.debug(self.port)
        logger.debug(self.ice_config)

        if self.c is not None:
            self.c.__del__()
            self.c = None

        if self.host is not None:
            if self.port is not None:
                self.c = omero.client(
                    host=str(self.host), port=int(self.port),
                    args=['--Ice.Config='+','.join(self.ice_config)])
                # , pmap=['--Ice.Config='+','.join(self.ice_config)])
            else:
                self.c = omero.client(
                    host=str(self.host),
                    args=['--Ice.Config='+','.join(self.ice_config)])
        else:
            self.c = omero.client(
                args=['--Ice.Config='+','.join(self.ice_config)])

        if hasattr(self.c, "setAgent"):
            if self.useragent is not None:
                self.c.setAgent(self.useragent)
            else:
                self.c.setAgent("OMERO.py.gateway")

        if hasattr(self.c, "setIP"):
            if self.userip is not None:
                self.c.setIP(self.userip)

    def connect(self, sUuid=None):
        """
        Creates or retrieves connection for the given sessionUuid.
        Returns True if connected.

        :param sUuid:   omero_model_SessionI
        :return:        Boolean
        """

        logger.debug("Connect attempt, sUuid=%s, group=%s, self.sUuid=%s" % (
            str(sUuid), str(self.group), self._sessionUuid))
        if not self.c:  # pragma: no cover
            self._connected = False
            logger.debug("Ooops. no self._c")
            return False
        try:
            if self._sessionUuid is None and sUuid:
                self._sessionUuid = sUuid
            if self._sessionUuid is not None:
                try:
                    logger.debug('connected? %s' % str(self._connected))
                    if self._connected:
                        self._connected = False
                        logger.debug(
                            "was connected, creating new omero.client")
                        self._resetOmeroClient()
                    # timeout to allow this is $ omero config set
                    # omero.sessions.timeout 3600000
                    s = self.c.joinSession(self._sessionUuid)
                    s.detachOnDestroy()
                    self.SERVICE_OPTS = self.createServiceOptsDict()
                    logger.debug(
                        'Joined Session OK with Uuid: %s'
                        % (self._sessionUuid,))
                    self._was_join = True
                except Ice.SyscallException:  # pragma: no cover
                    raise
                except Exception, x:  # pragma: no cover
                    logger.debug("Error: " + str(x))
                    self._sessionUuid = None
                    if sUuid:
                        return False
            if self._sessionUuid is None:
                if sUuid:  # pragma: no cover
                    logger.debug("Uncaptured sUuid failure!")
                if self._connected:
                    self._connected = False
                    try:
                        logger.debug(
                            "Closing previous connection..."
                            "creating new client")
                        # args = self.c._ic_args
                        # logger.debug(str(args))
                        self._closeSession()
                        self._resetOmeroClient()
                        # self.c = omero.client(*args)
                    # pragma: no cover
                    except Glacier2.SessionNotExistException:
                        pass
                for key, value in self._ic_props.items():
                    if isinstance(value, unicode):
                        value = value.encode('utf_8')
                    self.c.ic.getProperties().setProperty(key, value)
                if self._anonymous:
                    self.c.ic.getImplicitContext().put(
                        omero.constants.EVENT, 'Internal')
                if self.group is not None:
                    self.c.ic.getImplicitContext().put(
                        omero.constants.GROUP, self.group)
                try:
                    logger.debug("Creating Session...")
                    self._createSession()
                    logger.debug("Session created")
                except omero.SecurityViolation:
                    if self.group is not None:
                        # User don't have access to group
                        logger.debug("## User not in '%s' group" % self.group)
                        self.group = None
                        self._closeSession()
                        self._sessionUuid = None
                        self._connected = True
                        return self.connect()
                    else:  # pragma: no cover
                        logger.debug(
                            "BlitzGateway.connect().createSession(): "
                            + traceback.format_exc())
                        logger.info(
                            "first create session threw SecurityViolation, "
                            "retry (but only once)")
                        # time.sleep(10)
                        try:
                            self._createSession()
                        except omero.SecurityViolation:
                            if self.group is not None:
                                # User don't have access to group
                                logger.debug(
                                    "## User not in '%s' group" % self.group)
                                self.group = None
                                self._connected = True
                                return self.connect()
                            else:
                                raise
                except Ice.SyscallException:  # pragma: no cover
                    raise
                except:
                    logger.info("Failed to create session.")
                    logger.debug(
                        "BlitzGateway.connect().createSession(): "
                        + traceback.format_exc())
                    # time.sleep(10)
                    self._createSession()

            self._last_error = None
            self._createProxies()
            self._connected = True
            logger.info('created connection (uuid=%s)' %
                        str(self._sessionUuid))
        except Ice.SyscallException:  # pragma: no cover
            logger.debug('This one is a SyscallException', exc_info=True)
            raise
        except Ice.LocalException, x:  # pragma: no cover
            logger.debug("connect(): " + traceback.format_exc())
            self._last_error = x
            return False
        except Exception, x:  # pragma: no cover
            logger.debug("connect(): " + traceback.format_exc())
            self._last_error = x
            return False
        logger.debug(".. connected!")
        return True

    def getLastError(self):  # pragma: no cover
        """
        Returns error if thrown by _BlitzGateway.connect connect.

        :return: String
        """

        return self._last_error

    def isConnected(self):
        """
        Returns last status of connection.

        :return:    Boolean
        """

        return self._connected

    ########################
    # # Connection Stuff # #

    def getEventContext(self):
        """
        Returns omero_System_ice.EventContext.
        It contains: shareId, sessionId, sessionUuid, userId, userName,
        groupId, groupName, isAdmin, isReadOnly,
        eventId, eventType, eventType,
        memberOfGroups, leaderOfGroups
        Also saves context to self._ctx

        :return:    Event Context from admin service.
        :rtype:     :class:`omero.sys.EventContext`
        """
        if self._ctx is None:
            self._ctx = self._proxies['admin'].getEventContext()
        return self._ctx

    def getUserId(self):
        """
        Returns current experimenter id

        :return:    Current Experimenter id
        :rtype:     long
        """
        if self._userid is None:
            self._userid = self.getEventContext().userId
        return self._userid

    def setUserId(self, uid):
        """
        Sets current experimenter id
        """
        self._userid = uid
        self._user = None

    def getUser(self):
        """
        Returns current Experimenter.

        :return:    Current Experimenter
        :rtype:     :class:`ExperimenterWrapper`
        """
        if self._user is None:
            uid = self.getUserId()
            if uid is not None:
                self._user = self.getObject(
                    "Experimenter", self._userid) or None
        return self._user

    def getAdministrators(self):
        """
        Returns Experimenters with administration privileges.

        :return:    Current Experimenter
        :return:     Generator of :class:`BlitzObjectWrapper` subclasses
        """
        sysGroup = self.getObject(
            "ExperimenterGroup",
            self.getAdminService().getSecurityRoles().systemGroupId)
        for gem in sysGroup.copyGroupExperimenterMap():
            yield ExperimenterWrapper(self, gem.child)

    def getGroupFromContext(self):
        """
        Returns current omero_model_ExperimenterGroupI.

        :return:    omero.model.ExperimenterGroupI
        """
        admin_service = self.getAdminService()
        group = admin_service.getGroup(self.getEventContext().groupId)
        return ExperimenterGroupWrapper(self, group)

    def isAdmin(self):
        """
        Checks if a user has administration privileges.

        :return:    Boolean
        """

        return self.getEventContext().isAdmin

    def isLeader(self, gid=None):
        """
        Is the current group (or a specified group) led by the current user?

        :return:    True if user leads the current group
        :rtype:     Boolean
        """
        if gid is None:
            gid = self.getEventContext().groupId
        if not isinstance(gid, LongType) or not isinstance(gid, IntType):
            gid = long(gid)
        if gid in self.getEventContext().leaderOfGroups:
            return True
        return False

    def canBeAdmin(self):
        """
        Checks if a user is in system group, i.e. can have administration
        privileges.

        :return:    Boolean
        """
        return 0 in self.getEventContext().memberOfGroups

    def canWrite(self, obj):
        """
        Checks if a user has write privileges to the given object.

        :param obj: Given object
        :return:    Boolean
        """

        return (self.isAdmin()
                or (self.getUserId() == obj.getDetails().getOwner().getId()
                    and obj.getDetails().getPermissions().isUserWrite()))

    def canOwnerWrite(self, obj):
        """
        Returns isUserWrite() from the object's permissions

        :param obj: Given object
        :return:    True if the objects's permissions allow owner to write
        """
        return obj.getDetails().getPermissions().isUserWrite()

    def getSession(self):
        """
        Returns the existing session, or creates a new one if needed

        :return:    The session from session service
        :rtype:     :class:`omero.model.session`
        """
        if self._session is None:
            ss = self.c.sf.getSessionService()
            self._session = ss.getSession(self._sessionUuid)
        return self._session

#    def setDefaultPermissionsForSession (self, permissions):
#        self.getSession()
#        self._session.setDefaultPermissions(rstring(permissions))
#        self._session.setTimeToIdle(None)
#        self.getSessionService().updateSession(self._session)

    def setGroupNameForSession(self, group):
        """
        Looks up the group by name, then delegates to
        :meth:`setGroupForSession`, returning the result

        :param group:       Group name
        :type group:        String
        :return:            True if group set successfully
        :rtype:             Boolean
        """
        a = self.getAdminService()
        g = a.lookupGroup(group)
        return self.setGroupForSession(g.getId().val)

    def setGroupForSession(self, groupid):
        """
        Sets the security context of this connection to the specified group

        :param groupid:     The ID of the group to switch to
        :type groupid:      Long
        :rtype:             Boolean
        :return:            True if the group was switched successfully
        """
        if self.getEventContext().groupId == groupid:
            return None
        if (groupid not in self._ctx.memberOfGroups
                and 0 not in self._ctx.memberOfGroups):
            return False
        self._lastGroupId = self._ctx.groupId
        self._ctx = None
        if hasattr(self.c.sf, 'setSecurityContext'):
            # Beta4.2
            for s in self.c.getStatefulServices():
                s.close()
            self.c.sf.setSecurityContext(
                omero.model.ExperimenterGroupI(groupid, False))
        else:
            self.getSession()
            self._session.getDetails().setGroup(
                omero.model.ExperimenterGroupI(groupid, False))
            self._session.setTimeToIdle(None)
            self.getSessionService().updateSession(self._session)
        return True


#    def setGroupForSession (self, group):
#        self.getSession()
#        if self._session.getDetails().getGroup().getId().val == group.getId():
#            # Already correct
#            return
#        a = self.getAdminService()
#        if (group.name not in
#                [x.name.val for x in a.containedGroups(self._userid)]):
#            # User not in this group
#            return
#        self._lastGroup = self._session.getDetails().getGroup()
#        self._session.getDetails().setGroup(group._obj)
#        self._session.setTimeToIdle(None)
#        self.getSessionService().updateSession(self._session)
#
    def revertGroupForSession(self):
        """ Switches the group to the previous group """
        if self._lastGroupId is not None:
            self.setGroupForSession(self._lastGroupId)
            self._lastGroupId = None

    ############
    # Services #

    def getAdminService(self):
        """
        Gets reference to the admin service from ProxyObjectWrapper.

        :return:    omero.gateway.ProxyObjectWrapper
        """

        return self._proxies['admin']

    def getQueryService(self):
        """
        Gets reference to the query service from ProxyObjectWrapper.

        :return:    omero.gateway.ProxyObjectWrapper
        """
        return self._proxies['query']

    def getContainerService(self):
        """
        Gets reference to the container service from ProxyObjectWrapper.

        :return:    omero.gateway.ProxyObjectWrapper
        """

        return self._proxies['container']

    def getPixelsService(self):
        """
        Gets reference to the pixels service from ProxyObjectWrapper.

        :return:    omero.gateway.ProxyObjectWrapper
        """

        return self._proxies['pixel']

    def getMetadataService(self):
        """
        Gets reference to the metadata service from ProxyObjectWrapper.

        :return:    omero.gateway.ProxyObjectWrapper
        """

        return self._proxies['metadata']

    def getRoiService(self):
        """
        Gets ROI service.

        :return:    omero.gateway.ProxyObjectWrapper
        """

        return self._proxies['roi']

    def getScriptService(self):
        """
        Gets script service.

        :return:    omero.gateway.ProxyObjectWrapper
        """

        return self._proxies['script']

    def createRawFileStore(self):
        """
        Creates a new raw file store.
        This service is special in that it does not get cached inside
        BlitzGateway so every call to this function returns a new object,
        avoiding unexpected inherited states.

        :return:    omero.gateway.ProxyObjectWrapper
        """

        return self._proxies['rawfile']

    def getRepositoryInfoService(self):
        """
        Gets reference to the repository info service from ProxyObjectWrapper.

        :return:    omero.gateway.ProxyObjectWrapper
        """

        return self._proxies['repository']

    def getShareService(self):
        """
        Gets reference to the share service from ProxyObjectWrapper.

        :return:    omero.gateway.ProxyObjectWrapper
        """

        return self._proxies['share']

    def getSharedResources(self):
        """
        Gets reference to the sharedresources from ProxyObjectWrapper.

        :return:    omero.gateway.ProxyObjectWrapper
        """

        return self._proxies['sharedres']

    def getTimelineService(self):
        """
        Gets reference to the timeline service from ProxyObjectWrapper.

        :return:    omero.gateway.ProxyObjectWrapper
        """

        return self._proxies['timeline']

    def getTypesService(self):
        """
        Gets reference to the types service from ProxyObjectWrapper.

        :return:    omero.gateway.ProxyObjectWrapper
        """

        return self._proxies['types']

    def getConfigService(self):
        """
        Gets reference to the config service from ProxyObjectWrapper.

        :return:    omero.gateway.ProxyObjectWrapper
        """

        return self._proxies['config']

    def createRenderingEngine(self):
        """
        Creates a new rendering engine.
        This service is special in that it does not get cached inside
        BlitzGateway so every call to this function returns a new object,
        avoiding unexpected inherited states.

        :return:    omero.gateway.ProxyObjectWrapper
        """

        rv = self._proxies['rendering']
        if rv._tainted:
            rv = self._proxies['rendering'] = rv.clone()
        rv.taint()
        return rv

    def getRenderingSettingsService(self):
        """
        Gets reference to the rendering settings service from
        ProxyObjectWrapper.

        :return:    omero.gateway.ProxyObjectWrapper
        """

        return self._proxies['rendsettings']

    def createRawPixelsStore(self):
        """
        Creates a new raw pixels store.
        This service is special in that it does not get cached inside
        BlitzGateway so every call to this function returns a new object,
        avoiding unexpected inherited states.

        :return:    omero.gateway.ProxyObjectWrapper
        """

        return self._proxies['rawpixels']

    def createThumbnailStore(self):
        """
        Gets a reference to the thumbnail store on this connection object or
        creates a new one if none exists.

        :rtype: omero.gateway.ProxyObjectWrapper
        :return: The proxy wrapper of the thumbnail store
        """

        return self._proxies['thumbs']

    def createSearchService(self):
        """
        Gets a reference to the searching service on this connection object or
        creates a new one if none exists.

        :return: omero.gateway.ProxyObjectWrapper
        """
        return self._proxies['search']

    def getUpdateService(self):
        """
        Gets reference to the update service from ProxyObjectWrapper.

        :return:    omero.gateway.ProxyObjectWrapper
        """
        return self._proxies['update']

    def getDeleteService(self):
        """
        Gets reference to the delete service from ProxyObjectWrapper.

        :return:    omero.gateway.ProxyObjectWrapper
        """
        return self._proxies['delete']

    def getSessionService(self):
        """
        Gets reference to the session service from ProxyObjectWrapper.

        :return:    omero.gateway.ProxyObjectWrapper
        """
        return self._proxies['session']

    def createExporter(self):
        """
        New instance of non cached Exporter, wrapped in ProxyObjectWrapper.

        :return:    omero.gateway.ProxyObjectWrapper
        """
        return ProxyObjectWrapper(self, 'createExporter')

    #############################
    # Top level object fetchers #

    def listProjects(self, eid=None):
        """
        List every Project controlled by the security system.

        :param eid:         Filters Projects by owner ID
        :rtype:             :class:`ProjectWrapper` list
        """

        params = omero.sys.Parameters()
        params.theFilter = omero.sys.Filter()
        # if only_owned:
        #     params.theFilter.ownerId = rlong(self._userid)
        # elif
        if eid is not None:
            params.theFilter.ownerId = rlong(eid)

        return self.getObjects("Project", params=params)

    def listScreens(self, eid=None):
        """
        List every Screens controlled by the security system.

        :param eid:         Filters Screens by owner ID
        :rtype:             :class:`ProjectWrapper` list
        """

        params = omero.sys.Parameters()
        params.theFilter = omero.sys.Filter()
        # if only_owned:
        #     params.theFilter.ownerId = rlong(self._userid)
        # elif
        if eid is not None:
            params.theFilter.ownerId = rlong(eid)

        return self.getObjects("Screen", params=params)

<<<<<<< HEAD
    def listOrphans(self, obj_type, eid=None, params=None):
=======
    def listOrphans (self, obj_type, eid=None, params=None, loadPixels=False):
>>>>>>> 6448b04d
        """
        List orphaned Datasets, Images, Plates controlled by the security
        system, Optionally filter by experimenter 'eid'

        :param obj_type:    'Dataset', 'Image', 'Plate'
        :param eid:         experimenter id
        :type eid:          Long
        :param params:      omero.sys.ParametersI, can be used for pagination,
                            filtering etc.
        :param attributes:  Map of key-value pairs to filter results by.
                            Key must be attribute of obj_type.
                            E.g. 'name', 'ns'
        :return:            Generator yielding Datasets
        :rtype:             :class:`DatasetWrapper` generator

        """

        links = {'Dataset': ('ProjectDatasetLink', DatasetWrapper),
                 'Image': ('DatasetImageLink', ImageWrapper),
                 'Plate': ('ScreenPlateLink', PlateWrapper)}

        if obj_type not in links.keys():
            raise AttributeError("obj_type must be in %s" % str(links.keys()));

        if params is None:
            params = omero.sys.ParametersI()

        wrapper = KNOWN_WRAPPERS.get(obj_type.lower(), None)
        query = wrapper()._getQueryString()

        if loadPixels and obj_type == 'Image':
            # left outer join so we don't exclude images that have no thumbnails
            query += " join fetch obj.pixels as pix left outer join fetch pix.thumbnails"

        if eid is not None:
            params.exp(eid)
            query += " where owner.id = (:eid)"
            params.map["eid"] = params.theFilter.ownerId

        query += "where" not in query and " where " or " and "
        query += " not exists (select obl from %s as obl where " \
                 "obl.child=obj.id) " % (links[obj_type][0])

        if obj_type == 'Image':
            query += " and not exists ( select ws from WellSample as ws "\
                     "where ws.image=obj.id "
            if eid is not None:
                query += " and ws.details.owner.id=:eid "
            query += ")"

        result = self.getQueryService().findAllByQuery(
            query, params, self.SERVICE_OPTS)
        for r in result:
            yield wrapper(self, r)
    #################################################
    # IAdmin

    # GROUPS

    def listGroups(self):
        """
        Look up all experimenters and related groups.
        Groups are also loaded

        :return:    All experimenters
        :rtype:     :class:`ExperimenterWrapper` generator
        """

        admin_serv = self.getAdminService()
        for exp in admin_serv.lookupGroups():
            yield ExperimenterGroupWrapper(self, exp)

    def getDefaultGroup(self, eid):
        """
        Retrieve the default group for the given user id.

        :param eid:     Experimenter ID
        :type eid:      Long
        :return:        The default group for user
        :rtype:         :class:`ExperimenterGroupWrapper`
        """

        admin_serv = self.getAdminService()
        dgr = admin_serv.getDefaultGroup(long(eid))
        return ExperimenterGroupWrapper(self, dgr)

    def getOtherGroups(self, eid):
        """
        Fetch all groups of which the given user is a member.
        The returned groups will have all fields filled in and all collections
        unloaded.

        :param eid:         Experimenter ID
        :type eid:          Long
        :return:            Generator of groups for user
        :rtype:             :class:`ExperimenterGroupWrapper` generator
        """

        admin_serv = self.getAdminService()
        for gr in admin_serv.containedGroups(long(eid)):
            yield ExperimenterGroupWrapper(self, gr)

    def getGroupsLeaderOf(self):
        """
        Look up Groups where current user is a leader of.

        :return:        Groups that current user leads
        :rtype:         :class:`ExperimenterGroupWrapper` generator
        """

        q = self.getQueryService()
        p = omero.sys.Parameters()
        p.map = {}
        p.map["ids"] = rlist([rlong(a)
                              for a in self.getEventContext().leaderOfGroups])
        sql = "select e from ExperimenterGroup as e where e.id in (:ids)"
        for e in q.findAllByQuery(sql, p, self.SERVICE_OPTS):
            yield ExperimenterGroupWrapper(self, e)

    def getGroupsMemberOf(self):
        """
        Look up Groups where current user is a member of (except "user" group).

        :return:        Current users groups
        :rtype:         :class:`ExperimenterGroupWrapper` generator
        """

        q = self.getQueryService()
        p = omero.sys.Parameters()
        p.map = {}
        p.map["ids"] = rlist([rlong(a)
                              for a in self.getEventContext().memberOfGroups])
        sql = "select e from ExperimenterGroup as e where e.id in (:ids)"
        for e in q.findAllByQuery(sql, p, self.SERVICE_OPTS):
            if e.name.val == "user":
                pass
            else:
                yield ExperimenterGroupWrapper(self, e)

    def createGroup(self, name, owner_Ids=None, member_Ids=None, perms=None,
                    description=None):
        """
        Creates a new ExperimenterGroup.
        Must have Admin permissions to call this.

        :param name:        New group name
        :param owner_Ids:   Option to add existing Experimenters
                            as group owners
        :param member_Ids:  Option to add existing Experimenters
                            as group members
        :param perms:       New group permissions.
                            E.g. 'rw----' (private), 'rwr---'(read-only),
                            'rwrw--'
        :param description: Group description
        """
        admin_serv = self.getAdminService()

        group = omero.model.ExperimenterGroupI()
        group.name = rstring(str(name))
        group.description = (
            (description != "" and description is not None)
            and rstring(str(description)) or None)
        if perms is not None:
            group.details.permissions = omero.model.PermissionsI(perms)

        gr_id = admin_serv.createGroup(group)

        if owner_Ids is not None:
            group_owners = [
                owner._obj for owner in self.getObjects(
                    "Experimenter", owner_Ids)]
            admin_serv.addGroupOwners(
                omero.model.ExperimenterGroupI(gr_id, False), group_owners)

        if member_Ids is not None:
            group_members = [
                member._obj for member in self.getObjects(
                    "Experimenter", member_Ids)]
            for user in group_members:
                admin_serv.addGroups(
                    user, [omero.model.ExperimenterGroupI(gr_id, False)])

        return gr_id

    # EXPERIMENTERS

    def findExperimenters(self, start=''):
        """
        Return a generator for all Experimenters whose omeName starts with
        'start'. Experimenters ordered by omeName.

        :param start:   omeName must start with these letters
        :type start:    String
        :return:        Generator of experimenters
        :rtype:         :class:`ExperimenterWrapper` generator
        """

        if isinstance(start, UnicodeType):
            start = start.encode('utf8')
        params = omero.sys.Parameters()
        params.map = {'start': rstring('%s%%' % start.lower())}
        q = self.getQueryService()
        rv = q.findAllByQuery(
            "from Experimenter e where lower(e.omeName) like :start",
            params, self.SERVICE_OPTS)
        rv.sort(lambda x, y: cmp(x.omeName.val, y.omeName.val))
        for e in rv:
            yield ExperimenterWrapper(self, e)

    def containedExperimenters(self, gid):
        """
        Fetch all users contained in this group.
        The returned users will have all fields filled in and all collections
        unloaded.

        :param gid:     Group ID
        :type gid:      Long
        :return:        Generator of experimenters
        :rtype:         :class:`ExperimenterWrapper` generator
        """

        admin_serv = self.getAdminService()
        for exp in admin_serv.containedExperimenters(long(gid)):
            yield ExperimenterWrapper(self, exp)

    def listColleagues(self):
        """
        Look up users who are a member of the current user active group.
        Returns None if the group is private and isn't lead by the current user

        :return:    Generator of Experimenters or None
        :rtype:     :class:`ExperimenterWrapper` generator
        """

        default = self.getObject(
            "ExperimenterGroup", self.getEventContext().groupId)
        if not default.isPrivate() or self.isLeader():
            for d in default.copyGroupExperimenterMap():
                if d is None:
                    continue
                if d.child.id.val != self.getUserId():
                    yield ExperimenterWrapper(self, d.child)

    def groupSummary(self, gid=None, exclude_self=False):
        """
        Returns lists of 'leaders' and 'members' of the specified group
        (default is current group) as a dict with those keys.

        :return:    {'leaders': list :class:`ExperimenterWrapper`,
                     'colleagues': list :class:`ExperimenterWrapper`}
        :rtype:     dict
        """

        if gid is None:
            gid = self.getEventContext().groupId
        userId = None
        if exclude_self:
            userId = self.getUserId()
        colleagues = []
        leaders = []
        default = self.getObject("ExperimenterGroup", gid)
        if not default.isPrivate() or self.isLeader(gid) or self.isAdmin():
            for d in default.copyGroupExperimenterMap():
                if d is None or d.child.id.val == userId:
                    continue
                if d.owner.val:
                    leaders.append(ExperimenterWrapper(self, d.child))
                else:
                    colleagues.append(ExperimenterWrapper(self, d.child))
        else:
            if self.isLeader():
                leaders = [self.getUser()]
            else:
                colleagues = [self.getUser()]
        return {"leaders": leaders, "colleagues": colleagues}

    def listStaffs(self):
        """
        Look up users who are members of groups lead by the current user.

        :return:    Members of groups lead by current user
        :rtype:     :class:`ExperimenterWrapper` generator
        """

        q = self.getQueryService()
        p = omero.sys.Parameters()
        p.map = {}
        p.map["gids"] = rlist(
            [rlong(a) for a in set(self.getEventContext().leaderOfGroups)])
        sql = ("select e from Experimenter as e where exists "
               "( select gem from GroupExperimenterMap as gem "
               "where gem.child = e.id and gem.parent.id in (:gids)) "
               "order by e.omeName")
        for e in q.findAllByQuery(sql, p, self.SERVICE_OPTS):
            if e.id.val != self.getUserId():
                yield ExperimenterWrapper(self, e)

    def listOwnedGroups(self):
        """
        Looks up owned groups for the logged user.

        :return:    Groups owned by current user
        :rtype:     :class:`ExperimenterGroupWrapper` generator
        """

        exp = self.getUser()
        for gem in exp.copyGroupExperimenterMap():
            if gem is None:
                continue
            if gem.owner.val:
                yield ExperimenterGroupWrapper(self, gem.parent)

    def getFreeSpace(self):
        """
        Returns the free or available space on this file system
        including nested subdirectories.

        :return:    Free space in bytes
        :rtype:     Int
        """

        rep_serv = self.getRepositoryInfoService()
        return rep_serv.getFreeSpaceInKilobytes() * 1024

    def getFilesetFilesInfo(self, imageIds):
        """
        Gets summary of Original Files that are part of the FS Fileset linked
        to images Returns a dict of files 'count' and sum of 'size'

        :param imageIds:    Image IDs list
        :return:            Dict of files 'count' and 'size'
        """

        params = omero.sys.ParametersI()
        params.addIds(imageIds)
        query = "select distinct(fse) from FilesetEntry as fse "\
                "left outer join fse.fileset as fs "\
                "left outer join fetch fse.originalFile as f "\
                "left outer join fs.images as image where image.id in (:ids)"
        queryService = self.getQueryService()
        fsinfo = queryService.findAllByQuery(query, params, self.SERVICE_OPTS)
        fsCount = len(fsinfo)
        fsSize = sum([f.originalFile.getSize().val for f in fsinfo])
        filesetFileInfo = {'count': fsCount, 'size': fsSize}
        return filesetFileInfo

    def getArchivedFilesInfo(self, imageIds):
        """
        Gets summary of Original Files that are archived from OMERO 4 imports
        Returns a dict of files 'count' and sum of 'size'

        :param imageIds:    Image IDs list
        :return:            Dict of files 'count' and 'size'
        """

        params = omero.sys.ParametersI()
        params.addIds(imageIds)
        query = "select distinct(link) from PixelsOriginalFileMap as link "\
                "left outer join fetch link.parent as f "\
                "left outer join link.child as pixels "\
                "where pixels.image.id in (:ids)"
        queryService = self.getQueryService()
        fsinfo = queryService.findAllByQuery(query, params, self.SERVICE_OPTS)
        fsCount = len(fsinfo)
        fsSize = sum([f.parent.getSize().val for f in fsinfo])
        filesetFileInfo = {'count': fsCount, 'size': fsSize}
        return filesetFileInfo

    ############################
    # Timeline service getters #

    def timelineListImages(self, tfrom=None, tto=None, limit=10,
                           only_owned=True):
        """
        List images based on their creation times.
        If both tfrom and tto are None, grab the most recent batch.

        :param tfrom:       milliseconds since the epoch for start date
        :param tto:         milliseconds since the epoch for end date
        :param limit:       maximum number of results
        :param only_owned:  Only owned by the logged user. Boolean.
        :return:            Generator yielding :class:`_ImageWrapper`
        :rtype:             :class:`ImageWrapper` generator
        """

        tm = self.getTimelineService()
        p = omero.sys.Parameters()
        f = omero.sys.Filter()
        if only_owned:
            f.ownerId = rlong(self.getEventContext().userId)
            f.groupId = rlong(self.getEventContext().groupId)
        else:
            f.ownerId = rlong(-1)
            f.groupId = None
        f.limit = rint(limit)
        p.theFilter = f
        if tfrom is None and tto is None:
            for e in tm.getMostRecentObjects(['Image'], p, False)["Image"]:
                yield ImageWrapper(self, e)
        else:
            if tfrom is None:
                tfrom = 0
            if tto is None:
                tto = time.time() * 1000
            for e in tm.getByPeriod(
                    ['Image'], rtime(long(tfrom)),
                    rtime(long(tto)), p, False)['Image']:
                yield ImageWrapper(self, e)

    ###########################
    # Specific Object Getters #

    def getObject(self, obj_type, oid=None, params=None, attributes=None):
        """
        Retrieve single Object by type E.g. "Image" or None if not found.
        If more than one object found, raises ome.conditions.ApiUsageException
        See :meth:`getObjects` for more info.

        :param obj_type:    Object type. E.g. "Project" see above
        :type obj_type:     String
        :param ids:         object IDs
        :type ids:          List of Long
        :param params:      omero.sys.Parameters, can be used for pagination,
                            filtering etc.
        :param attributes:  Map of key-value pairs to filter results by.
                            Key must be attribute of obj_type.
                            E.g. 'name', 'ns'
        :return:
        """
        oids = (oid is not None) and [oid] or None
        query, params, wrapper = self.buildQuery(
            obj_type, oids, params, attributes)
        result = self.getQueryService().findByQuery(
            query, params, self.SERVICE_OPTS)
        if result is not None:
            return wrapper(self, result)

    def getObjects(self, obj_type, ids=None, params=None, attributes=None,
                   respect_order=False):
        """
        Retrieve Objects by type E.g. "Image"
        Returns generator of appropriate :class:`BlitzObjectWrapper` type.
        E.g. :class:`ImageWrapper`. If ids is None, all available objects will
        be returned. i.e. listObjects() Filter objects by attributes. E.g.
        attributes={'name':name}

        :param obj_type:    Object type. E.g. "Project" see above
        :type obj_type:     String
        :param ids:         object IDs
        :type ids:          List of Long
        :param params:      omero.sys.Parameters, can be used for pagination,
                            filtering etc.
        :param attributes:  Map of key-value pairs to filter results by.
                            Key must be attribute of obj_type.
                            E.g. 'name', 'ns'
        :param respect_order:   Returned items will be ordered according
                                to the order of ids
        :return:            Generator of :class:`BlitzObjectWrapper` subclasses
        """
        query, params, wrapper = self.buildQuery(
            obj_type, ids, params, attributes)
        result = self.getQueryService().findAllByQuery(
            query, params, self.SERVICE_OPTS)
        if respect_order and ids is not None:
            idMap = {}
            for r in result:
                idMap[r.id.val] = r
            ids = unwrap(ids)       # in case we had a list of rlongs
            result = [idMap.get(i) for i in ids if i in idMap]
        for r in result:
            yield wrapper(self, r)

    def buildQuery(self, obj_type, ids=None, params=None, attributes=None):
        """
        Prepares a query for iQuery. Also prepares params and determines
        appropriate wrapper for result Returns (query, params, wrapper) which
        can be used with the appropriate query method. Used by
        :meth:`getObjects` and :meth:`getObject` above.

        :param obj_type:    Object type. E.g. "Project" see above
        :type obj_type:     String
        :param ids:         object IDs
        :type ids:          List of Long
        :param params:      omero.sys.Parameters, can be used for pagination,
                            filtering etc.
        :param attributes:  Map of key-value pairs to filter results by.
                            Key must be attribute of obj_type.
                            E.g. 'name', 'ns'
        :return:            (query, params, wrapper)
        """

        if isinstance(obj_type, StringTypes):
            wrapper = KNOWN_WRAPPERS.get(obj_type.lower(), None)
            if wrapper is None:
                raise KeyError(
                    "obj_type of %s not supported by getOjbects(). "
                    "E.g. use 'Image' etc" % obj_type)
        else:
            raise AttributeError(
                "getObjects uses a string to define obj_type, E.g. "
                "'Image' not %r" % obj_type)

        if params is None:
            params = omero.sys.Parameters()
        if params.map is None:
            params.map = {}

        # get the base query from the instantiated object itself. E.g "select
        # obj Project as obj"
        query = wrapper()._getQueryString()

        clauses = []
        # getting object by ids
        if ids is not None:
            clauses.append("obj.id in (:ids)")
            params.map["ids"] = rlist([rlong(a) for a in ids])

        # support filtering by owner (not for some object types)
        if (params.theFilter
                and params.theFilter.ownerId
                and obj_type.lower()
                not in ["experimentergroup", "experimenter"]):
            clauses.append("owner.id = (:eid)")
            params.map["eid"] = params.theFilter.ownerId

        # finding by attributes
        if attributes is not None:
            for k, v in attributes.items():
                clauses.append('obj.%s=:%s' % (k, k))
                params.map[k] = omero_type(v)
        if clauses:
            query += " where " + (" and ".join(clauses))

        return (query, params, wrapper)

    def listFileAnnotations(self, eid=None, toInclude=[], toExclude=[]):
        """
        Lists FileAnnotations created by users, filtering by namespaces if
        specified. If NO namespaces are specified, then 'known' namespaces are
        excluded by default, such as original files and companion files etc.
        File objects are loaded so E.g. file name is available without lazy
        loading.

        :param eid:         Filter results by this owner Id
        :param toInclude:   Only return annotations with these namespaces.
                            List of strings.
        :param toExclude:   Don't return annotations with these namespaces.
                            List of strings.
        :return:            Generator of :class:`FileAnnotationWrapper`
                            - with files loaded.
        """

        params = omero.sys.Parameters()
        params.theFilter = omero.sys.Filter()
        if eid is not None:
            params.theFilter.ownerId = rlong(eid)

        if len(toInclude) == 0 and len(toExclude) == 0:
            toExclude.append(omero.constants.namespaces.NSCOMPANIONFILE)
            toExclude.append(omero.constants.annotation.file.ORIGINALMETADATA)
            toExclude.append(omero.constants.namespaces.NSEXPERIMENTERPHOTO)
            toExclude.append(omero.constants.analysis.flim.NSFLIM)

        anns = self.getMetadataService().loadSpecifiedAnnotations(
            "FileAnnotation", toInclude, toExclude, params, self.SERVICE_OPTS)

        for a in anns:
            yield(FileAnnotationWrapper(self, a))

    def getAnnotationLinks(self, parent_type, parent_ids=None, ann_ids=None,
                           ns=None, params=None):
        """
        Retrieve Annotation Links by parent_type E.g. "Image". Not Ordered.
        Returns generator of :class:`AnnotationLinkWrapper`
        If parent_ids is None, all available objects will be returned.
        i.e. listObjects()

        :param obj_type:    Object type. E.g. "Project" see above
        :type obj_type:     String
        :param ids:         object IDs
        :type ids:          List of Long
        :return:            Generator yielding wrapped objects.
        """

        if parent_type.lower() not in KNOWN_WRAPPERS:
            wrapper_types = ", ".join(KNOWN_WRAPPERS.keys())
            err_msg = ("getAnnotationLinks() does not support type: '%s'. "
                       "Must be one of: %s" % (parent_type, wrapper_types))
            raise AttributeError(err_msg)
        wrapper = KNOWN_WRAPPERS.get(parent_type.lower(), None)
        class_string = wrapper().OMERO_CLASS
        # E.g. AnnotationWrappers have no OMERO_CLASS
        if class_string is None and "annotation" in parent_type.lower():
            class_string = "Annotation"

        query = ("select annLink from %sAnnotationLink as annLink "
                 "join fetch annLink.details.owner as owner "
                 "join fetch annLink.details.creationEvent "
                 "join fetch annLink.child as ann "
                 "join fetch ann.details.owner "
                 "join fetch ann.details.creationEvent "
                 "join fetch annLink.parent as parent" % class_string)

        q = self.getQueryService()
        if params is None:
            params = omero.sys.Parameters()
        if params.map is None:
            params.map = {}

        clauses = []
        if parent_ids:
            clauses.append("parent.id in (:pids)")
            params.map["pids"] = rlist([rlong(a) for a in parent_ids])

        if ann_ids:
            clauses.append("ann.id in (:ann_ids)")
            params.map["ann_ids"] = rlist([rlong(a) for a in ann_ids])

        if ns:
            clauses.append("ann.ns in (:ns)")
            params.map["ns"] = rstring(ns)

        if params.theFilter and params.theFilter.ownerId:
            clauses.append("owner.id = (:eid)")
            params.map["eid"] = params.theFilter.ownerId

        if len(clauses) > 0:
            query += " where %s" % (" and ".join(clauses))

        result = q.findAllByQuery(query, params, self.SERVICE_OPTS)
        for r in result:
            yield AnnotationLinkWrapper(self, r)

    def listOrphanedAnnotations(self, parent_type, parent_ids, eid=None,
                                ns=None, anntype=None, addedByMe=True):
        """
        Retrieve all Annotations not linked to the given parents: Projects,
        Datasets, Images, Screens, Plates OR Wells etc.

        :param parent_type:     E.g. 'Dataset', 'Image' etc.
        :param parent_ids:      IDs of the parent.
        :param eid:             Optional filter by Annotation owner
        :param ns:              Filter by annotation namespace
        :param anntype:         Optional specify 'Text', 'Tag', 'File',
                                Long', 'Boolean'
        :return:                Generator yielding AnnotationWrappers
        :rtype:                 :class:`AnnotationWrapper` generator
        """

        if anntype is not None:
            if (anntype.title()
                    not in ('Text', 'Tag', 'File', 'Long', 'Boolean')):
                raise AttributeError(
                    'Use annotation type: Text, Tag, File, Long, Boolean')
            sql = "select an from %sAnnotation as an " % anntype.title()
        else:
            sql = "select an from Annotation as an " \

        if anntype.title() == "File":
            sql += " join fetch an.file "

        p = omero.sys.Parameters()
        p.map = {}

        filterlink = ""
        if addedByMe:
            userId = self.getUserId()
            filterlink = " and link.details.owner.id=:linkOwner"
            p.map["linkOwner"] = rlong(userId)

        q = self.getQueryService()
        wheres = []

        if len(parent_ids) == 1:
            # We can use a single query to exclude links to a single parent
            p.map["oid"] = rlong(parent_ids[0])
            wheres.append(
                "not exists ( select link from %sAnnotationLink as link "
                "where link.child=an.id and link.parent.id=:oid%s)"
                % (parent_type, filterlink))
        else:
            # for multiple parents, we first need to find annotations linked to
            # ALL of them, then exclude those from query
            p.map["oids"] = omero.rtypes.wrap(parent_ids)
            query = ("select link.child.id, count(link.id) "
                     "from %sAnnotationLink link where link.parent.id in "
                     "(:oids)%s group by link.child.id"
                     % (parent_type, filterlink))
            # count annLinks and check if count == number of parents (all
            # parents linked to annotation)
            usedAnnIds = [e[0].getValue() for e in
                          q.projection(query, p, self.SERVICE_OPTS)
                          if e[1].getValue() == len(parent_ids)]
            if len(usedAnnIds) > 0:
                p.map["usedAnnIds"] = omero.rtypes.wrap(usedAnnIds)
                wheres.append("an.id not in (:usedAnnIds)")

        if ns is None:
            wheres.append("an.ns is null")
        else:
            p.map["ns"] = rlist([rstring(n) for n in ns])
            wheres.append("(an.ns not in (:ns) or an.ns is null)")
        if eid is not None:
            wheres.append("an.details.owner.id=:eid")
            p.map["eid"] = rlong(eid)

        if len(wheres) > 0:
            sql += "where " + " and ".join(wheres)

        for e in q.findAllByQuery(sql, p, self.SERVICE_OPTS):
            yield AnnotationWrapper._wrap(self, e)

    def createImageFromNumpySeq(self, zctPlanes, imageName, sizeZ=1, sizeC=1,
                                sizeT=1, description=None, dataset=None,
                                sourceImageId=None, channelList=None):
        """
        Creates a new multi-dimensional image from the sequence of 2D numpy
        arrays in zctPlanes. zctPlanes should be a generator of numpy 2D
        arrays of shape (sizeY, sizeX) ordered to iterate through T first,
        then C then Z.
        Example usage::

            original = conn.getObject("Image", 1)
            sizeZ = original.getSizeZ()
            sizeC = original.getSizeC()
            sizeT = original.getSizeT()
            clist = range(sizeC)
            zctList = []
            for z in range(sizeZ):
                for c in clist:
                    for t in range(sizeT):
                        zctList.append( (z,c,t) )
            def planeGen():
                planes = original.getPrimaryPixels().getPlanes(zctList)
                for p in planes:
                    # perform some manipulation on each plane
                    yield p
            createImageFromNumpySeq(
                planeGen(), imageName, sizeZ=sizeZ, sizeC=sizeC, sizeT=sizeT,
                sourceImageId=1, channelList=clist)

        :param session:         An OMERO service factory or equivalent
                                with getQueryService() etc.
        :param zctPlanes:       A generator of numpy 2D arrays,
                                corresponding to Z-planes of new image.
        :param imageName:       Name of new image
        :param description:     Description for the new image
        :param dataset:         If specified, put the image in this dataset.
                                omero.model.Dataset object
        :param sourceImageId:   If specified, copy this image with metadata,
                                then add pixel data
        :param channelList:     Copies metadata from these channels in
                                source image (if specified). E.g. [0,2]
        :return: The new OMERO image: omero.model.ImageI
        """
        queryService = self.getQueryService()
        pixelsService = self.getPixelsService()
        # Make sure we don't get an existing rpStore
        rawPixelsStore = self.c.sf.createRawPixelsStore()
        containerService = self.getContainerService()
        updateService = self.getUpdateService()

        import numpy

        def createImage(firstPlane, channelList):
            """ Create our new Image once we have the first plane in hand """
            convertToType = None
            sizeY, sizeX = firstPlane.shape
            if sourceImageId is not None:
                if channelList is None:
                    channelList = range(sizeC)
                iId = pixelsService.copyAndResizeImage(
                    sourceImageId, rint(sizeX), rint(sizeY), rint(sizeZ),
                    rint(sizeT), channelList, None, False, self.SERVICE_OPTS)
                # need to ensure that the plane dtype matches the pixels type
                # of our new image
                img = self.getObject("Image", iId.getValue())
                newPtype = img.getPrimaryPixels().getPixelsType().getValue()
                omeroToNumpy = {'int8': 'int8', 'uint8': 'uint8',
                                'int16': 'int16', 'uint16': 'uint16',
                                'int32': 'int32', 'uint32': 'uint32',
                                'float': 'float32', 'double': 'double'}
                if omeroToNumpy[newPtype] != firstPlane.dtype.name:
                    convertToType = getattr(numpy, omeroToNumpy[newPtype])
                img._obj.setName(rstring(imageName))
                updateService.saveObject(img._obj, self.SERVICE_OPTS)
            else:
                # need to map numpy pixel types to omero - don't handle: bool_,
                # character, int_, int64, object_
                pTypes = {'int8': 'int8', 'int16': 'int16', 'uint16': 'uint16',
                          'int32': 'int32', 'float_': 'float',
                          'float8': 'float', 'float16': 'float',
                          'float32': 'float', 'float64': 'double',
                          'complex_': 'complex', 'complex64': 'complex'}
                dType = firstPlane.dtype.name
                if dType not in pTypes:  # try to look up any not named above
                    pType = dType
                else:
                    pType = pTypes[dType]
                # omero::model::PixelsType
                pixelsType = queryService.findByQuery(
                    "from PixelsType as p where p.value='%s'" % pType, None)
                if pixelsType is None:
                    raise Exception(
                        "Cannot create an image in omero from numpy array "
                        "with dtype: %s" % dType)
                channelList = range(sizeC)
                iId = pixelsService.createImage(
                    sizeX, sizeY, sizeZ, sizeT, channelList, pixelsType,
                    imageName, description, self.SERVICE_OPTS)

            imageId = iId.getValue()
            return (containerService.getImages(
                "Image", [imageId], None, self.SERVICE_OPTS)[0], convertToType)

        def uploadPlane(plane, z, c, t, convertToType):
            # if we're given a numpy dtype, need to convert plane to that dtype
            if convertToType is not None:
                p = numpy.zeros(plane.shape, dtype=convertToType)
                p += plane
                plane = p
            byteSwappedPlane = plane.byteswap()
            convertedPlane = byteSwappedPlane.tostring()
            rawPixelsStore.setPlane(convertedPlane, z, c, t, self.SERVICE_OPTS)

        image = None
        dtype = None
        channelsMinMax = []
        exc = None
        try:
            for theZ in range(sizeZ):
                for theC in range(sizeC):
                    for theT in range(sizeT):
                        plane = zctPlanes.next()
                        # use the first plane to create image.
                        if image is None:
                            image, dtype = createImage(plane, channelList)
                            pixelsId = image.getPrimaryPixels(
                                ).getId().getValue()
                            rawPixelsStore.setPixelsId(
                                pixelsId, True, self.SERVICE_OPTS)
                        uploadPlane(plane, theZ, theC, theT, dtype)
                        # init or update min and max for this channel
                        minValue = plane.min()
                        maxValue = plane.max()
                        # first plane of each channel
                        if len(channelsMinMax) < (theC + 1):
                            channelsMinMax.append([minValue, maxValue])
                        else:
                            channelsMinMax[theC][0] = min(
                                channelsMinMax[theC][0], minValue)
                            channelsMinMax[theC][1] = max(
                                channelsMinMax[theC][1], maxValue)
        except Exception, e:
            logger.error(
                "Failed to setPlane() on rawPixelsStore while creating Image",
                exc_info=True)
            exc = e
        try:
            rawPixelsStore.close(self.SERVICE_OPTS)
        except Exception, e:
            logger.error("Failed to close rawPixelsStore", exc_info=True)
            if exc is None:
                exc = e
        if exc is not None:
            raise exc

        # simply completing the generator - to avoid a GeneratorExit error.
        try:
            zctPlanes.next()
        except StopIteration:
            pass

        for theC, mm in enumerate(channelsMinMax):
            pixelsService.setChannelGlobalMinMax(
                pixelsId, theC, float(mm[0]), float(mm[1]), self.SERVICE_OPTS)
            # resetRenderingSettings(
            #     renderingEngine, pixelsId, theC, mm[0], mm[1])

        # put the image in dataset, if specified.
        if dataset:
            link = omero.model.DatasetImageLinkI()
            link.parent = omero.model.DatasetI(dataset.getId(), False)
            link.child = omero.model.ImageI(image.id.val, False)
            updateService.saveObject(link, self.SERVICE_OPTS)

        return ImageWrapper(self, image)

    def applySettingsToSet(self, fromid, to_type, toids):
        """
        Applies the rendering settings from one image to others.
        Returns a dict of success { True:[ids], False:[ids] }

        :param fromid:      ID of Image to copy settings from.
        :param toids:       List of Image IDs to apply setting to.
        :param to_type:     toids refers to Images by default, but can refer to
                                Project, Dataset, Image, Plate, Screen, Pixels
        """
        json_data = False
        fromimg = self.getObject("Image", fromid)
        frompid = fromimg.getPixelsId()
        if to_type is None:
            to_type = "Image"
        if to_type.lower() == "acquisition":
            plateIds = []
            for pa in self.getObjects("PlateAcquisition", toids):
                plateIds.append(pa.listParents()[0].id)
            to_type = "Plate"
            toids = plateIds
        to_type = to_type.title()
        if fromimg.canAnnotate():
            ctx = self.SERVICE_OPTS.copy()
            ctx.setOmeroGroup(fromimg.getDetails().getGroup().getId())
            rsettings = self.getRenderingSettingsService()
            json_data = rsettings.applySettingsToSet(
                frompid, to_type, list(toids),  ctx)
            if fromid in json_data[True]:
                del json_data[True][json_data[True].index(fromid)]
        return json_data

    def setChannelNames(self, data_type, ids, nameDict, channelCount=None):
        """
        Sets and saves new names for channels of specified Images.
        If an image has fewer channels than the max channel index in nameDict,
        then the channel names will not be set for that image.

        :param data_type:   'Image', 'Dataset', 'Plate'
        :param ids:         Image, Dataset or Plate IDs
        :param nameDict:    A dict of index:'name' ** 1-based **
                            E.g. {1:"DAPI", 2:"GFP"}
        :param channelCount:    If specified, only rename images
                                with this number of channels
        :return:            {'imageCount':totalImages,
                             'updateCount':updateCount}
        """

        if data_type == "Image":
            imageIds = [long(i) for i in ids]
        elif data_type == "Dataset":
            images = self.getContainerService().getImages(
                "Dataset", ids, None, self.SERVICE_OPTS)
            imageIds = [i.getId().getValue() for i in images]
        elif data_type == "Plate":
            imageIds = []
            plates = self.getObjects("Plate", ids)
            for p in plates:
                for well in p._listChildren():
                    for ws in well.copyWellSamples():
                        imageIds.append(ws.image.id.val)
        else:
            raise AttributeError(
                "setChannelNames() supports data_types 'Image', 'Dataset', "
                "'Plate' only, not '%s'" % data_type)

        queryService = self.getQueryService()
        params = omero.sys.Parameters()
        params.map = {'ids': omero.rtypes.wrap(imageIds)}

        # load Pixels, Channels, Logical Channels and Images
        query = ("select p from Pixels p left outer "
                 "join fetch p.channels as c "
                 "join fetch c.logicalChannel as lc "
                 "join fetch p.image as i where i.id in (:ids)")
        pix = queryService.findAllByQuery(query, params, self.SERVICE_OPTS)

        maxIdx = max(nameDict.keys())
        # NB: we may have duplicate Logical Channels (Many Iamges in Plate
        # linked to same LogicalChannel)
        toSave = set()
        updateCount = 0
        ctx = self.SERVICE_OPTS.copy()
        for p in pix:
            sizeC = p.getSizeC().getValue()
            if sizeC < maxIdx:
                continue
            # Filter by channel count
            if channelCount is not None and channelCount != sizeC:
                continue
            updateCount += 1
            group_id = p.details.group.id.val
            ctx.setOmeroGroup(group_id)
            for i, c in enumerate(p.iterateChannels()):
                if i+1 not in nameDict:
                    continue
                lc = c.logicalChannel
                lc.setName(rstring(nameDict[i+1]))
                toSave.add(lc)

        toSave = list(toSave)
        self.getUpdateService().saveCollection(toSave, ctx)
        return {'imageCount': len(imageIds), 'updateCount': updateCount}

    def createOriginalFileFromFileObj(self, fo, path, name, fileSize,
                                      mimetype=None, ns=None):
        """
        Creates a :class:`OriginalFileWrapper` from a local file.
        File is uploaded to create an omero.model.OriginalFileI.
        Returns a new :class:`OriginalFileWrapper`

        :param conn:                    Blitz connection
        :param fo:                      The file object
        :param path:                    The file path
        :param name:                    The file name
        :param fileSize:                The file size
        :param mimetype:                The mimetype of the file. String.
                                        E.g. 'text/plain'
        :param ns:                      The file namespace
        :return:                        New :class:`OriginalFileWrapper`
        """
        updateService = self.getUpdateService()
        rawFileStore = self.createRawFileStore()

        # create original file, set name, path, mimetype
        originalFile = omero.model.OriginalFileI()
        originalFile.setName(rstring(name))
        originalFile.setPath(rstring(path))
        if mimetype:
            originalFile.mimetype = rstring(mimetype)
        originalFile.setSize(rlong(fileSize))
        # set sha1
        try:
            import hashlib
            hash_sha1 = hashlib.sha1
        except:
            import sha
            hash_sha1 = sha.new
        fo.seek(0)
        h = hash_sha1()
        h.update(fo.read())
        shaHast = h.hexdigest()
        originalFile.setHash(rstring(shaHast))
        originalFile = updateService.saveAndReturnObject(
            originalFile, self.SERVICE_OPTS)

        # upload file
        fo.seek(0)
        try:
            rawFileStore.setFileId(
                originalFile.getId().getValue(), self.SERVICE_OPTS)
            buf = 10000
            for pos in range(0, long(fileSize), buf):
                block = None
                if fileSize-pos < buf:
                    blockSize = fileSize-pos
                else:
                    blockSize = buf
                fo.seek(pos)
                block = fo.read(blockSize)
                rawFileStore.write(block, pos, blockSize, self.SERVICE_OPTS)
            originalFile = rawFileStore.save(self.SERVICE_OPTS)
        finally:
            rawFileStore.close()
        return OriginalFileWrapper(self, originalFile)

    def createOriginalFileFromLocalFile(self, localPath,
                                        origFilePathAndName=None,
                                        mimetype=None, ns=None):
        """
        Creates a :class:`OriginalFileWrapper` from a local file.
        File is uploaded to create an omero.model.OriginalFileI.
        Returns a new :class:`OriginalFileWrapper`

        :param conn:                    Blitz connection
        :param localPath:               Location to find the local file
                                        to upload
        :param origFilePathAndName:     Provides the 'path' and 'name' of the
                                        OriginalFile. If None, use localPath
        :param mimetype:                The mimetype of the file. String.
                                        E.g. 'text/plain'
        :param ns:                      The namespace of the file.
        :return:                        New :class:`OriginalFileWrapper`
        """
        if origFilePathAndName is None:
            origFilePathAndName = localPath
        path, name = os.path.split(origFilePathAndName)
        fileSize = os.path.getsize(localPath)
        fileHandle = open(localPath, 'rb')
        try:
            return self.createOriginalFileFromFileObj(
                fileHandle, path, name, fileSize, mimetype, ns)
        finally:
            fileHandle.close()

    def createFileAnnfromLocalFile(self, localPath, origFilePathAndName=None,
                                   mimetype=None, ns=None, desc=None):
        """
        Class method to create a :class:`FileAnnotationWrapper` from a local
        file. File is uploaded to create an omero.model.OriginalFileI
        referenced from this File Annotation. Returns a new
        :class:`FileAnnotationWrapper`

        :param conn:                    Blitz connection
        :param localPath:               Location to find the local file
                                        to upload
        :param origFilePathAndName:     Provides the 'path' and 'name' of the
                                        OriginalFile. If None, use localPath
        :param mimetype:                The mimetype of the file. String.
                                        E.g. 'text/plain'
        :param ns:                      The namespace of the file.
        :param desc:                    A description for the file annotation.
        :return:                        New :class:`FileAnnotationWrapper`
        """
        updateService = self.getUpdateService()

        # create and upload original file
        originalFile = self.createOriginalFileFromLocalFile(
            localPath, origFilePathAndName, mimetype, ns)

        # create FileAnnotation, set ns & description and return wrapped obj
        fa = omero.model.FileAnnotationI()
        fa.setFile(originalFile._obj)
        if desc:
            fa.setDescription(rstring(desc))
        if ns:
            fa.setNs(rstring(ns))
        fa = updateService.saveAndReturnObject(fa, self.SERVICE_OPTS)
        return FileAnnotationWrapper(self, fa)

    def getObjectsByAnnotations(self, obj_type, annids):
        """
        Retrieve objects linked to the given annotation IDs
        controlled by the security system.

        :param annids:      Annotation IDs
        :type annids:       :class:`Long`
        :return:            Generator yielding Objects
        :rtype:             :class:`BlitzObjectWrapper` generator
        """

        wrapper = KNOWN_WRAPPERS.get(obj_type.lower(), None)
        if not wrapper:
            raise AttributeError("Don't know how to handle '%s'" % obj_type)

        sql = "select ob from %s ob " \
              "left outer join fetch ob.annotationLinks obal " \
              "left outer join fetch obal.child ann " \
              "where ann.id in (:oids)" % wrapper().OMERO_CLASS

        q = self.getQueryService()
        p = omero.sys.Parameters()
        p.map = {}
        p.map["oids"] = rlist([rlong(o) for o in set(annids)])
        for e in q.findAllByQuery(sql, p, self.SERVICE_OPTS):
            yield wrapper(self, e)

    ################
    # Enumerations #

    def getEnumerationEntries(self, klass):
        """
        Get all enumerations by class

        :param klass:   Class
        :type klass:    Class or string
        :return:        Generator of Enumerations
        :rtype:         :class:`EnumerationWrapper` generator
        """

        types = self.getTypesService()
        for e in types.allEnumerations(str(klass)):
            yield EnumerationWrapper(self, e)

    def getEnumeration(self, klass, string):
        """
        Get enumeration by class and value

        :param klass:   Class
        :type klass:    Class or string
        :param string:  Enum value
        :type string:   String
        :return:        Enumeration or None
        :rtype:         :class:`EnumerationWrapper`
        """

        types = self.getTypesService()
        obj = types.getEnumeration(str(klass), str(string))
        if obj is not None:
            return EnumerationWrapper(self, obj)
        else:
            return None

    def getEnumerationById(self, klass, eid):
        """
        Get enumeration by class and ID

        :param klass:   Class
        :type klass:    Class or string
        :param eid:     Enum ID
        :type eid:      Long
        :return:        Enumeration or None
        :rtype:         :class:`EnumerationWrapper`
        """

        query_serv = self.getQueryService()
        obj = query_serv.find(klass, long(eid), self.SERVICE_OPTS)
        if obj is not None:
            return EnumerationWrapper(self, obj)
        else:
            return None

    def getOriginalEnumerations(self):
        """
        Gets original enumerations. Returns a dictionary of enumeration class:
        list of Enumerations

        :return:    Original enums
        :rtype:     Dict of <string: :class:`EnumerationWrapper` list >
        """

        types = self.getTypesService()
        rv = dict()
        for e in types.getOriginalEnumerations():
            if rv.get(e.__class__.__name__) is None:
                rv[e.__class__.__name__] = list()
            rv[e.__class__.__name__].append(EnumerationWrapper(self, e))
        return rv

    def getEnumerations(self):
        """
        Gets list of enumeration types

        :return:    List of enum types
        :rtype:     List of Strings
        """

        types = self.getTypesService()
        return types.getEnumerationTypes()

    def getEnumerationsWithEntries(self):
        """
        Get enumeration types, with lists of Enum entries

        :return:    Dictionary of type: entries
        :rtype:     Dict of <string: :class:`EnumerationWrapper` list >
        """

        types = self.getTypesService()
        rv = dict()
        for key, value in types.getEnumerationsWithEntries().items():
            r = list()
            for e in value:
                r.append(EnumerationWrapper(self, e))
            rv[key+"I"] = r
        return rv

    def deleteEnumeration(self, obj):
        """
        Deletes an enumeration object

        :param obj:     Enumeration object
        :type obj:      omero.model.IObject
        """

        types = self.getTypesService()
        types.deleteEnumeration(obj)

    def createEnumeration(self, obj):
        """
        Create an enumeration with given object

        :param obj:     Object
        :type obj:      omero.model.IObject
        """

        types = self.getTypesService()
        types.createEnumeration(obj)

    def resetEnumerations(self, klass):
        """
        Resets the enumerations by type

        :param klass:   Type of enum to reset
        :type klass:    String
        """

        types = self.getTypesService()
        types.resetEnumerations(klass)

    def updateEnumerations(self, new_entries):
        """
        Updates enumerations with new entries

        :param new_entries:   List of objects
        :type new_entries:    List of omero.model.IObject
        """

        types = self.getTypesService()
        types.updateEnumerations(new_entries)

    ###################
    # Delete          #

    def deleteObjectDirect(self, obj):
        """
        Directly Delete object (removes row from database).
        This may fail with various constraint violations if the object is
        linked to others in the database

        :param obj:     Object to delete
        :type obj:      IObject"""

        u = self.getUpdateService()
        u.deleteObject(obj, self.SERVICE_OPTS)

    def getAvailableDeleteCommands(self):
        """
        Retrieves the current set of delete commands with type (graph spec)
        and options filled.

        :return:    Exhaustive list of available delete commands.
        :rtype:     :class:`omero.api.delete.DeleteCommand`
        """
        return self.getDeleteService().availableCommands()

    def deleteObjects(self, graph_spec, obj_ids, deleteAnns=False,
                      deleteChildren=False):
        """
        Generic method for deleting using the delete queue. Options allow to
        delete 'independent' Annotations (Tag, Term, File) and to delete
        child objects.

        :param graph_spec:      String to indicate the object type or graph
                                specification. Examples include:

                                * 'Project'
                                * 'Dataset'
                                * 'Image'
                                * 'Screen'
                                * 'Plate'
                                * 'Well'
                                * 'Annotation'
                                * '/OriginalFile'
                                * '/Image+Only'
                                * '/Image/Pixels/Channel'

                                As of OMERO 4.4.0 the correct case is now
                                explicitly required, the use of 'project'
                                or 'dataset' is no longer supported.
        :param obj_ids:         List of IDs for the objects to delete
        :param deleteAnns:      If true, delete linked Tag, Term and File
                                annotations
        :param deleteChildren:  If true, delete children. E.g. Delete Project
                                AND it's Datasets & Images.
        :return:                Delete handle
        :rtype:                 :class:`omero.api.delete.DeleteHandle`
        """

        if not isinstance(obj_ids, list) and len(obj_ids) < 1:
            raise AttributeError('Must be a list of object IDs')

        if not graph_spec.startswith('/'):
            graph_spec = '/%s' % graph_spec
            logger.debug('Received object type, using "%s"' % graph_spec)

        op = dict()
        if not deleteAnns and graph_spec not in ["/Annotation",
                                                 "/TagAnnotation"]:
            op["/TagAnnotation"] = "KEEP"
            op["/TermAnnotation"] = "KEEP"
            op["/FileAnnotation"] = "KEEP"

        childTypes = {'/Project': ['/Dataset', '/Image'],
                      '/Dataset': ['/Image'],
                      '/Image': [],
                      '/Screen': ['/Plate'],
                      '/Plate': ['/Image'],
                      '/Well': [],
                      '/Annotation': []}

        if not deleteChildren:
            try:
                for c in childTypes[graph_spec]:
                    op[c] = "KEEP"
            except KeyError:
                pass

        dcs = list()
        logger.debug('Deleting %s [%s]. Options: %s' %
                     (graph_spec, str(obj_ids), op))
        for oid in obj_ids:
            dcs.append(omero.cmd.Delete(
                graph_spec, long(oid), op))
        doall = omero.cmd.DoAll()
        doall.requests = dcs
        handle = self.c.sf.submit(doall, self.SERVICE_OPTS)
        return handle

    def _waitOnCmd(self, handle, loops=10, ms=500,
                   failonerror=True,
                   failontimeout=False,
                   closehandle=False):

        return self.c.waitOnCmd(handle, loops=loops, ms=ms,
                                failonerror=failonerror,
                                failontimeout=failontimeout,
                                closehandle=closehandle)

    def chmodGroup(self, group_Id, permissions):
        """
        Change the permissions of a particluar Group.
        Returns the proxy 'prx' handle that can be processed like this:
        callback = CmdCallbackI(self.gateway.c, prx)
        callback.loop(20, 500)
        rsp = prx.getResponse()
        """
        chmod = omero.cmd.Chmod(
            type="/ExperimenterGroup", id=group_Id, permissions=permissions)
        prx = self.c.sf.submit(chmod)
        return prx

    def chgrpObjects(self, graph_spec, obj_ids, group_id, container_id=None):
        """
        Change the Group for a specified objects using queue.

        :param graph_spec:      String to indicate the object type or graph
                                specification. Examples include:

                                * '/Image'
                                * '/Project'   # will move contents too.
                                * NB: Also supports 'Image' etc for convenience
        :param obj_ids:         IDs for the objects to move.
        :param group_id:        The group to move the data to.
        """

        if not graph_spec.startswith('/'):
            graph_spec = '/%s' % graph_spec
            logger.debug('chgrp Received object type, using "%s"' % graph_spec)

        # (link, child, parent)
        parentLinkClasses = {
            "/Image": (omero.model.DatasetImageLinkI,
                       omero.model.ImageI,
                       omero.model.DatasetI),
            "/Dataset": (omero.model.ProjectDatasetLinkI,
                         omero.model.DatasetI,
                         omero.model.ProjectI),
            "/Plate": (omero.model.ScreenPlateLinkI,
                       omero.model.PlateI,
                       omero.model.ScreenI)}
        da = DoAll()
        requests = []
        saves = []
        for obj_id in obj_ids:
            obj_id = long(obj_id)
            logger.debug('DoAll Chgrp: type: %s, id: %s, grp: %s' %
                         (graph_spec, obj_id, group_id))
            chgrp = omero.cmd.Chgrp(
                type=graph_spec, id=obj_id, options=None, grp=group_id)
            requests.append(chgrp)
            if container_id is not None and graph_spec in parentLinkClasses:
                # get link class for graph_spec objects
                link_klass = parentLinkClasses[graph_spec][0]
                link = link_klass()
                link.child = parentLinkClasses[graph_spec][1](obj_id, False)
                link.parent = parentLinkClasses[
                    graph_spec][2](container_id, False)
                save = Save()
                save.obj = link
                saves.append(save)

        requests.extend(saves)
        da.requests = requests
        ctx = self.SERVICE_OPTS.copy()
        # NB: For Save to work, we need to be in target group
        ctx.setOmeroGroup(group_id)
        prx = self.c.sf.submit(da, ctx)
        return prx

    ###################
    # Searching stuff #

    def searchObjects(self, obj_types, text, created=None, fields=(),
                      batchSize=1000, page=0, searchGroup=None, ownedBy=None,
                      useAcquisitionDate=False):
        """
        Search objects of type "Project", "Dataset", "Image", "Screen", "Plate"
        Returns a list of results

        :param obj_types:   E.g. ["Dataset", "Image"]
        :param text:        The text to search for
        :param created:     :class:`omero.rtime` list or tuple (start, stop)
        :param useAcquisitionDate: if True, then use Image.acquisitionDate
                                   rather than import date for queries.
        :return:            List of Object wrappers. E.g. :class:`ImageWrapper`
        """
        if not text:
            return []
        if isinstance(text, UnicodeType):
            text = text.encode('utf8')
        if obj_types is None:
            types = (ProjectWrapper, DatasetWrapper, ImageWrapper)
        else:
            def getWrapper(obj_type):
                objs = ["project", "dataset", "image",
                        "screen", "plate", "well"]
                if obj_type.lower() not in objs:
                    raise AttributeError(
                        "%s not recognised. Can only search for 'Project',"
                        "'Dataset', 'Image', 'Screen', 'Plate', 'Well'"
                        % obj_type)
                return KNOWN_WRAPPERS.get(obj_type.lower(), None)
            types = [getWrapper(o) for o in obj_types]
        search = self.createSearchService()

        ctx = self.SERVICE_OPTS.copy()
        if searchGroup is not None:
            ctx.setOmeroGroup(searchGroup)

        search.setBatchSize(batchSize, ctx)
        if ownedBy is not None:
            ownedBy = long(ownedBy)
            if ownedBy >= 0:
                details = omero.model.DetailsI()
                details.setOwner(omero.model.ExperimenterI(ownedBy, False))
                search.onlyOwnedBy(details, ctx)

        # Matching OMEROGateway.search()
        search.setAllowLeadingWildcard(True)
        search.setCaseSentivice(False)

        def parse_time(c, i):
            try:
                t = c[i]
                t = unwrap(t)
                if t is not None:
                    t = time.localtime(t / 1000)
                    t = time.strftime("%Y%m%d", t)
                    return t
            except:
                pass
            return None

        d_from = parse_time(created, 0)
        d_to = parse_time(created, 1)
        d_type = (useAcquisitionDate
                  and "acquisitionDate"
                  or "details.creationEvent.time")

        try:
            rv = []
            for t in types:
                def actualSearch():
                    search.onlyType(t().OMERO_CLASS, ctx)
                    search.byLuceneQueryBuilder(
                        ",".join(fields),
                        d_from, d_to, d_type,
                        text, ctx)

                timeit(actualSearch)()
                # get results

                def searchProcessing():
                    return search.results(ctx)
                p = 0
                # we do pagination by loading until the required page
                while search.hasNext(ctx):
                    results = timeit(searchProcessing)()
                    if p == page:
                        rv.extend(map(lambda x: t(self, x), results))
                        break
                    p += 1

        finally:
            search.close()
        return rv


class OmeroGatewaySafeCallWrapper(object):  # pragma: no cover
    """
    Function or method wrapper that handles certain types of server side
    exceptions and debugging of errors.
    """

    def __init__(self, proxyObjectWrapper, attr, f):
        """
        Initialises the function call wrapper.

        :param attr:    Function name
        :type attr:     String
        :param f:       Function to wrap
        :type f:        Function
        """
        self.proxyObjectWrapper = proxyObjectWrapper
        self.attr = attr
        self.f = f
        try:
            self.__f__name = f.im_self.ice_getIdentity().name
        except:
            self.__f__name = "unknown"

    def debug(self, exc_class, args, kwargs):
        logger.warn("%s on %s to <%s> %s(%r, %r)",
                    exc_class, self.__class__, self.__f__name, self.attr,
                    args, kwargs, exc_info=True)

    def handle_exception(self, e, *args, **kwargs):
        """
        Exception handler that is expected to be overridden by sub-classes.
        The expected behaviour is either to handle a type of exception and
        return the server side result or to raise the already thrown
        exception. The calling context is an except block and the original
        \*args and \**kwargs from the wrapped function or method are provided
        to allow re-execution of the original.

        :param e:    The exception that has already been raised.
        :type e:     Exception
        """
        raise

    def __call__(self, *args, **kwargs):
        try:
            return self.f(*args, **kwargs)
        except Exception, e:
            self.debug(e.__class__.__name__, args, kwargs)
            return self.handle_exception(e, *args, **kwargs)

# Extension point for API users who want to customise the semantics of
# safe call wrap. (See #6365)
#
#  Since: OMERO Beta-4.3.2 (Tue  2 Aug 2011 09:59:47 BST)
SafeCallWrapper = OmeroGatewaySafeCallWrapper

BlitzGateway = _BlitzGateway


def splitHTMLColor(color):
    """
    splits an hex stream of characters into an array of bytes
    in format (R,G,B,A).
    - abc      -> (0xAA, 0xBB, 0xCC, 0xFF)
    - abcd     -> (0xAA, 0xBB, 0xCC, 0xDD)
    - abbccd   -> (0xAB, 0xBC, 0xCD, 0xFF)
    - abbccdde -> (0xAB, 0xBC, 0xCD, 0xDE)

    :param color:   Characters to split.
    :return:        rgba
    :rtype:         list of Ints
    """
    try:
        out = []
        if len(color) in (3, 4):
            c = color
            color = ''
            for e in c:
                color += e + e
        if len(color) == 6:
            color += 'FF'
        if len(color) == 8:
            for i in range(0, 8, 2):
                out.append(int(color[i:i+2], 16))
            return out
    except:
        pass
    return None


class ProxyObjectWrapper (object):
    """
    Wrapper for services. E.g. Admin Service, Delete Service etc.
    Maintains reference to connection.
    Handles creation of service when requested.
    """

    def __init__(self, conn, func_str, cast_to=None, service_name=None):
        """
        Initialisation of proxy object wrapper.

        :param conn:         The :class:`BlitzGateway` connection
        :type conn:          :class:`BlitzGateway`
        :param func_str:     The name of the service creation method.
                             E.g 'getAdminService'
        :type func_str:      String
        :param cast_to:      the checkedCast function to call with service name
                             (only if func_str is None)
        :type cast_to:       function
        :param service_name: Service name to use with cast_to
                             (only if func_str is None)

        """
        self._obj = None
        self._func_str = func_str
        self._cast_to = cast_to
        self._service_name = service_name
        self._resyncConn(conn)
        self._tainted = False

    def clone(self):
        """
        Creates and returns a new :class:`ProxyObjectWrapper` with the same
        connection and service creation method name as this one.

        :return:    Cloned service wrapper
        :rtype:     :class:`ProxyObjectWrapper`
        """

        return ProxyObjectWrapper(
            self._conn, self._func_str, self._cast_to, self._service_name)

    def _connect(self, forcejoin=False):  # pragma: no cover
        """
        Returns True if connected.
        If connection OK, wrapped service is also created.

        :param forcejoin: if True forces the connection to only succeed if we
                          can rejoin the current sessionid
        :type forcejoin:  Boolean

        :return:    True if connection OK
        :rtype:     Boolean
        """
        logger.debug("proxy_connect: a")
        if forcejoin:
            sUuid = self._conn._sessionUuid
        else:
            sUuid = None
        if not self._conn.connect(sUuid=sUuid):
            logger.debug('connect failed')
            logger.debug('/n'.join(traceback.format_stack()))
            return False
        logger.debug("proxy_connect: b")
        self._resyncConn(self._conn)
        logger.debug("proxy_connect: c")
        self._obj = self._create_func()
        logger.debug("proxy_connect: d")
        return True

    def taint(self):
        """ Sets the tainted flag to True """
        self._tainted = True

    def untaint(self):
        """ Sets the tainted flag to False """
        self._tainted = False

    def close(self, *args, **kwargs):
        """
        Closes the underlaying service, so next call to the proxy will create
        a new instance of it.
        """

        if self._obj and isinstance(
                self._obj, omero.api.StatefulServiceInterfacePrx):
            self._obj.close(*args, **kwargs)
        self._obj = None

    def _resyncConn(self, conn):
        """
        Reset refs to connection and session factory. Resets session creation
        function. Attempts to reload the wrapped service - if already created
        (doesn't create service)

        :param conn:    Connection
        :type conn:     :class:`BlitzGateway`
        """

        self._conn = conn
        self._sf = conn.c.sf

        def cf():
            if self._func_str is None:
                return self._cast_to(self._sf.getByName(self._service_name))
            else:
                return getattr(self._sf, self._func_str)()
        self._create_func = cf
        if self._obj is not None:
            try:
                logger.debug("## - refreshing %s" %
                             (self._func_str or self._service_name))
                obj = conn.c.ic.stringToProxy(str(self._obj))
                self._obj = self._obj.checkedCast(obj)
            except Ice.ObjectNotExistException:
                self._obj = None

    def _getObj(self):
        """
        Returns the wrapped service. If it is None, service is created.

        :return:    The wrapped service
        :rtype:     omero.api.ServiceInterface subclass
        """

        if not self._obj:
            try:
                self._obj = self._create_func()
            except Ice.ConnectionLostException:
                logger.debug('... lost, reconnecting (_getObj)')
                self._connect()
                # self._obj = self._create_func()
        else:
            self._ping()
        return self._obj

    def _ping(self):  # pragma: no cover
        """
        For some reason, it seems that keepAlive doesn't, so every so often I
        need to recreate the objects. Calls serviceFactory.keepAlive(service).
        If this returns false, attempt to create service.

        :return:    True if no exception thrown
        :rtype:     Boolean
        """

        try:
            if not self._sf.keepAlive(self._obj):
                logger.debug("... died, recreating ...")
                self._obj = self._create_func()
        except Ice.ObjectNotExistException:
            # The connection is there, but it has been reset, because the proxy
            # no longer exists...
            logger.debug("... reset, reconnecting")
            self._connect()
            return False
        except Ice.ConnectionLostException:
            # The connection was lost. This shouldn't happen, as we keep
            # pinging it, but does so...
            logger.debug(traceback.format_stack())
            logger.debug("... lost, reconnecting (_ping)")
            self._conn._connected = False
            self._connect()
            return False
        except Ice.ConnectionRefusedException:
            # The connection was refused. We lost contact with
            # glacier2router...
            logger.debug(traceback.format_stack())
            logger.debug("... refused, reconnecting")
            self._connect()
            return False
        except omero.RemovedSessionException:
            # Session died on us
            logger.debug(traceback.format_stack())
            logger.debug("... session has left the building, reconnecting")
            self._connect()
            return False
        except Ice.UnknownException:
            # Probably a wrapped RemovedSession
            logger.debug(traceback.format_stack())
            logger.debug("... ice says something bad happened, reconnecting")
            self._connect()
            return False
        return True

    def __getattr__(self, attr):
        """
        Returns named attribute of the wrapped service.
        If attribute is a method, the method is wrapped to handle exceptions,
        connection etc.

        :param attr:    Attribute name
        :type attr:     String
        :return:        Attribute or wrapped method
        """
        # safe call wrapper
        obj = self._obj or self._getObj()
        rv = getattr(obj, attr)
        if callable(rv):
            rv = SafeCallWrapper(self, attr, rv)
        # self._conn.updateTimeout()
        return rv


class AnnotationWrapper (BlitzObjectWrapper):
    """
    omero_model_AnnotationI class wrapper extends BlitzObjectWrapper.
    """
    # class dict for type:wrapper
    # E.g. DoubleAnnotationI : DoubleAnnotationWrapper
    registry = {}
    OMERO_TYPE = None

    def __init__(self, *args, **kwargs):
        """
        Initialises the Annotation wrapper and 'link' if in kwargs
        """
        super(AnnotationWrapper, self).__init__(*args, **kwargs)
        self.link = kwargs.get('link')
        if self._obj is None and self.OMERO_TYPE is not None:
            self._obj = self.OMERO_TYPE()

    def __eq__(self, a):
        """
        Returns true if type, id, value and ns are equal

        :param a:   The annotation to compare
        :return:    True if annotations are the same - see above
        :rtype:     Boolean
        """
        return (type(a) == type(self) and self._obj.id == a._obj.id
                and self.getValue() == a.getValue()
                and self.getNs() == a.getNs())

    def _getQueryString(self):
        """
        Used for building queries in generic methods such as
        getObjects("Annotation")
        """
        return ("select obj from Annotation obj "
                "join fetch obj.details.owner as owner "
                "join fetch obj.details.group "
                "join fetch obj.details.creationEvent")

    @classmethod
    def _register(klass, regklass):
        """
        Adds the AnnotationWrapper regklass to class registry

        :param regklass:    The wrapper class,
                            E.g. :class:`DoubleAnnotationWrapper`
        :type regklass:     :class:`AnnotationWrapper` subclass
        """

        klass.registry[regklass.OMERO_TYPE] = regklass

    @classmethod
    def _wrap(klass, conn=None, obj=None, link=None):
        """
        Class method for creating :class:`AnnotationWrapper` subclasses based
        on the type of annotation object, using previously registered mapping
        between OMERO types and wrapper classes

        :param conn:    The :class:`BlitzGateway` connection
        :type conn:     :class:`BlitzGateway`
        :param obj:     The OMERO annotation object.
                        E.g. omero.model.DoubleAnnotation
        :type obj:      :class:`omero.model.Annotation` subclass
        :param link:    The link for this annotation
        :type link:     E.g. omero.model.DatasetAnnotationLink
        :return:    Wrapped AnnotationWrapper object
                    or None if obj.__class__ not registered
        :rtype:     :class:`AnnotationWrapper` subclass
        """
        if obj is None:
            return AnnotationWrapper()
        if obj.__class__ in klass.registry:
            kwargs = dict()
            if link is not None:
                kwargs['link'] = BlitzObjectWrapper(conn, link)
            return klass.registry[obj.__class__](conn, obj, **kwargs)
        else:  # pragma: no cover
            return None

    @classmethod
    def createAndLink(klass, target, ns, val=None, sameOwner=False):
        """
        Class method for creating an instance of this AnnotationWrapper,
        setting ns and value and linking to the target.

        :param target:      The object to link annotation to
        :type target:       :class:`BlitzObjectWrapper` subclass
        :param ns:          Annotation namespace
        :type ns:           String
        :param val:         Value of annotation. E.g Long, Text, Boolean etc.
        """

        this = klass()
        this.setNs(ns)
        if val is not None:
            this.setValue(val)
        target.linkAnnotation(this, sameOwner=sameOwner)

    def getNs(self):
        """
        Gets annotation namespace

        :return:    Namespace or None
        :rtype:     String
        """

        return self._obj.ns is not None and self._obj.ns.val or None

    def setNs(self, val):
        """
        Sets annotation namespace

        :param val:     Namespace value
        :type val:      String
        """

        self._obj.ns = omero_type(val)

    def getValue(self):  # pragma: no cover
        """ Needs to be implemented by subclasses """
        raise NotImplementedError

    def setValue(self, val):  # pragma: no cover
        """ Needs to be implemented by subclasses """
        raise NotImplementedError

    def getParentLinks(self, ptype, pids=None):
        ptype = ptype.title().replace("Plateacquisition", "PlateAcquisition")
        objs = ('Project', 'Dataset', 'Image', 'Screen',
                'Plate', 'Well', 'PlateAcquisition')
        if ptype not in objs:
            raise AttributeError(
                "getParentLinks(): ptype '%s' not supported" % ptype)
        p = omero.sys.Parameters()
        p.map = {}
        p.map["aid"] = rlong(self.id)
        sql = ("select oal from %sAnnotationLink as oal "
               "left outer join fetch oal.child as ch "
               "left outer join fetch oal.parent as pa "
               "where ch.id=:aid " % (ptype))
        if pids is not None:
            p.map["pids"] = rlist([rlong(ob) for ob in pids])
            sql += " and pa.id in (:pids)"

        for al in self._conn.getQueryService().findAllByQuery(
                sql, p, self._conn.SERVICE_OPTS):
            yield AnnotationLinkWrapper(self._conn, al)


class _AnnotationLinkWrapper (BlitzObjectWrapper):
    """
    omero_model_AnnotationLinkI class wrapper
    extends omero.gateway.BlitzObjectWrapper.
    """

    def getAnnotation(self):
        return AnnotationWrapper._wrap(self._conn, self.child, self._obj)

    def getParent(self):
        """
        Gets the parent (Annotated Object) as a :class:`BlitzObjectWrapper`,
        but attempts to wrap it in the correct subclass using
        L{KNOWN_WRAPPERS}, E.g. ImageWrapper
        """
        modelClass = self.parent.__class__.__name__[
            :-1].lower()    # E.g. 'image'
        if modelClass in KNOWN_WRAPPERS:
            return KNOWN_WRAPPERS[modelClass](self._conn, self.parent)
        return BlitzObjectWrapper(self._conn, self.parent)

AnnotationLinkWrapper = _AnnotationLinkWrapper

from omero_model_FileAnnotationI import FileAnnotationI


class FileAnnotationWrapper (AnnotationWrapper):
    """
    omero_model_FileAnnotatio class wrapper extends AnnotationWrapper.
    """

    OMERO_TYPE = FileAnnotationI

    _attrs = ('file|OriginalFileWrapper',)

    def _getQueryString(self):
        """
        Used for building queries in generic methods such as
        getObjects("FileAnnotation")
        """
        return ("select obj from FileAnnotation obj "
                "join fetch obj.details.owner as owner "
                "join fetch obj.details.group "
                "join fetch obj.details.creationEvent join fetch obj.file")

    def getValue(self):
        """ Not implemented """
        pass

    def setValue(self, val):
        """ Not implemented """
        pass

    def setFile(self, originalfile):
        """
        """
        self._obj.file = omero.model.OriginalFileI(originalfile.getId(), False)

    def setDescription(self, val):
        """
        """
        self._obj.description = omero_type(val)

    def isOriginalMetadata(self):
        """
        Checks if this file annotation is an 'original_metadata' file

        :return:    True if namespace and file name follow metadata convention
        :rtype:     Boolean
        """

        try:
            if (self._obj.ns is not None
                    and self._obj.ns.val
                    == omero.constants.namespaces.NSCOMPANIONFILE
                    and self.getFile().getName()
                    == omero.constants.annotation.file.ORIGINALMETADATA):
                return True
        except:
            logger.info(traceback.format_exc())
        return False

    def getFileSize(self):
        """
        Looks up the size of the file in bytes

        :return:    File size (bytes)
        :rtype:     Long
        """
        return self.getFile().size

    def getFileName(self):
        """
        Gets the file name

        :return:    File name
        :rtype:     String
        """
        f = self.getFile()
        if f is None or f._obj is None:
            return None
        fname = f.getName()
        if fname is not None and len(fname) > 0:
            return fname
        fpath = f.getPath()
        if fpath is not None and len(fpath) > 0:
            return fpath
        return f.id

    def getFileInChunks(self):
        """
        Returns a generator yielding chunks of the file data.

        :return:    Data from file in chunks
        :rtype:     Generator
        """

        return self.getFile().getFileInChunks()

AnnotationWrapper._register(FileAnnotationWrapper)


class _OriginalFileWrapper (BlitzObjectWrapper):
    """
    omero_model_OriginalFileI class wrapper extends BlitzObjectWrapper.
    """

    def __bstrap__(self):
        self.OMERO_CLASS = 'OriginalFile'

    def getFileInChunks(self, buf=2621440):
        """
        Returns a generator yielding chunks of the file data.

        :return:    Data from file in chunks
        :rtype:     Generator
        """

        store = self._conn.createRawFileStore()
        store.setFileId(self._obj.id.val, self._conn.SERVICE_OPTS)
        size = self._obj.size.val
        if size <= buf:
            yield store.read(0, long(size))
        else:
            for pos in range(0, long(size), buf):
                data = None
                if size-pos < buf:
                    data = store.read(pos, size-pos)
                else:
                    data = store.read(pos, buf)
                yield data
        store.close()


OriginalFileWrapper = _OriginalFileWrapper


from omero_model_TimestampAnnotationI import TimestampAnnotationI


class TimestampAnnotationWrapper (AnnotationWrapper):
    """
    omero_model_TimestampAnnotatio class wrapper extends AnnotationWrapper.
    """

    OMERO_TYPE = TimestampAnnotationI

    def _getQueryString(self):
        """
        Used for building queries in generic methods such as
        getObjects("TimestampAnnotation")
        """
        return ("select obj from TimestampAnnotation obj "
                "join fetch obj.details.owner as owner "
                "join fetch obj.details.group "
                "join fetch obj.details.creationEvent")

    def getValue(self):
        """
        Returns a datetime object of the timestamp in seconds

        :return:    Timestamp value
        :rtype:     :class:`datetime.datetime`
        """

        return datetime.fromtimestamp(self._obj.timeValue.val / 1000.0)

    def setValue(self, val):
        """
        Sets the timestamp value

        :param val:     Timestamp value
        :type val:      :class:`datetime.datetime` OR :class:`omero.RTime`
                        OR Long
        """

        if isinstance(val, datetime):
            self._obj.timeValue = rtime(
                long(time.mktime(val.timetuple())*1000))
        elif isinstance(val, omero.RTime):
            self._obj.timeValue = val
        else:
            self._obj.timeValue = rtime(long(val * 1000))

AnnotationWrapper._register(TimestampAnnotationWrapper)

from omero_model_BooleanAnnotationI import BooleanAnnotationI


class BooleanAnnotationWrapper (AnnotationWrapper):
    """
    omero_model_BooleanAnnotationI class wrapper extends AnnotationWrapper.
    """

    OMERO_TYPE = BooleanAnnotationI

    def _getQueryString(self):
        """
        Used for building queries in generic methods such as
        getObjects("BooleanAnnotation")
        """
        return ("select obj from BooleanAnnotation obj "
                "join fetch obj.details.owner as owner "
                "join fetch obj.details.group "
                "join fetch obj.details.creationEvent")

    def getValue(self):
        """
        Gets boolean value

        :return:    Value
        :rtype:     Boolean
        """
        return unwrap(self._obj.boolValue)

    def setValue(self, val):
        """
        Sets boolean value

        :param val:     Value
        :type val:      Boolean
        """

        self._obj.boolValue = rbool(not not val)

AnnotationWrapper._register(BooleanAnnotationWrapper)

from omero_model_TagAnnotationI import TagAnnotationI


class TagAnnotationWrapper (AnnotationWrapper):
    """
    omero_model_BooleanAnnotationI class wrapper extends AnnotationWrapper.
    """

    OMERO_TYPE = TagAnnotationI

    def countTagsInTagset(self):
        # temp solution waiting for #5785
        if self.ns in (omero.constants.metadata.NSINSIGHTTAGSET):
            params = omero.sys.Parameters()
            params.map = {}
            params.map['tid'] = self._obj.id
            sql = ("select tg from TagAnnotation tg where exists "
                   "( select aal from AnnotationAnnotationLink as aal where "
                   "aal.child=tg.id and aal.parent.id=:tid) ")

            res = self._conn.getQueryService().findAllByQuery(
                sql, params, self._conn.SERVICE_OPTS)
            return res is not None and len(res) or 0

    def listTagsInTagset(self):
        # temp solution waiting for #5785
        if self.ns in (omero.constants.metadata.NSINSIGHTTAGSET):
            params = omero.sys.Parameters()
            params.map = {}
            params.map["tid"] = rlong(self._obj.id)

            sql = ("select tg from TagAnnotation tg where exists "
                   "( select aal from AnnotationAnnotationLink as aal where "
                   "aal.child.id=tg.id and aal.parent.id=:tid) ")

            q = self._conn.getQueryService()
            for ann in q.findAllByQuery(sql, params, self._conn.SERVICE_OPTS):
                yield TagAnnotationWrapper(self._conn, ann)

    def listParents(self, withlinks=True):
        """
        We override the listParents() to look for 'Tag-Group' Tags on this Tag
        """
        # In this case, the Tag is the 'child' - 'Tag-Group' (parent) has
        # specified ns
        links = self._conn.getAnnotationLinks(
            "TagAnnotation", ann_ids=[self.getId()])
        rv = []
        for l in links:
            if l.parent.ns.val == omero.constants.metadata.NSINSIGHTTAGSET:
                rv.append(
                    omero.gateway.TagAnnotationWrapper(
                        self._conn, l.parent, l))
        return rv

    def _getQueryString(self):
        """
        Used for building queries in generic methods such as
        getObjects("TagAnnotation")
        """
        return ("select obj from TagAnnotation obj "
                "join fetch obj.details.owner as owner "
                "join fetch obj.details.group "
                "join fetch obj.details.creationEvent")

    def getValue(self):
        """
        Gets the value of the Tag

        :return:    Value
        :type:      String
        """

        return unwrap(self._obj.textValue)

    def setValue(self, val):
        """
        Sets Tag value

        :param val:     Tag text value
        :type val:      String
        """

        self._obj.textValue = omero_type(val)

AnnotationWrapper._register(TagAnnotationWrapper)

from omero_model_CommentAnnotationI import CommentAnnotationI


class CommentAnnotationWrapper (AnnotationWrapper):
    """
    omero_model_CommentAnnotationI class wrapper extends AnnotationWrapper.
    """

    OMERO_TYPE = CommentAnnotationI

    def _getQueryString(self):
        """
        Used for building queries in generic methods such as
        getObjects("CommentAnnotation")
        """
        return ("select obj from CommentAnnotation obj "
                "join fetch obj.details.owner as owner "
                "join fetch obj.details.group "
                "join fetch obj.details.creationEvent")

    def getValue(self):
        """
        Gets the value of the Comment

        :return:    Value
        :type:      String
        """
        return unwrap(self._obj.textValue)

    def setValue(self, val):
        """
        Sets comment text value

        :param val:     Value
        :type val:      String
        """

        self._obj.textValue = omero_type(val)

AnnotationWrapper._register(CommentAnnotationWrapper)

from omero_model_LongAnnotationI import LongAnnotationI


class LongAnnotationWrapper (AnnotationWrapper):
    """
    omero_model_LongAnnotationI class wrapper extends AnnotationWrapper.
    """
    OMERO_TYPE = LongAnnotationI

    def _getQueryString(self):
        """
        Used for building queries in generic methods such as
        getObjects("LongAnnotation")
        """
        return ("select obj from LongAnnotation obj "
                "join fetch obj.details.owner as owner "
                "join fetch obj.details.group "
                "join fetch obj.details.creationEvent")

    def getValue(self):
        """
        Gets the value of the Long annotation

        :return:    Value
        :type:      Long
        """

        return unwrap(self._obj.longValue)

    def setValue(self, val):
        """
        Sets long annotation value

        :param val:     Value
        :type val:      Long
        """

        self._obj.longValue = rlong(val)

AnnotationWrapper._register(LongAnnotationWrapper)

from omero_model_DoubleAnnotationI import DoubleAnnotationI


class DoubleAnnotationWrapper (AnnotationWrapper):
    """
    omero_model_DoubleAnnotationI class wrapper extends AnnotationWrapper.
    """
    OMERO_TYPE = DoubleAnnotationI

    def _getQueryString(self):
        """
        Used for building queries in generic methods such as
        getObjects("DoubleAnnotation")
        """
        return ("select obj from DoubleAnnotation obj "
                "join fetch obj.details.owner as owner "
                "join fetch obj.details.group "
                "join fetch obj.details.creationEvent")

    def getValue(self):
        """
        Gets the value of the Double Annotation

        :return:    Value
        :type:      Double
        """
        return unwrap(self._obj.doubleValue)

    def setValue(self, val):
        """
        Sets Double annotation value

        :param val:     Value
        :type val:      Double
        """

        self._obj.doubleValue = rdouble(val)

AnnotationWrapper._register(DoubleAnnotationWrapper)

from omero_model_TermAnnotationI import TermAnnotationI


class TermAnnotationWrapper (AnnotationWrapper):
    """
    omero_model_TermAnnotationI class wrapper extends AnnotationWrapper.

    only in 4.2+
    """
    OMERO_TYPE = TermAnnotationI

    def _getQueryString(self):
        """
        Used for building queries in generic methods such as
        getObjects("TermAnnotation")
        """
        return ("select obj from TermAnnotation obj "
                "join fetch obj.details.owner as owner "
                "join fetch obj.details.group "
                "join fetch obj.details.creationEvent")

    def getValue(self):
        """
        Gets the value of the Term

        :return:    Value
        :type:      String
        """

        return unwrap(self._obj.termValue)

    def setValue(self, val):
        """
        Sets term value

        :param val:     Value
        :type val:      String
        """

        self._obj.termValue = rstring(val)

AnnotationWrapper._register(TermAnnotationWrapper)

from omero_model_XmlAnnotationI import XmlAnnotationI


class XmlAnnotationWrapper (CommentAnnotationWrapper):
    """
    omero_model_XmlAnnotationI class wrapper extends CommentAnnotationWrapper.
    """
    OMERO_TYPE = XmlAnnotationI

AnnotationWrapper._register(XmlAnnotationWrapper)


class _EnumerationWrapper (BlitzObjectWrapper):

    def getType(self):
        """
        Gets the type (class) of the Enumeration

        :return:    The omero class
        :type:      Class
        """

        return self._obj.__class__

EnumerationWrapper = _EnumerationWrapper


class _ExperimenterWrapper (BlitzObjectWrapper):
    """
    omero_model_ExperimenterI class wrapper extends BlitzObjectWrapper.
    """

    def __bstrap__(self):
        self.OMERO_CLASS = 'Experimenter'
        self.LINK_CLASS = "GroupExperimenterMap"
        self.CHILD_WRAPPER_CLASS = None
        self.PARENT_WRAPPER_CLASS = 'ExperimenterGroupWrapper'

    def simpleMarshal(self, xtra=None, parents=False):
        rv = super(_ExperimenterWrapper, self).simpleMarshal(
            xtra=xtra, parents=parents)
        isAdmin = (len(filter(
            lambda x: x.name.val == 'system',
            self._conn.getAdminService().containedGroups(self.getId()))) == 1)
        rv.update(
            {'firstName': self.firstName,
             'middleName': self.middleName,
             'lastName': self.lastName,
             'email': self.email,
             'isAdmin': isAdmin, })
        return rv

    def _getQueryString(self):
        """
        Returns string for building queries, loading Experimenters only.
        """
        return ("select distinct obj from Experimenter as obj "
                "left outer join fetch obj.groupExperimenterMap as map "
                "left outer join fetch map.parent g")

    def getRawPreferences(self):
        """
        Returns the experimenter's preferences annotation contents, as a
        ConfigParser instance

        :return:    See above
        :rtype:     ConfigParser
        """

        self._obj.unloadAnnotationLinks()
        cp = ConfigParser.SafeConfigParser()
        prefs = self.getAnnotation('TODO.changeme.preferences')
        if prefs is not None:
            prefs = prefs.getValue()
            if prefs is not None:
                cp.readfp(StringIO(prefs))
        return cp

    def setRawPreferences(self, prefs):
        """
        Sets the experimenter's preferences annotation contents, passed in as
        a ConfigParser instance

        :param prefs:       ConfigParser of preferences
        :type prefs:        ConfigParser
        """

        ann = self.getAnnotation('TODO.changeme.preferences')
        t = StringIO()
        prefs.write(t)
        if ann is None:
            ann = CommentAnnotationWrapper()
            ann.setNs('TODO.changeme.preferences')
            ann.setValue(t.getvalue())
            self.linkAnnotation(ann)
        else:
            ann.setValue(t.getvalue())
            ann.save()
            self._obj.unloadAnnotationLinks()

    def getPreference(self, key, default='', section=None):
        """
        Gets a preference for the experimenter

        :param key:     Preference key
        :param default: Default value to return
        :param section: Preferences section
        :return:        Preference value
        """

        if section is None:
            section = 'DEFAULT'
        try:
            return self.getRawPreferences().get(section, key)
        except ConfigParser.Error:
            return default
        return default

    def getPreferences(self, section=None):
        """
        Gets all preferences for section

        :param section: Preferences section
        :return:        Dict of preferences
        """

        if section is None:
            section = 'DEFAULT'
        prefs = self.getRawPreferences()
        if prefs.has_section(section) or section == 'DEFAULT':
            return dict(prefs.items(section))
        return {}

    def setPreference(self, key, value, section=None):
        """
        Sets a preference for the experimenter

        :param key:     Preference key
        :param value:   Value to set
        :param section: Preferences section - created if needed
        """

        if section is None:
            section = 'DEFAULT'
        prefs = self.getRawPreferences()
        if section not in prefs.sections():
            prefs.add_section(section)
        prefs.set(section, key, value)
        self.setRawPreferences(prefs)

    def getName(self):
        """
        Returns Experimenter's omeName

        :return:    Name
        :rtype:     String
        """

        return self.omeName

    def getDescription(self):
        """
        Returns Experimenter's Full Name

        :return:    Full Name or None
        :rtype:     String
        """

        return self.getFullName()

    def getFullName(self):
        """
        Gets full name of this experimenter. E.g. 'William James. Moore' or
        'William Moore' if no middle name

        :return:    Full Name or None
        :rtype:     String
        """

        try:
            lastName = self.lastName
            firstName = self.firstName
            middleName = self.middleName

            if middleName is not None and middleName != '':
                name = "%s %s %s" % (firstName, middleName, lastName)
            else:
                if firstName == "" and lastName == "":
                    name = self.omeName
                else:
                    name = "%s %s" % (firstName, lastName)
            return name
        except:
            logger.error(traceback.format_exc())
            return None

    def getNameWithInitial(self):
        """
        Returns first initial and Last name. E.g. 'W. Moore'

        :return:    Initial and last name
        :rtype:     String
        """

        try:
            if self.firstName is not None and self.lastName is not None:
                name = "%s. %s" % (self.firstName[:1], self.lastName)
            else:
                name = self.omeName
            return name
        except:
            logger.error(traceback.format_exc())
            return _("Unknown name")

    def isAdmin(self):
        """
        Returns true if Experimenter is Admin (if they are in any group named
        'system')

        :return:    True if experimenter is Admin
        :rtype:     Boolean
        """

        for ob in self._obj.copyGroupExperimenterMap():
            if ob is None:
                continue
            if ob.parent.name.val == "system":
                return True
        return False

    def isActive(self):
        """
        Returns true if Experimenter is Active (if they are in any group named
        'user')

        :return:    True if experimenter is Active
        :rtype:     Boolean
        """

        for ob in self._obj.copyGroupExperimenterMap():
            if ob is None:
                continue
            if ob.parent.name.val == "user":
                return True
        return False

    def isGuest(self):
        """
        Returns true if Experimenter is Guest (if they are in any group named
        'guest')

        :return:    True if experimenter is Admin
        :rtype:     Boolean
        """

        for ob in self._obj.copyGroupExperimenterMap():
            if ob is None:
                continue
            if ob.parent.name.val == "guest":
                return True
        return False

    def is_self(self):
        """ Returns True if this Experimenter is the current user """
        return self.getId() == self._conn.getUserId()

ExperimenterWrapper = _ExperimenterWrapper


class _ExperimenterGroupWrapper (BlitzObjectWrapper):
    """
    omero_model_ExperimenterGroupI class wrapper extends BlitzObjectWrapper.
    """

    def __bstrap__(self):
        self.OMERO_CLASS = 'ExperimenterGroup'
        self.LINK_CLASS = "GroupExperimenterMap"
        self.CHILD_WRAPPER_CLASS = 'ExperimenterWrapper'
        self.PARENT_WRAPPER_CLASS = None

    def _getQueryString(self):
        """
        Returns string for building queries, loading Experimenters for each
        group.
        """
        query = ("select distinct obj from ExperimenterGroup as obj "
                 "left outer join fetch obj.groupExperimenterMap as map "
                 "left outer join fetch map.child e")
        return query


ExperimenterGroupWrapper = _ExperimenterGroupWrapper


class DetailsWrapper (BlitzObjectWrapper):
    """
    omero_model_DetailsI class wrapper extends BlitzObjectWrapper.
    """

    def __init__(self, *args, **kwargs):
        super(DetailsWrapper, self).__init__(*args, **kwargs)
        self._owner = None
        self._group = None

    def getOwner(self):
        """
        Returns the Owner of the object that these details apply to

        :return:    Owner
        :rtype:     :class:`ExperimenterWrapper`
        """
        if self._owner is None:
            owner = self._obj.getOwner()
            self._owner = owner and ExperimenterWrapper(
                self._conn, self._obj.getOwner()) or None
        return self._owner

    def getGroup(self):
        """
        Returns the Group that these details refer to

        :return:    Group
        :rtype:     :class:`ExperimenterGroupWrapper`
        """
        if self._group is None:
            group = self._obj.getGroup()
            self._group = group and ExperimenterGroupWrapper(
                self._conn, self._obj.getGroup()) or None
        return self._group


class _DatasetWrapper (BlitzObjectWrapper):
    """
    omero_model_DatasetI class wrapper extends BlitzObjectWrapper.
    """

    def __bstrap__(self):
        self.OMERO_CLASS = 'Dataset'
        self.LINK_CLASS = "DatasetImageLink"
        self.CHILD_WRAPPER_CLASS = 'ImageWrapper'
        self.PARENT_WRAPPER_CLASS = 'ProjectWrapper'

    def __loadedHotSwap__(self):
        """
        In addition to loading the Dataset, this method also loads the Images
        """

        super(_DatasetWrapper, self).__loadedHotSwap__()
        if not self._obj.isImageLinksLoaded():
            links = self._conn.getQueryService().findAllByQuery(
                "select l from DatasetImageLink as l join fetch l.child as a "
                "where l.parent.id=%i"
                % (self._oid), None, self._conn.SERVICE_OPTS)
            self._obj._imageLinksLoaded = True
            self._obj._imageLinksSeq = links

DatasetWrapper = _DatasetWrapper


class _ProjectWrapper (BlitzObjectWrapper):
    """
    omero_model_ProjectI class wrapper extends BlitzObjectWrapper.
    """

    def __bstrap__(self):
        self.OMERO_CLASS = 'Project'
        self.LINK_CLASS = "ProjectDatasetLink"
        self.CHILD_WRAPPER_CLASS = 'DatasetWrapper'
        self.PARENT_WRAPPER_CLASS = None

ProjectWrapper = _ProjectWrapper


class _ScreenWrapper (BlitzObjectWrapper):
    """
    omero_model_ScreenI class wrapper extends BlitzObjectWrapper.
    """

    def __bstrap__(self):
        self.OMERO_CLASS = 'Screen'
        self.LINK_CLASS = "ScreenPlateLink"
        self.CHILD_WRAPPER_CLASS = 'PlateWrapper'
        self.PARENT_WRAPPER_CLASS = None

ScreenWrapper = _ScreenWrapper


def _letterGridLabel(i):
    """  Convert number to letter label. E.g. 0 -> 'A' and 100 -> 'CW'  """
    r = chr(ord('A') + i % 26)
    i = i/26
    while i > 0:
        i -= 1
        r = chr(ord('A') + i % 26) + r
        i = i/26
    return r


class _PlateWrapper (BlitzObjectWrapper):
    """
    omero_model_PlateI class wrapper extends BlitzObjectWrapper.
    """

    def __bstrap__(self):
        self.OMERO_CLASS = 'Plate'
        self.LINK_CLASS = None
        self.CHILD_WRAPPER_CLASS = 'WellWrapper'
        self.PARENT_WRAPPER_CLASS = 'ScreenWrapper'

    def __prepare__(self):
        self.__reset__()

    def __reset__(self):
        """
        Clears child cache, so next _listChildren will query the server
        """
        self._childcache = None
        self._gridSize = None

    def _loadPlateAcquisitions(self):
        p = omero.sys.Parameters()
        p.map = {}
        p.map["pid"] = self._obj.id
        sql = ("select pa from PlateAcquisition as pa "
               "join fetch pa.plate as p where p.id=:pid")
        self._obj._plateAcquisitionsSeq = self._conn.getQueryService(
            ).findAllByQuery(sql, p, self._conn.SERVICE_OPTS)
        self._obj._plateAcquisitionsLoaded = True

    def countPlateAcquisitions(self):
        if self._obj.sizeOfPlateAcquisitions() < 0:
            self._loadPlateAcquisitions()
        return self._obj.sizeOfPlateAcquisitions()

    def listPlateAcquisitions(self):
        if not self._obj._plateAcquisitionsLoaded:
            self._loadPlateAcquisitions()
        for pa in self._obj.copyPlateAcquisitions():
            yield PlateAcquisitionWrapper(self._conn, pa)

    @timeit
    def getNumberOfFields(self, pid=None):
        """
        Returns tuple of min and max of indexed collection of well samples
        per plate acquisition if exists
        """

        q = self._conn.getQueryService()
        sql = "select minIndex(ws), maxIndex(ws) from Well w " \
            "join w.wellSamples ws where w.plate.id=:oid"

        p = omero.sys.Parameters()
        p.map = {}
        p.map["oid"] = self._obj.id
        if pid is not None:
            sql += " and ws.plateAcquisition.id=:pid"
            p.map["pid"] = rlong(pid)

        fields = None
        try:
            res = [r for r in unwrap(
                q.projection(
                    sql, p, self._conn.SERVICE_OPTS))[0] if r is not None]
            if len(res) == 2:
                fields = tuple(res)
        except:
            pass
        return fields

    def _listChildren(self, **kwargs):
        """
        Lists Wells in this plate, not sorted. Saves wells to
        :attr:`_childcache` map, where key is (row, column).

        :rtype: list of :class:`omero.model.WellI` objects
        :return: child objects.
        """
        if self._childcache is None:
            q = self._conn.getQueryService()
            params = omero.sys.Parameters()
            params.map = {}
            params.map["oid"] = omero_type(self.getId())
            query = ("select well from Well as well "
                     "join fetch well.details.creationEvent "
                     "join fetch well.details.owner "
                     "join fetch well.details.group "
                     "left outer join fetch well.plate as pt "
                     "left outer join fetch well.wellSamples as ws "
                     "left outer join fetch ws.image as img "
                     "where well.plate.id = :oid")

            self._childcache = {}
            for well in q.findAllByQuery(
                    query, params, self._conn.SERVICE_OPTS):
                self._childcache[(well.row.val, well.column.val)] = well
        return self._childcache.values()

    def countChildren(self):
        return len(self._listChildren())

    def setGridSizeConstraints(self, row, col):
        """
        Makes sure the grid side count is the exact power of two of row and
        col arguments, keeping their ratio, that fits the existing well count.
        """
        gs = self.getGridSize()
        mul = 0
        while gs['rows'] > (row*(2**mul)) or gs['columns'] > (col*(2**mul)):
            mul += 1
        self._gridSize['rows'] = row * (2**mul)
        self._gridSize['columns'] = col * (2**mul)

    def getGridSize(self):
        """
        Iterates all wells on plate to retrieve grid size as {'rows': rSize,
        'columns':cSize} dict.

        :rtype:     dict of {'rows': rSize, 'columns':cSize}
        """
        if self._gridSize is None:
            r, c = 0, 0
            for child in self._listChildren():
                r, c = max(child.row.val, r), max(child.column.val, c)
            self._gridSize = {'rows': r+1, 'columns': c+1}
        return self._gridSize

    def getWellGrid(self, index=0):
        """
        Returns a grid of WellWrapper objects, indexed by [row][col].

        :rtype:     2D array of :class:`WellWrapper`. Empty well positions
                    are None
        """
        grid = self.getGridSize()
        childw = self._getChildWrapper()
        rv = [[None]*grid['columns'] for x in range(grid['rows'])]
        for child in self._listChildren():
            rv[child.row.val][child.column.val] = childw(
                self._conn, child, index=index)
        return rv

    def getColumnLabels(self):
        """
        Returns a list of labels for the columns on this plate.
        E.g. [1, 2, 3...] or ['A', 'B', 'C'...] etc
        """
        if (self.columnNamingConvention
                and self.columnNamingConvention.lower() == 'letter'):
            # this should simply be precalculated!
            return [_letterGridLabel(x)
                    for x in range(self.getGridSize()['columns'])]
        else:
            return range(1, self.getGridSize()['columns']+1)

    def getRowLabels(self):
        """
        Returns a list of labels for the rows on this plate.
        E.g. [1, 2, 3...] or ['A', 'B', 'C'...] etc
        """
        if (self.rowNamingConvention
                and self.rowNamingConvention.lower() == 'number'):
            return range(1, self.getGridSize()['rows']+1)
        else:
            # this should simply be precalculated!
            return [_letterGridLabel(x)
                    for x in range(self.getGridSize()['rows'])]

#        if self._childcache is None:
#            q = self._conn.getQueryService()
#            params = omero.sys.Parameters()
#            params.map = {}
#            params.map["oid"] = omero_type(self.getId())
#            query = "select well from Well as well "\
#                    "left outer join fetch well.wellSamples as ws " \
#                    "where well.plate.id = :oid"
#            children = q.findAllByQuery(query, params)
#        else:
#            children = self._listChildren()
#        f = 0
#        for child in children:
#            f = max(len(child._wellSamplesSeq), f)
#        return f

    def exportOmeTiff(self):
        """
        Make sure full project export doesn't pick up wellsample images
        TODO: do we want to support this at all?
        """
        return None

    def _getQueryString(self):
        """
        Returns a query string for constructing custom queries,
        loading the screen for each plate.
        """
        query = ("select obj from Plate as obj "
                 "join fetch obj.details.owner as owner "
                 "join fetch obj.details.group "
                 "join fetch obj.details.creationEvent "
                 "left outer join fetch obj.screenLinks spl "
                 "left outer join fetch spl.parent sc")
        return query

PlateWrapper = _PlateWrapper


class _PlateAcquisitionWrapper (BlitzObjectWrapper):

    def __bstrap__(self):
        self.OMERO_CLASS = 'PlateAcquisition'

    def getName(self):
        name = super(_PlateAcquisitionWrapper, self).getName()
        if name is None:
            if self.startTime is not None and self.endTime is not None:
                name = "%s - %s" % (
                    datetime.fromtimestamp(self.startTime/1000),
                    datetime.fromtimestamp(self.endTime/1000))
            else:
                name = "Run %i" % self.id
        return name
    name = property(getName)

    def listParents(self, withlinks=False):
        """
        Because PlateAcquisitions are direct children of plates, with no links
        in between, a special listParents is needed
        """
        rv = self._conn.getObject('Plate', self.plate.id.val)
        if withlinks:
            return [(rv, None)]
        return [rv]

PlateAcquisitionWrapper = _PlateAcquisitionWrapper


class _WellWrapper (BlitzObjectWrapper):
    """
    omero_model_WellI class wrapper extends BlitzObjectWrapper.
    """

    def __bstrap__(self):
        self.OMERO_CLASS = 'Well'
        self.LINK_CLASS = None
        self.CHILD_WRAPPER_CLASS = 'WellSampleWrapper'
        self.PARENT_WRAPPER_CLASS = 'PlateWrapper'

    def __prepare__(self, **kwargs):
        try:
            self.index = int(kwargs['index'])
        except:
            self.index = 0
        self.__reset__()

    def __reset__(self):
        """
        Clears child cache, so next _listChildren will query the server
        """
        self._childcache = None

    def __loadedHotSwap__(self):
        query = ("select well from Well as well "
                 "join fetch well.details.creationEvent "
                 "join fetch well.details.owner "
                 "join fetch well.details.group "
                 "left outer join fetch well.wellSamples as ws "
                 "left outer join fetch ws.image as img "
                 "where well.id = %d" % self.getId())

        self._obj = self._conn.getQueryService().findByQuery(
            query, None, self._conn.SERVICE_OPTS)

    def _listChildren(self, **kwargs):
        if self._childcache is None:
            if not self.isWellSamplesLoaded():
                self.__loadedHotSwap__()
            if self.isWellSamplesLoaded():
                self._childcache = self.copyWellSamples()
        return self._childcache

    def simpleMarshal(self, xtra=None, parents=False):
        rv = self.getImage().simpleMarshal(xtra=xtra)
        plate = self.getParent()
        rv['wellPos'] = "%s%s" % (
            plate.getRowLabels()[self.row],
            plate.getColumnLabels()[self.column])
        rv['plateId'] = plate.getId()
        rv['wellId'] = self.getId()
        return rv

    def listParents(self, withlinks=False):
        """
        Because wells are direct children of plates, with no links in between,
        a special listParents is needed
        """
        rv = self._conn.getObject('Plate', self.plate.id.val)
        if withlinks:
            return [(rv, None)]
        return [rv]

    def getScreens(self):
        """ returns the screens that link to plates that link to this well """
        params = omero.sys.Parameters()
        params.map = {'id': omero_type(self.getId())}
        query = """select s from Well w
        left outer join w.plate p
        left outer join p.screenLinks spl
        left outer join spl.parent s
        where spl.parent.id=s.id and spl.child.id=p.id and w.plate.id=p.id
        and w.id=:id"""
        return [omero.gateway.ScreenWrapper(self._conn, x) for x in
                self._conn.getQueryService().findAllByQuery(
                    query, params, self._conn.SERVICE_OPTS)]

    def isWellSample(self):
        """
        Return True if well samples exist (loaded)

        :return:    True if well samples loaded
        :rtype:     Boolean
        """

        if self.isWellSamplesLoaded():
            childnodes = self.copyWellSamples()
            logger.debug(
                'listChildren for %s %d: already loaded, %d samples'
                % (self.OMERO_CLASS, self.getId(), len(childnodes)))
            if len(childnodes) > 0:
                return True
        return False

    def countWellSample(self):
        """
        Return the number of well samples loaded

        :return:    well sample count
        :rtype:     Int
        """
        return len(self._listChildren())

    def getWellSample(self, index=None):
        """
        Return the well sample at the specified index. If index is ommited,
        the currently selected index is used instead (self.index) and if
        that is not defined, the first one (index 0) is returned.

        :param index: the well sample index
        :type index: integer
        :return:    The Well Sample
        :rtype:     :class:`WellSampleWrapper`
        """
        if index is None:
            index = self.index
        if index is None:
            index = 0
        index = int(index)
        childnodes = self._listChildren()
        if len(childnodes) > index:
            return self._getChildWrapper()(self._conn, childnodes[index])
        return None

    def getImage(self, index=None):
        """
        Return the image at the specified well sample index. If index is
        ommited, the currently selected index is used instead (self.index) and
        if that is not defined, the first one (index 0) is returned.

        :param index: the well sample index
        :type index: integer
        :return:    The Image
        :rtype:     :class:`ImageWrapper`
        """
        wellsample = self.getWellSample(index)
        if wellsample:
            return wellsample.getImage()
        return None

    def selectedWellSample(self):
        """
        Return the well sample at the current index (0 if not set)

        :return:    The Well Sample wrapper
        :rtype:     :class:`WellSampleWrapper`

        """
        return self.getWellSample()

#    def loadWellSamples (self):
#        """
#        Return a generator yielding child objects
#
#        :return:    Well Samples
#        :rtype:     :class:`WellSampleWrapper` generator
#        """
#
#        if getattr(self, 'isWellSamplesLoaded')():
#            childnodes = getattr(self, 'copyWellSamples')()
#            logger.debug(
#                'listChildren for %s %d: already loaded, %d samples'
#                % (self.OMERO_CLASS, self.getId(), len(childnodes)))
#            for ch in childnodes:
#                yield WellSampleWrapper(self._conn, ch)
#
#    def plate(self):
#        """
#        Gets the Plate.
#
#        :return:    The Plate
#        :rtype:     :class:`PlateWrapper`
#        """
#
#        return PlateWrapper(self._conn, self._obj.plate)

WellWrapper = _WellWrapper


class _WellSampleWrapper (BlitzObjectWrapper):
    """
    omero_model_WellSampleI class wrapper extends BlitzObjectWrapper.
    """

    def __bstrap__(self):
        self.OMERO_CLASS = 'WellSample'
        self.CHILD_WRAPPER_CLASS = 'ImageWrapper'
        self.PARENT_WRAPPER_CLASS = 'WellWrapper'
        self.LINK_CLASS = 'WellSample'
        self.LINK_PARENT = lambda x: x
        self.LINK_CHILD = 'image'

    def listParents(self, withlinks=False):
        """
        Because wellsamples are direct children of wells, with no links in
        between, a special listParents is needed
        """
        rv = self._conn.getQueryService().findAllByQuery(
            ("select w from Well w "
             "left outer join fetch w.wellSamples as ws"
             "where ws.id=%d" % self.getId()),
            None, self._conn.SERVICE_OPTS)
        if not len(rv):
            rv = [None]
        # rv = self._conn.getObject('Plate', self.plate.id.val)
        pwc = self._getParentWrappers()
        if withlinks:
            return [(pwc[0](self._conn, x), None) for x in rv]
        return [pwc[0](self._conn, x) for x in rv]

    def getImage(self):
        """
        Gets the Image for this well sample.

        :return:    The Image
        :rtype:     :class:`ImageWrapper`
        """
        return self._getChildWrapper()(self._conn, self._obj.image)

    def image(self):
        """
        Gets the Image for this well sample.

        :return:    The Image
        :rtype:     :class:`ImageWrapper`
        """
        return self.getImage()

    def getPlateAcquisition(self):
        """
        Gets the PlateAcquisition for this well sample, or None

        :return:    The PlateAcquisition
        :rtype:     :class:`PlateAcquisitionWrapper` or None
        """
        aquisition = self._obj.plateAcquisition
        if aquisition is None:
            return None
        return PlateAcquisitionWrapper(self._conn, aquisition)

WellSampleWrapper = _WellSampleWrapper

# class CategoryWrapper (BlitzObjectWrapper):
#     def __bstrap__ (self):
#         self.LINK_CLASS = "CategoryImageLink"
#         self.CHILD_WRAPPER_CLASS = ImageWrapper
#         self.PARENT_WRAPPER_CLASS= 'CategoryGroupWrapper'
#
# class CategoryGroupWrapper (BlitzObjectWrapper):
#     def __bstrap__ (self):
#         self.LINK_CLASS = "CategoryGroupCategoryLink"
#         self.CHILD_WRAPPER_CLASS = CategoryWrapper
#         self.PARENT_WRAPPER_CLASS = None

# IMAGE #


class ColorHolder (object):
    """
    Stores color internally as (R,G,B,A) and allows setting and getting in
    multiple formats
    """

    _color = {'red': 0, 'green': 0, 'blue': 0, 'alpha': 255}

    def __init__(self, colorname=None):
        """
        If colorname is 'red', 'green' or 'blue', set color accordingly
        - Otherwise black

        :param colorname:   'red', 'green' or 'blue'
        :type colorname:    String
        """

        self._color = {'red': 0, 'green': 0, 'blue': 0, 'alpha': 255}
        if colorname and colorname.lower() in self._color.keys():
            self._color[colorname.lower()] = 255

    @classmethod
    def fromRGBA(klass, r, g, b, a):
        """
        Class method for creating a ColorHolder from r,g,b,a values

        :param r:   red 0 - 255
        :type r:    int
        :param g:   green 0 - 255
        :type g:    int
        :param b:   blue 0 - 255
        :type b:    int
        :param a:   alpha 0 - 255
        :type a:    int
        :return:    new Color object
        :rtype:     :class:`ColorHolder`
        """

        rv = klass()
        rv.setRed(r)
        rv.setGreen(g)
        rv.setBlue(b)
        rv.setAlpha(a)
        return rv

    def getRed(self):
        """
        Gets the Red component

        :return:    red
        :rtype:     int
        """

        return self._color['red']

    def setRed(self, val):
        """
        Set red, as int 0..255

        :param val: value of Red.
        :type val:  Int
        """

        self._color['red'] = max(min(255, int(val)), 0)

    def getGreen(self):
        """
        Gets the Green component

        :return:    green
        :rtype:     int
        """

        return self._color['green']

    def setGreen(self, val):
        """
        Set green, as int 0..255

        :param val: value of Green.
        :type val:  Int
        """

        self._color['green'] = max(min(255, int(val)), 0)

    def getBlue(self):
        """
        Gets the Blue component

        :return:    blue
        :rtype:     int
        """

        return self._color['blue']

    def setBlue(self, val):
        """
        Set Blue, as int 0..255

        :param val: value of Blue.
        :type val:  Int
        """

        self._color['blue'] = max(min(255, int(val)), 0)

    def getAlpha(self):
        """
        Gets the Alpha component

        :return:    alpha
        :rtype:     int
        """

        return self._color['alpha']

    def setAlpha(self, val):
        """
        Set alpha, as int 0..255.

        :param val: value of alpha.
        """

        self._color['alpha'] = max(min(255, int(val)), 0)

    def getHtml(self):
        """
        Gets the html usable color. Dumps the alpha information. E.g. 'FF0000'

        :return:    html color
        :rtype:     String
        """

        return "%(red)0.2X%(green)0.2X%(blue)0.2X" % (self._color)

    def getCss(self):
        """
        Gets the css string: rgba(r,g,b,a)

        :return:    css color
        :rtype:     String
        """

        c = self._color.copy()
        c['alpha'] /= 255.0
        return "rgba(%(red)i,%(green)i,%(blue)i,%(alpha)0.3f)" % (c)

    def getRGB(self):
        """
        Gets the (r,g,b) as a tuple.

        :return:    Tuple of (r,g,b) values
        :rtype:     tuple of ints
        """

        return (self._color['red'], self._color['green'], self._color['blue'])

    def getInt(self):
        """
        Returns the color as an Integer

        :return:    Integer
        :rtype:     int
        """

        a = self.getAlpha() << 24
        r = self.getRed() << 16
        g = self.getGreen() << 8
        b = self.getBlue() << 0
        return r+g+b+a


class _LogicalChannelWrapper (BlitzObjectWrapper):
    """
    omero_model_LogicalChannelI class wrapper extends BlitzObjectWrapper.
    Specifies a number of _attrs for the channel metadata.
    """
    _attrs = ('name',
              'pinHoleSize',
              '#illumination',
              'contrastMethod',
              'excitationWave',
              'emissionWave',
              'fluor',
              'ndFilter',
              'otf',
              'detectorSettings|DetectorSettingsWrapper',
              'lightSourceSettings|LightSettingsWrapper',
              'filterSet|FilterSetWrapper',
              'samplesPerPixel',
              '#photometricInterpretation',
              'mode',
              'pockelCellSetting',
              '()lightPath|',
              'version')

    def __loadedHotSwap__(self):
        """ Loads the logical channel using the metadata service """
        if self._obj is not None:
            ctx = self._conn.SERVICE_OPTS.copy()
            if ctx.getOmeroGroup() is None:
                ctx.setOmeroGroup(-1)
            self._obj = self._conn.getMetadataService(
                ).loadChannelAcquisitionData([self._obj.id.val], ctx)[0]

    def getLightPath(self):
        """
        Make sure we have the channel fully loaded, then return
        :class:`LightPathWrapper`
        """
        self.__loadedHotSwap__()
        if self._obj.lightPath is not None:
            return LightPathWrapper(self._conn, self._obj.lightPath)

LogicalChannelWrapper = _LogicalChannelWrapper


class _LightPathWrapper (BlitzObjectWrapper):
    """
    base Light Source class wrapper, extends BlitzObjectWrapper.
    """
    _attrs = ('dichroic|DichroicWrapper',
              '()emissionFilters|',
              '()excitationFilters|')

    def __bstrap__(self):
        self.OMERO_CLASS = 'LightPath'

    def getExcitationFilters(self):
        """ Returns list of excitation :class:`FilterWrapper`. Ordered
        collections can contain nulls"""
        return [FilterWrapper(self._conn, link.child)
                for link in self.copyExcitationFilterLink()
                if link is not None]

    def getEmissionFilters(self):
        """ Returns list of emission :class:`FilterWrapper` """
        return [FilterWrapper(self._conn, link.child)
                for link in self.copyEmissionFilterLink()]

LightPathWrapper = _LightPathWrapper


class _PixelsWrapper (BlitzObjectWrapper):
    """
    omero_model_PixelsI class wrapper extends BlitzObjectWrapper.
    """

    def __bstrap__(self):
        self.OMERO_CLASS = 'Pixels'

    def _prepareRawPixelsStore(self):
        """
        Creates RawPixelsStore and sets the id etc
        """
        ps = self._conn.createRawPixelsStore()
        ps.setPixelsId(self._obj.id.val, True, self._conn.SERVICE_OPTS)
        return ps

    def getPixelsType(self):
        """
        This simply wraps the :class:`omero.model.PixelsType` object in a
        BlitzObjectWrapper. Shouldn't be needed when this is done
        automatically.

        It has the methods :meth:`getValue` and :meth:`getBitSize`.
        """
        return BlitzObjectWrapper(self._conn, self._obj.getPixelsType())

    def copyPlaneInfo(self, theC=None, theT=None, theZ=None):
        """
        Loads plane infos and returns sequence of omero.model.PlaneInfo objects
        wrapped in BlitzObjectWrappers ordered by planeInfo.deltaT.
        Set of plane infos can be filtered by C, T or Z

        :param theC:    Filter plane infos by Channel index
        :type  theC:    int or None
        :param theT:    Filter plane infos by Time index
        :type  theT:    int or None
        :param theZ:    Filter plane infos by Z index
        :type  theT:    int or None

        :return:  Generator of PlaneInfo wrapped in BlitzObjectWrappers
        """

        params = omero.sys.Parameters()
        params.map = {}
        params.map["pid"] = rlong(self._obj.id)
        query = "select info from PlaneInfo as info where pixels.id=:pid"
        if theC is not None:
            params.map["theC"] = rint(theC)
            query += " and info.theC=:theC"
        if theT is not None:
            params.map["theT"] = rint(theT)
            query += " and info.theT=:theT"
        if theZ is not None:
            params.map["theZ"] = rint(theZ)
            query += " and info.theZ=:theZ"
        query += " order by info.deltaT"
        queryService = self._conn.getQueryService()
        result = queryService.findAllByQuery(
            query, params, self._conn.SERVICE_OPTS)
        for pi in result:
            yield BlitzObjectWrapper(self._conn, pi)

    def getPlanes(self, zctList):
        """
        Returns generator of numpy 2D planes from this set of pixels for a
        list of Z, C, T indexes.

        :param zctList:     A list of indexes: [(z,c,t), ]
        """

        zctTileList = []
        for zct in zctList:
            z, c, t = zct
            zctTileList.append((z, c, t, None))
        return self.getTiles(zctTileList)

    def getPlane(self, theZ=0, theC=0, theT=0):
        """
        Gets the specified plane as a 2D numpy array by calling
        :meth:`getPlanes`
        If a range of planes are required, :meth:`getPlanes` is approximately
        30% faster.
        """
        planeList = list(self.getPlanes([(theZ, theC, theT)]))
        return planeList[0]

    def getTiles(self, zctTileList):
        """
        Returns generator of numpy 2D planes from this set of pixels for a
        list of (Z, C, T, tile) where tile is (x, y, width, height) or None if
        you want the whole plane.

        :param zctrList:     A list of indexes: [(z,c,t, region), ]
        """

        import numpy
        from struct import unpack

        pixelTypes = {"int8": ['b', numpy.int8],
                      "uint8": ['B', numpy.uint8],
                      "int16": ['h', numpy.int16],
                      "uint16": ['H', numpy.uint16],
                      "int32": ['i', numpy.int32],
                      "uint32": ['I', numpy.uint32],
                      "float": ['f', numpy.float32],
                      "double": ['d', numpy.float64]}

        rawPixelsStore = self._prepareRawPixelsStore()
        sizeX = self.sizeX
        sizeY = self.sizeY
        pixelType = self.getPixelsType().value
        numpyType = pixelTypes[pixelType][1]
        exc = None
        try:
            for zctTile in zctTileList:
                z, c, t, tile = zctTile
                if tile is None:
                    rawPlane = rawPixelsStore.getPlane(z, c, t)
                    planeY = sizeY
                    planeX = sizeX
                else:
                    x, y, width, height = tile
                    rawPlane = rawPixelsStore.getTile(
                        z, c, t, x, y, width, height)
                    planeY = height
                    planeX = width
                # +str(sizeX*sizeY)+pythonTypes[pixelType]
                convertType = '>%d%s' % (
                    (planeY*planeX), pixelTypes[pixelType][0])
                convertedPlane = unpack(convertType, rawPlane)
                remappedPlane = numpy.array(convertedPlane, numpyType)
                remappedPlane.resize(planeY, planeX)
                yield remappedPlane
        except Exception, e:
            logger.error(
                "Failed to getPlane() or getTile() from rawPixelsStore",
                exc_info=True)
            exc = e
        try:
            rawPixelsStore.close()
        except Exception, e:
            logger.error("Failed to close rawPixelsStore", exc_info=True)
            if exc is None:
                exc = e
        if exc is not None:
            raise exc

    def getTile(self, theZ=0, theC=0, theT=0, tile=None):
        """
        Gets the specified plane as a 2D numpy array by calling
        :meth:`getTiles`
        If a range of tile are required, :meth:`getTiles` is approximately 30%
        faster.
        """
        tileList = list(self.getTiles([(theZ, theC, theT, tile)]))
        return tileList[0]

PixelsWrapper = _PixelsWrapper


class _FilesetWrapper (BlitzObjectWrapper):
    """
    omero_model_FilesetI class wrapper extends BlitzObjectWrapper
    """

    def __bstrap__(self):
        self.OMERO_CLASS = 'Fileset'

    def _getQueryString(self):
        """
        Used for building queries in generic methods such as
        getObjects("Fileset")
        """
        return "select obj from Fileset obj "\
            "left outer join fetch obj.images as image "\
            "left outer join fetch obj.usedFiles as usedFile " \
            "join fetch usedFile.originalFile"

    def copyImages(self):
        """ Returns a list of :class:`ImageWrapper` linked to this Fileset """
        return [ImageWrapper(self._conn, i) for i in self._obj.copyImages()]

    def listFiles(self):
        """
        Returns a list of :class:`OriginalFileWrapper` linked to this Fileset
        via Fileset Entries
        """
        return [OriginalFileWrapper(self._conn, f.originalFile)
                for f in self._obj.copyUsedFiles()]

FilesetWrapper = _FilesetWrapper


class _ChannelWrapper (BlitzObjectWrapper):
    """
    omero_model_ChannelI class wrapper extends BlitzObjectWrapper.
    """

    BLUE_MIN = 400
    BLUE_MAX = 500
    GREEN_MIN = 501
    GREEN_MAX = 600
    RED_MIN = 601
    RED_MAX = 700
    COLOR_MAP = ((BLUE_MIN, BLUE_MAX, ColorHolder('Blue')),
                 (GREEN_MIN, GREEN_MAX, ColorHolder('Green')),
                 (RED_MIN, RED_MAX, ColorHolder('Red')),
                 )

    def __bstrap__(self):
        self.OMERO_CLASS = 'Channel'

    def __prepare__(self, idx=-1, re=None, img=None):
        """
        Sets values of idx, re and img
        """
        self._re = re
        self._idx = idx
        self._img = img

    def save(self):
        """
        Extends the superclass save method to save Pixels. Returns result of
        saving superclass (TODO: currently this is None)
        """

        self._obj.setPixels(
            omero.model.PixelsI(self._obj.getPixels().getId(), False))
        return super(_ChannelWrapper, self).save()

    def isActive(self):
        """
        Returns True if the channel is active (turned on in rendering settings)

        :return:    True if Channel is Active
        :rtype:     Boolean
        """

        if self._re is None:
            return False
        return self._re.isActive(self._idx, self._conn.SERVICE_OPTS)

    def getLogicalChannel(self):
        """
        Returns the logical channel

        :return:    Logical Channel
        :rtype:     :class:`LogicalChannelWrapper`
        """

        if self._obj.logicalChannel is not None:
            return LogicalChannelWrapper(self._conn, self._obj.logicalChannel)

    def getLabel(self):
        """
        Returns the logical channel name, emission wave or index. The first
        that is not null in the described order.

        :return:    The logical channel string representation
        :rtype:     String
        """

        lc = self.getLogicalChannel()
        rv = lc.name
        if rv is None or len(rv.strip()) == 0:
            rv = lc.emissionWave
<<<<<<< HEAD
        if rv is None or len(unicode(rv).strip()) == 0:
=======
            if rv is not None:
                # Don't show as double if it's really an int
                if int(rv) == rv:
                    rv = int(rv)
        if rv is None or len(unicode(rv).strip())==0:
>>>>>>> 6448b04d
            rv = self._idx
        return unicode(rv)

    def getName(self):
        """
        Returns the logical channel name or None

        :return:    The logical channel string representation
        :rtype:     String
        """

        lc = self.getLogicalChannel()
        rv = lc.name
        if rv is not None:
            return unicode(rv)

    def getEmissionWave(self):
        """
        Returns the emission wave or None.

        :return:    Emission wavelength or None
        :rtype:     int
        """

        lc = self.getLogicalChannel()
        wave = lc.emissionWave
        if wave is not None and int(wave) == wave:
            wave = int(wave)
        return wave

    def getExcitationWave(self):
        """
        Returns the excitation wave or None.

        :return:    Excitation wavelength or None
        :rtype:     int
        """

        lc = self.getLogicalChannel()
        wave = lc.excitationWave
        if wave is not None and int(wave) == wave:
            wave = int(wave)
        return wave

    def getColor(self):
        """
        Returns the rendering settings color of this channel

        :return:    Channel color
        :rtype:     :class:`ColorHolder`
        """

        if self._re is None:
            return None
        return ColorHolder.fromRGBA(
            *self._re.getRGBA(self._idx, self._conn.SERVICE_OPTS))

    def getWindowStart(self):
        """
        Returns the rendering settings window-start of this channel

        :return:    Window start
        :rtype:     int
        """

<<<<<<< HEAD
        return int(self._re.getChannelWindowStart(
            self._idx, self._conn.SERVICE_OPTS))
=======
        return self._re.getChannelWindowStart(self._idx, self._conn.SERVICE_OPTS)
>>>>>>> 6448b04d

    def setWindowStart(self, val):
        self.setWindow(val, self.getWindowEnd())

    def getWindowEnd(self):
        """
        Returns the rendering settings window-end of this channel

        :return:    Window end
        :rtype:     int
        """

<<<<<<< HEAD
        return int(self._re.getChannelWindowEnd(
            self._idx, self._conn.SERVICE_OPTS))
=======
        return self._re.getChannelWindowEnd(self._idx, self._conn.SERVICE_OPTS)
>>>>>>> 6448b04d

    def setWindowEnd(self, val):
        self.setWindow(self.getWindowStart(), val)

    def setWindow(self, minval, maxval):
        self._re.setChannelWindow(
            self._idx, float(minval), float(maxval), self._conn.SERVICE_OPTS)

    def getWindowMin(self):
        """
        Returns the minimum pixel value of the channel

        :return:    Min pixel value
        :rtype:     double
        """
        si = self._obj.getStatsInfo()
        if si is None:
            logger.error("getStatsInfo() is null. See #9695")
            try:
                minVals = {'int8': -128, 'uint8': 0, 'int16': -32768,
                           'uint16': 0, 'int32': -32768, 'uint32': 0,
                           'float': -32768, 'double': -32768}
                pixtype = self._obj.getPixels(
                    ).getPixelsType().getValue().getValue()
                return minVals[pixtype]
            except:     # Just in case we don't support pixType above
                return None
        return si.getGlobalMin().val

    def getWindowMax(self):
        """
        Returns the maximum pixel value of the channel

        :return:    Min pixel value
        :rtype:     double
        """
        si = self._obj.getStatsInfo()
        if si is None:
            logger.error("getStatsInfo() is null. See #9695")
            try:
                maxVals = {'int8': 127, 'uint8': 255, 'int16': 32767,
                           'uint16': 65535, 'int32': 32767, 'uint32': 65535,
                           'float': 32767, 'double': 32767}
                pixtype = self._obj.getPixels(
                    ).getPixelsType().getValue().getValue()
                return maxVals[pixtype]
            except:     # Just in case we don't support pixType above
                return None
        return si.getGlobalMax().val

ChannelWrapper = _ChannelWrapper


class assert_re (object):
    """
    Function decorator to make sure that rendering engine is prepared before
    call. Is configurable by various options.
    """

    def __init__(self, onPrepareFailureReturnNone=True, ignoreExceptions=None):
        """
        Initialises the decorator.

        :param onPrepareFailureReturnNone: Whether or not on a failure to
        prepare the rendering engine the decorator should return 'None' or
        allow the execution of the decorated function or method. Defaults to
        'True'.
        :type onPrepareFailureReturnNone: Boolean
        :param ignoreExceptions: A set of exceptions thrown during the
        preparation of the rendering engine for whith the decorator should
        ignore and allow the execution of the decorated function or method.
        Defaults to 'None'.
        :type ignoreExceptions: Set
        """
        self.onPrepareFailureReturnNone = onPrepareFailureReturnNone
        self.ignoreExceptions = ignoreExceptions

    def __call__(ctx, f):
        """
        Tries to prepare rendering engine, then calls function and return the
        result.
        """

        def wrapped(self, *args, **kwargs):
            try:
                if not self._prepareRenderingEngine() \
                   and ctx.onPrepareFailureReturnNone:
                    logger.debug('Preparation of rendering engine failed, '
                                 'returning None for %r!' % f)
                    return None
            except ctx.ignoreExceptions:
                logger.debug('Ignoring exception thrown during preparation '
                             'of rendering engine for %r!' % f, exc_info=True)
                pass
            return f(self, *args, **kwargs)
        return wrapped


def assert_pixels(func):
    """
    Function decorator to make sure that pixels are loaded before call

    :param func:    Function
    :type func:     Function
    :return:        Decorated function
    :rtype:         Function
    """

    def wrapped(self, *args, **kwargs):
        """ Tries to load pixels, then call function and return the result"""

        if not self._loadPixels():
            return None
        return func(self, *args, **kwargs)
    return wrapped


class _ImageWrapper (BlitzObjectWrapper):
    """
    omero_model_ImageI class wrapper extends BlitzObjectWrapper.
    """

    _re = None
    _pd = None
    _rm = {}
    _pixels = None
    _archivedFileCount = None
    _filesetFileCount = None
    _importedFilesInfo = None

    _pr = None  # projection
    _prStart = None
    _prEnd = None

    _invertedAxis = False

    PROJECTIONS = {
        'normal': -1,
        'intmax': omero.constants.projection.ProjectionType.MAXIMUMINTENSITY,
        'intmean': omero.constants.projection.ProjectionType.MEANINTENSITY,
        'intsum': omero.constants.projection.ProjectionType.SUMINTENSITY,
        }

    PLANEDEF = omero.romio.XY

    @classmethod
    def fromPixelsId(self, conn, pid):
        """
        Creates a new Image wrapper with the image specified by pixels ID

        :param conn:    The connection
        :type conn:     :class:`BlitzGateway`
        :param pid:     Pixles ID
        :type pid:      Long
        :return:        New Image wrapper
        :rtype:         :class:`ImageWrapper`
        """

        q = conn.getQueryService()
        p = q.find('Pixels', pid, self._conn.SERVICE_OPTS)
        if p is None:
            return None
        return ImageWrapper(conn, p.image)

    def __bstrap__(self):
        self.OMERO_CLASS = 'Image'
        self.LINK_CLASS = None
        self.CHILD_WRAPPER_CLASS = None
        self.PARENT_WRAPPER_CLASS = ['DatasetWrapper', 'WellSampleWrapper']
        self._thumbInProgress = False

    def __del__(self):
        self._re and self._re.untaint()

    def __loadedHotSwap__(self):
        ctx = self._conn.SERVICE_OPTS.copy()
        ctx.setOmeroGroup(self.getDetails().group.id.val)
        self._obj = self._conn.getContainerService().getImages(
            self.OMERO_CLASS, (self._oid,), None, ctx)[0]

    def getInstrument(self):
        """

        Returns the Instrument for this image (or None) making sure the
        instrument is loaded.

        :return:    Instrument (microscope)
        :rtype:     :class:`InstrumentWrapper`
        """

        i = self._obj.instrument
        if i is None:
            return None
        if not i.loaded:
            meta_serv = self._conn.getMetadataService()
            ctx = self._conn.SERVICE_OPTS.copy()
            if ctx.getOmeroGroup() is None:
                ctx.setOmeroGroup(-1)
            i = self._obj.instrument = meta_serv.loadInstrument(i.id.val, ctx)
        return InstrumentWrapper(self._conn, i)

    def _loadPixels(self):
        """
        Checks that pixels are loaded

        :return:    True if loaded
        :rtype:     Boolean
        """

        if not self._obj.pixelsLoaded:
            self.__loadedHotSwap__()
        return self._obj.sizeOfPixels() > 0

    def _getRDef(self):
        """
        Return a rendering def ID based on custom logic.

        :return:            Rendering definition ID or None if no custom
                            logic has found a rendering definition.
        """
        rdefns = self._conn.CONFIG.IMG_RDEFNS
        if rdefns is None:
            return
        ann = self.getAnnotation(rdefns)
        rdid = ann and ann.getValue() or None
        if rdid is None:
            return
        logger.debug('_getRDef: %s, annid=%d' % (str(rdid), ann.getId()))
        logger.debug('now load render options: %s' %
                     str(self._loadRenderOptions()))
        self.loadRenderOptions()
        return rdid

    def _onResetDefaults(self, rdid):
        """
        Called whenever a reset defaults is called by the preparation of
        the rendering engine or the thumbnail bean.

        :param rdid:         Current Rendering Def ID
        :type rdid:          Long
        """
        rdefns = self._conn.CONFIG.IMG_RDEFNS
        if rdefns is None:
            return
        ann = self.getAnnotation(rdefns)
        if ann is None:
            a = LongAnnotationWrapper(self)
            a.setNs(rdefns)
            a.setValue(rdid)
            self.linkAnnotation(a, sameOwner=False)

    def _prepareRE(self, rdid=None):
        """
        Prepare the rendering engine with pixels ID and existing or new
        rendering def.

        :return:            The Rendering Engine service
        :rtype:             :class:`ProxyObjectWrapper`
        """

        pid = self.getPrimaryPixels().id
        re = self._conn.createRenderingEngine()
        ctx = self._conn.SERVICE_OPTS.copy()

        ctx.setOmeroGroup(self.details.group.id.val)
        # if self._conn.canBeAdmin():
        #     ctx.setOmeroUser(self.details.owner.id.val)
        re.lookupPixels(pid, ctx)
        if rdid is None:
            rdid = self._getRDef()
        if rdid is None:
            if not re.lookupRenderingDef(pid, ctx):
                re.resetDefaults(ctx)
                re.lookupRenderingDef(pid, ctx)
            self._onResetDefaults(re.getRenderingDefId(ctx))
        else:
            re.loadRenderingDef(rdid, ctx)
        re.load(ctx)
        return re

    def _prepareRenderingEngine(self, rdid=None):
        """
        Checks that the rendering engine is prepared, calling
        :meth:`_prepareRE` if needed.
        Used by the :meth:`assert_re` method to wrap calls requiring rendering
        engine

        :return:    True if rendering engine is created
        :rtype:     Boolean
        """

        self._loadPixels()
        if self._re is None:
            if self._obj.sizeOfPixels() < 1:
                return False
            if self._pd is None:
                self._pd = omero.romio.PlaneDef(self.PLANEDEF)
            try:
                self._re = self._prepareRE(rdid=rdid)
            except omero.ValidationException:
                logger.debug('on _prepareRE()', exc_info=True)
                self._re = None
        return self._re is not None

    def resetRDefs(self):
        logger.debug('resetRDefs')
        if self.canAnnotate():
            self._deleteSettings()
            rdefns = self._conn.CONFIG.IMG_RDEFNS
            logger.debug(rdefns)
            if rdefns:
                # Use the same group as the image in the context
                ctx = self._conn.SERVICE_OPTS.copy()
                self._conn.SERVICE_OPTS.setOmeroGroup(
                    self.details.group.id.val)
                try:
                    self.removeAnnotations(rdefns)
                finally:
                    self._conn.SERVICE_OPTS = ctx
            return True
        return False

    def simpleMarshal(self, xtra=None, parents=False):
        """
        Creates a dict representation of the Image, including author and date
        info.

        :param xtra: controls the optional parts of simpleMarshal;
                     - thumbUrlPrefix - allows customizing the thumb URL by
                     either a static string prefix or a callable function
                     that will take a single ImgId int argument and return the
                     customized URL string
                     - tiled - if passed and value evaluates to true, add
                     information on whether this image is tiled on this server.
        :type: Dict
        :return:    Dict
        :rtype:     Dict
        """

        rv = super(_ImageWrapper, self).simpleMarshal(
            xtra=xtra, parents=parents)
        rv.update({'author': self.getAuthor(),
                   'date': time.mktime(self.getDate().timetuple()), })
        if xtra:
            if 'thumbUrlPrefix' in xtra:
                if callable(xtra['thumbUrlPrefix']):
                    rv['thumb_url'] = xtra['thumbUrlPrefix'](str(self.id))
                else:
                    rv['thumb_url'] = xtra[
                        'thumbUrlPrefix'] + str(self.id) + '/'
            if xtra.get('tiled', False):
                # Since we need to calculate sizes, store them too in the
                # marshaled value
                maxplanesize = self._conn.getMaxPlaneSize()
                rv['size'] = {'width': self.getSizeX(),
                              'height': self.getSizeY(),
                              }
                if rv['size']['height'] and rv['size']['width']:
                    rv['tiled'] = ((rv['size']['height'] * rv['size']['width'])
                                   > (maxplanesize[0] * maxplanesize[1]))
                else:
                    rv['tiles'] = False

        return rv

    def getStageLabel(self):
        """
        Returns the stage label or None

        :return:    Stage label
        :rtype:     :class:`ImageStageLabelWrapper`
        """

        if self._obj.stageLabel is None:
            return None
        else:
            return ImageStageLabelWrapper(self._conn, self._obj.stageLabel)

    def shortname(self, length=20, hist=5):
        """
        Provides a truncated name of the image.
        E.g. ...catedNameOfTheImage.tiff

        :param length:  The ideal length to return.
                        If truncated, will be ...length
        :type length:   Int
        :param hist:    The amount of leeway allowed before trunction
                        (avoid truncating 1 or 2 letters)
        :type hist:     Int
        :return:        Truncated ...name
        :type:          String
        """

        name = self.name
        if not name:
            return ""
        l = len(name)
        if l < length+hist:
            return name
        return "..." + name[l - length:]

    def getAuthor(self):
        """
        Returns 'Firstname Lastname' of image owner

        :return:    Image owner
        :rtype:     String
        """

        q = self._conn.getQueryService()
        e = q.findByQuery(
            "select e from Experimenter e where e.id = %i"
            % self._obj.details.owner.id.val, None, self._conn.SERVICE_OPTS)
        self._author = e.firstName.val + " " + e.lastName.val
        return self._author

    def getDataset(self):
        """
        XXX: Deprecated since 4.3.2, use listParents(). (See #6660)
        Gets the Dataset that image is in, or None.
        Returns None if Image is in more than one Dataset.

        :return:    Dataset
        :rtype:     :class:`DatasetWrapper`
        """

        try:
            q = """
            select ds from Image i join i.datasetLinks dl join dl.parent ds
            where i.id = %i
            """ % self._obj.id.val
            query = self._conn.getQueryService()
            ds = query.findAllByQuery(q, None, self._conn.SERVICE_OPTS)
            if ds and len(ds) == 1:
                return DatasetWrapper(self._conn, ds[0])
        except:  # pragma: no cover
            logger.debug('on getDataset')
            logger.debug(traceback.format_exc())
            return None

    def getProject(self):
        """
        Gets the Project that image is in, or None.
        TODO: Assumes image is in only 1 Project.
        Why not use getAncestory()[-1]
        Returns None if Image is in more than one Dataset & Project.

        :return:    Project
        :rtype:     :class:`ProjectWrapper`
        """

        try:
            q = ("select p from Image i join i.datasetLinks dl "
                 "join dl.parent ds join ds.projectLinks pl "
                 "join pl.parent p where i.id = %i"
                 % self._obj.id.val)
            query = self._conn.getQueryService()
            prj = query.findAllByQuery(q, None, self._conn.SERVICE_OPTS)
            if prj and len(prj) == 1:
                return ProjectWrapper(self._conn, prj[0])
        except:  # pragma: no cover
            logger.debug('on getProject')
            logger.debug(traceback.format_exc())
            return None

    def getPlate(self):
        """
        If the image is in a Plate/Well hierarchy, returns the parent Plate,
        otherwise None

        :return:    Plate
        :rtype:     :class:`PlateWrapper`
        """

        params = omero.sys.Parameters()
        params.map = {}
        params.map["oid"] = omero.rtypes.rlong(self.getId())
        query = ("select well from Well as well "
                 "join fetch well.details.creationEvent "
                 "join fetch well.details.owner "
                 "join fetch well.details.group "
                 "join fetch well.plate as pt "
                 "left outer join fetch well.wellSamples as ws "
                 "left outer join fetch ws.image as img "
                 "where ws.image.id = :oid")
        q = self._conn.getQueryService()
        for well in q.findAllByQuery(query, params):
            return PlateWrapper(self._conn, well.plate)

    def getObjectiveSettings(self):
        """
        Gets the Ojbective Settings of the Image, or None

        :return:    Objective Settings
        :rtype:     :class:`ObjectiveSettingsWrapper`
        """

        rv = self.objectiveSettings
        if self.objectiveSettings is not None:
            rv = ObjectiveSettingsWrapper(self._conn, self.objectiveSettings)
            if not self.objectiveSettings.loaded:
                self.objectiveSettings = rv._obj
        return rv

    def getImagingEnvironment(self):
        """
        Gets the Imaging Environment of the Image, or None

        :return:    Imaging Environment
        :rtype:     :class:`ImagingEnvironmentWrapper`
        """

        rv = self.imagingEnvironment
        if self.imagingEnvironment is not None:
            rv = ImagingEnvironmentWrapper(self._conn, self.imagingEnvironment)
            if not self.imagingEnvironment.loaded:
                self.imagingEnvironment = rv._obj
        return rv

    @assert_pixels
    def getPixelsId(self):
        """
        Returns the Primary Pixels ID for the image.

        :return:    Pixels ID
        :rtype:     Long
        """

        return self._obj.getPrimaryPixels().getId().val

    # @setsessiongroup
    def _prepareTB(self, _r=False, rdefId=None):
        """
        Prepares Thumbnail Store for the image.

        :param _r:          If True, don't reset default rendering
                            (return None if no rDef exists)
        :type _r:           Boolean
        :param rdefId:      Rendering def ID to use for rendering thumbnail
        :type rdefId:       Long
        :return:            Thumbnail Store or None
        :rtype:             :class:`ProxyObjectWrapper`
        """

        pid = self.getPrimaryPixels().id
        if rdefId is None:
            rdefId = self._getRDef()
        tb = self._conn.createThumbnailStore()

        ctx = self._conn.SERVICE_OPTS.copy()
        ctx.setOmeroGroup(self.details.group.id.val)
        has_rendering_settings = tb.setPixelsId(pid, ctx)
        logger.debug("tb.setPixelsId(%d) = %s " %
                     (pid, str(has_rendering_settings)))
        if rdefId is not None:
            try:
                tb.setRenderingDefId(rdefId, ctx)
            except omero.ValidationException:
                # The annotation exists, but not the rendering def?
                logger.error(
                    'IMG %d, defrdef == %d but object does not exist?'
                    % (self.getId(), rdefId))
                rdefId = None
        if rdefId is None:
            if not has_rendering_settings:
                if self._conn.canBeAdmin():
                    ctx.setOmeroUser(self.details.owner.id.val)
                try:
                    # E.g. May throw Missing Pyramid Exception
                    tb.resetDefaults(ctx)
                except omero.ConcurrencyException, ce:
                    logger.info(
                        "ConcurrencyException: resetDefaults() failed "
                        "in _prepareTB with backOff: %s" % ce.backOff)
                    return tb
                tb.setPixelsId(pid, ctx)
                try:
                    rdefId = tb.getRenderingDefId(ctx)
                # E.g. No rendering def (because of missing pyramid!)
                except omero.ApiUsageException:
                    logger.info(
                        "ApiUsageException: getRenderingDefId() failed "
                        "in _prepareTB")
                    return tb
                self._onResetDefaults(rdefId)
        return tb

    def loadOriginalMetadata(self, sort=True):
        """
        Gets original metadata from the file annotation.
        Returns the File Annotation, list of Global Metadata,
        list of Series Metadata in a tuple.
        Metadata lists are lists of (key, value) tuples.

        :param sort:    If True, we sort Metadata by key
        :return:    Tuple (file-annotation, global-metadata, series-metadata)
        :rtype:     Tuple (:class:`FileAnnotationWrapper`, [], [])
        """

        req = omero.cmd.OriginalMetadataRequest()
        req.imageId = self.id

        handle = self._conn.c.sf.submit(req)
        try:
            cb = self._conn._waitOnCmd(handle)
            rsp = cb.getResponse()
        finally:
            handle.close()

        global_metadata = list()
        series_metadata = list()

        for l, m in ((global_metadata, rsp.globalMetadata),
                     (series_metadata, rsp.seriesMetadata)):

            for k, v in m.items():
                l.append((k, unwrap(v)))  # was RType!

        if sort:
            global_metadata.sort(key=lambda x: x[0].lower())
            series_metadata.sort(key=lambda x: x[0].lower())
        return (None, (global_metadata), (series_metadata))

    @assert_re()
    def _getProjectedThumbnail(self, size, pos):
        """
        Returns a string holding a rendered JPEG of the projected image, sized
        to mimic a thumbnail. This is an 'internal' method of this class, used
        to generate a thumbnail from a full-sized projected image (since
        thumbnails don't support projection). SetProjection should be called
        before this method is called, so that this returns a projected, scaled
        image.

        :param size:    The length of the longest size, in a list or tuple.
                        E.g. (100,)
        :type size:     list or tuple
        :param pos:     The (z, t) position
        :type pos:      Tuple (z,t)
        """

        if pos is None:
            t = z = 0
        else:
            z, t = pos
        img = self.renderImage(z, t)
        if len(size) == 1:
            w = self.getSizeX()
            h = self.getSizeY()
            ratio = float(w) / h
            if ratio > 1:
                h = h * size[0] / w
                w = size[0]
            else:
                w = w * size[0] / h
                h = size[0]
        img = img.resize((w, h), Image.NEAREST)
        rv = StringIO()
        img.save(rv, 'jpeg', quality=70)
        return rv.getvalue()

    # @setsessiongroup
    def getThumbnail(self, size=(64, 64), z=None, t=None, direct=True,
                     rdefId=None):
        """
        Returns a string holding a rendered JPEG of the thumbnail.

        :type size:         tuple or number
        :param size:        A tuple with one or two ints, or an integer.
                            If a tuple holding a single int, or a single int is
                            passed as param, then that will be used as the
                            longest size on the rendered thumb, and image
                            aspect ratio is kept.
                            If two ints are passed in a tuple, they set the
                            width and height of the rendered thumb.
        :type z:            number
        :param z:           the Z position to use for rendering the thumbnail.
                            If not provided default is used.
        :type t:            number
        :param t:           the T position to use for rendering the thumbnail.
                            If not provided default is used.
        :param direct:      If true, force creation of new thumbnail
                            (don't use cached)
        :param rdefId:      The rendering def to apply to the thumbnail.
        :rtype:             string or None
        :return:            the rendered JPEG, or None if there was an error.
        """
        tb = None
        try:
            tb = self._prepareTB(rdefId=rdefId)
            if tb is None:
                return None
            if isinstance(size, IntType):
                size = (size,)
            if z is not None and t is not None:
                pos = z, t
            else:
                pos = None
                # The following was commented out in the context of
                # omero:#5191. Preparing the rendering engine has the
                # potential to cause the raising of ConcurrencyException's
                # which prevent OMERO.web from executing the thumbnail methods
                # below and consequently showing "in-progress" thumbnails.
                # Tue 24 May 2011 10:42:47 BST -- cxallan
                # re = self._prepareRE()
                # if re:
                #     if z is None:
                #         z = re.getDefaultZ()
                #     if t is None:
                #         t = re.getDefaultT()
                #     pos = z,t
                # else:
                #     pos = None
            if self.getProjection() != 'normal':
                return self._getProjectedThumbnail(size, pos)
            if len(size) == 1:
                if pos is None:
                    if direct:
                        thumb = tb.getThumbnailByLongestSideDirect
                    else:
                        thumb = tb.getThumbnailByLongestSide
                else:
                    thumb = tb.getThumbnailForSectionByLongestSideDirect
            else:
                if pos is None:
                    if direct:
                        thumb = tb.getThumbnailDirect
                    else:
                        thumb = tb.getThumbnail
                else:
                    thumb = tb.getThumbnailForSectionDirect
            args = map(lambda x: rint(x), size)
            if pos is not None:
                args = list(pos) + args
            ctx = self._conn.SERVICE_OPTS.copy()
            ctx.setOmeroGroup(self.details.group.id.val)
            args += [ctx]
            rv = thumb(*args)
            self._thumbInProgress = tb.isInProgress()
            tb.close()      # close every time to prevent stale state
            return rv
        except Exception:  # pragma: no cover
            logger.error(traceback.format_exc())
            if tb is not None:
                tb.close()
            return None

    @assert_pixels
    def getPixelRange(self):
        """
        Returns (min, max) values for the pixels type of this image.
        TODO: Does not handle floats correctly, though.

        :return:    Tuple (min, max)
        """

        pixels_id = self._obj.getPrimaryPixels().getId().val
        rp = self._conn.createRawPixelsStore()
        rp.setPixelsId(pixels_id, True, self._conn.SERVICE_OPTS)
        pmax = 2 ** (8 * rp.getByteWidth())
        if rp.isSigned():
            return (-(pmax / 2), pmax / 2 - 1)
        else:
            return (0, pmax-1)

    @assert_pixels
    def requiresPixelsPyramid(self):
        pixels_id = self._obj.getPrimaryPixels().getId().val
        rp = self._conn.createRawPixelsStore()
        rp.setPixelsId(pixels_id, True, self._conn.SERVICE_OPTS)
        return rp.requiresPixelsPyramid()

    @assert_pixels
    def getPrimaryPixels(self):
        """
        Loads pixels and returns object in a :class:`PixelsWrapper`
        """
        return PixelsWrapper(self._conn, self._obj.getPrimaryPixels())

    @assert_pixels
    def getThumbVersion(self):
        """
        Return the version of (latest) thumbnail owned by current user,
        or None if no thumbnail exists

        :return:        Long or None
        """
        eid = self._conn.getUserId()
        if self._obj.getPrimaryPixels()._thumbnailsLoaded:
            tvs = [t.version.val for t in self._obj.getPrimaryPixels().copyThumbnails() \
                        if t.getDetails().owner.id.val == eid]
        else:
            pid = self.getPixelsId()
            params = omero.sys.ParametersI()
            params.addLong('pid', pid)
            params.addLong('ownerId', eid)
            query = "select t.version from Thumbnail t where t.pixels.id = :pid and t.details.owner.id = :ownerId"
            tbs = self._conn.getQueryService().projection(query, params, self._conn.SERVICE_OPTS)
            tvs = [t[0].val for t in tbs]
        if len(tvs) > 0:
            return max(tvs)
        return None

    @assert_re(ignoreExceptions=(omero.ConcurrencyException))
    def getChannels(self):
        """
        Returns a list of Channels, each initialised with rendering engine

        :return:    Channels
        :rtype:     List of :class:`ChannelWrapper`
        """
        if self._re is not None:
            return [ChannelWrapper(self._conn, c, idx=n, re=self._re, img=self)
                    for n, c in enumerate(
                        self._re.getPixels(
                            self._conn.SERVICE_OPTS).iterateChannels())]
        # E.g. ConcurrencyException (no rendering engine): load channels by
        # hand, use pixels to order channels
        else:
            pid = self.getPixelsId()
            params = omero.sys.Parameters()
            params.map = {"pid": rlong(pid)}
            query = ("select p from Pixels p join fetch p.channels as c "
                     "join fetch c.logicalChannel as lc where p.id=:pid")
            pixels = self._conn.getQueryService().findByQuery(
                query, params, self._conn.SERVICE_OPTS)
            return [ChannelWrapper(self._conn, c, idx=n, re=self._re, img=self)
                    for n, c in enumerate(pixels.iterateChannels())]

    @assert_re()
    def getZoomLevelScaling(self):
        """
        Returns a dict of zoomLevels:scale (fraction) for tiled 'Big' images.
        eg {0: 1.0, 1: 0.25, 2: 0.062489446727078291, 3: 0.031237687848258006}
        Returns None if this image doesn't support tiles.
        """
        if not self._re.requiresPixelsPyramid():
            return None
        levels = self._re.getResolutionDescriptions()
        rv = {}
        sizeXList = [level.sizeX for level in levels]
        for i, level in enumerate(sizeXList):
            rv[i] = float(level)/sizeXList[0]
        return rv

    def setActiveChannels(self, channels, windows=None, colors=None):
        """
        Sets the active channels on the rendering engine.
        Also sets rendering windows and channel colors
        (for channels that are active)

        Examples:
        # Turn first channel ON, others OFF
        image.setActiveChannels([1])
        # First OFF, second ON, windows and colors for both
        image.setActiveChannels(
            [-1, 2], [[20, 300], [50, 500]], ['00FF00', 'FF0000'])
        # Second Channel ON with windows. All others OFF
        image.setActiveChannels([2], [[20, 300]])

        :param channels:    List of active channel indexes ** 1-based index **
        :type channels:     List of int
        :param windows:     Start and stop values for active channel rendering
                            settings
        :type windows:      List of [start, stop].
                            [[20, 300], [None, None], [50, 500]].
                            Must be list for each channel
        :param colors:      List of colors. ['F00', None, '00FF00'].
                            Must be item for each channel
        """
        abs_channels = [abs(c) for c in channels]
        idx = 0     # index of windows/colors args above
        for c in range(len(self.getChannels())):
            self._re.setActive(c, (c+1) in channels, self._conn.SERVICE_OPTS)
            if (c+1) in channels:
                if (windows is not None
                        and windows[idx][0] is not None
                        and windows[idx][1] is not None):
                    self._re.setChannelWindow(
                        c, float(windows[idx][0]), float(windows[idx][1]),
                        self._conn.SERVICE_OPTS)
                if colors is not None and colors[idx]:
                    rgba = splitHTMLColor(colors[idx])
                    if rgba:
                        self._re.setRGBA(
                            c, *(rgba + [self._conn.SERVICE_OPTS]))
            if (c+1 in abs_channels):
                idx += 1
        return True

    def getProjections(self):
        """
        Returns list of available keys for projection.
        E.g. ['intmax', 'intmean']

        :return:    Projection options
        :rtype:     List of strings
        """

        return self.PROJECTIONS.keys()

    def getProjection(self):
        """
        Returns the current projection option (checking it is valid).

        :return:    Projection key. E.g. 'intmax'
        :rtype:     String
        """

        if self._pr in self.PROJECTIONS.keys():
            return self._pr
        return 'normal'

    def setProjection(self, proj):
        """
        Sets the current projection option.

        :param proj:    Projection Option. E.g. 'intmax' or 'normal'
        :type proj:     String
        """

        self._pr = proj

    def getProjectionRange(self):
        """
        Gets the range used for Z-projection as tuple (proStart, proEnd)
        """
        return (self._prStart, self._prEnd)

    def setProjectionRange(self, projStart, projEnd):
        """
        Sets the range used for Z-projection. Will only be used
        if E.g. setProjection('intmax') is not 'normal'
        """
        if projStart is not None:
            projStart = max(0, int(projStart))
        if projEnd is not None:
            projEnd = min(int(projEnd), self.getSizeZ()-1)
        self._prStart = projStart
        self._prEnd = projEnd

    def isInvertedAxis(self):
        """
        Returns the inverted axis flag

        :return:    Inverted Axis
        :rtype:     Boolean
        """

        return self._invertedAxis

    def setInvertedAxis(self, inverted):
        """
        Sets the inverted axis flag

        :param inverted:    Inverted Axis
        :type inverted:     Boolean
        """

        self._invertedAxis = inverted

    LINE_PLOT_DTYPES = {
        (4, True, True): 'f',  # signed float
        (2, False, False): 'H',  # unsigned short
        (2, False, True): 'h',  # signed short
        (1, False, False): 'B',  # unsigned char
        (1, False, True): 'b',  # signed char
        }

    def getPixelLine(self, z, t, pos, axis, channels=None, range=None):
        """
        Grab a horizontal or vertical line from the image pixel data, for the
        specified channels (or 'active' if not specified) and using the
        specified range (or 1:1 relative to the image size). Axis may be 'h'
        or 'v', for horizontal or vertical respectively.

        :param z:           Z index
        :param t:           T index
        :param pos:         X or Y position
        :param axis:        Axis 'h' or 'v'
        :param channels:    map of {index: :class:`ChannelWrapper` }
        :param range:       height of scale
                            (use image height (or width) by default)
        :return: rv         List of lists (one per channel)
        """

        if not self._loadPixels():
            logger.debug("No pixels!")
            return None
        axis = axis.lower()[:1]
        if channels is None:
            channels = map(
                lambda x: x._idx, filter(
                    lambda x: x.isActive(), self.getChannels()))
        if range is None:
            range = axis == 'h' and self.getSizeY() or self.getSizeX()
        if not isinstance(channels, (TupleType, ListType)):
            channels = (channels,)
        chw = map(
            lambda x: (x.getWindowMin(), x.getWindowMax()), self.getChannels())
        rv = []
        pixels_id = self._obj.getPrimaryPixels().getId().val
        rp = self._conn.createRawPixelsStore()
        rp.setPixelsId(pixels_id, True, self._conn.SERVICE_OPTS)
        for c in channels:
            bw = rp.getByteWidth()
            key = self.LINE_PLOT_DTYPES.get(
                (bw, rp.isFloat(), rp.isSigned()), None)
            if key is None:
                logger.error(
                    "Unknown data type: "
                    + str((bw, rp.isFloat(), rp.isSigned())))
            plot = array.array(key, (axis == 'h'
                               and rp.getRow(pos, z, c, t)
                               or rp.getCol(pos, z, c, t)))
            plot.byteswap()  # TODO: Assuming ours is a little endian system
            # now move data into the windowMin..windowMax range
            offset = -chw[c][0]
            if offset != 0:
                plot = map(lambda x: x+offset, plot)
            try:
                normalize = 1.0/chw[c][1]*(range-1)
            except ZeroDivisionError:
                # This channel has zero sized window, no plot here
                continue
            if normalize != 1.0:
                plot = map(lambda x: x*normalize, plot)
            if isinstance(plot, array.array):
                plot = plot.tolist()
            rv.append(plot)
        return rv

    def getRow(self, z, t, y, channels=None, range=None):
        """
        Grab a horizontal line from the image pixel data,
        for the specified channels (or active ones)

        :param z:           Z index
        :param t:           T index
        :param y:           Y position of row
        :param channels:    map of {index: :class:`ChannelWrapper` }
        :param range:       height of scale (use image height by default)
        :return: rv         List of lists (one per channel)
        """

        return self.getPixelLine(z, t, y, 'h', channels, range)

    def getCol(self, z, t, x, channels=None, range=None):
        """
        Grab a horizontal line from the image pixel data,
        for the specified channels (or active ones)

        :param z:           Z index
        :param t:           T index
        :param x:           X position of column
        :param channels:    map of {index: :class:`ChannelWrapper` }
        :param range:       height of scale (use image width by default)
        :return: rv         List of lists (one per channel)
        """

        return self.getPixelLine(z, t, x, 'v', channels, range)

    @assert_re()
    def getRenderingModels(self):
        """
        Gets a list of available rendering models.

        :return:    Rendering models
        :rtype:     List of :class:`BlitzObjectWrapper`
        """

        if not len(self._rm):
            for m in [BlitzObjectWrapper(self._conn, m)
                      for m in self._re.getAvailableModels()]:
                self._rm[m.value.lower()] = m
        return self._rm.values()

    @assert_re()
    def getRenderingModel(self):
        """
        Get the current rendering model.

        :return:    Rendering model
        :rtype:     :class:`BlitzObjectWrapper`
        """

        return BlitzObjectWrapper(self._conn, self._re.getModel())

    def setGreyscaleRenderingModel(self):
        """
        Sets the Greyscale rendering model on this image's current renderer
        """

        rm = self.getRenderingModels()
        self._re.setModel(self._rm.get('greyscale', rm[0])._obj)

    def setColorRenderingModel(self):
        """
        Sets the HSB rendering model on this image's current renderer
        """

        rm = self.getRenderingModels()
        self._re.setModel(self._rm.get('rgb', rm[0])._obj)

    def isGreyscaleRenderingModel(self):
        """
        Returns True if the current rendering model is 'greyscale'

        :return:    isGreyscale
        :rtype:     Boolean
        """
        return self.getRenderingModel().value.lower() == 'greyscale'

    def getAllRenderingDefs(self, eid=-1):
        """
        Returns a dict of the rendering settings that exist for this Image
        Can be filtered by owner using the eid parameter.

        :return:    Rdef dict
        :rtype:     Dict
        """

        pixelsService = self._conn.getPixelsService()
        rdefs = pixelsService.retrieveAllRndSettings(
            self.getPixelsId(), eid, self._conn.SERVICE_OPTS)
        rv = []
        for rdef in rdefs:
            d = {}
            owner = rdef.getDetails().owner
            d['id'] = rdef.getId().val
            d['owner'] = {'id': owner.id.val,
                          'firstName': owner.getFirstName().val,
                          'lastName': owner.getLastName().val}
            d['z'] = rdef.getDefaultZ().val
            d['t'] = rdef.getDefaultT().val
            # greyscale / rgb
            d['model'] = rdef.getModel().getValue().val
            waves = rdef.iterateWaveRendering()
            d['c'] = []
            for w in waves:
                color = ColorHolder.fromRGBA(
                    w.getRed().val, w.getGreen().val, w.getBlue().val, 255)
                d['c'].append({
                    'active': w.getActive().val,
                    'start': w.getInputStart().val,
                    'end': w.getInputEnd().val,
                    'color': color.getHtml(),
                    'rgb': {'red': w.getRed().val,
                            'green': w.getGreen().val,
                            'blue': w.getBlue().val}
                    })
            rv.append(d)
        return rv

    @assert_re()
    def renderBirdsEyeView(self, size):
        """
        Returns the data from rendering the bird's eye view of the image.

        :param size:   Maximum size of the longest side of
                       the resulting bird's eye view.
        :return:       Data containing a bird's eye view jpeg
        """
        # Prepare the rendering engine parameters on the ImageWrapper.
        re = self._prepareRE()
        z = re.getDefaultZ()
        t = re.getDefaultT()
        x = 0
        y = 0
        size_x = self.getSizeX()
        size_y = self.getSizeY()
        tile_width, tile_height = re.getTileSize()
        tiles_wide = math.ceil(float(size_x) / tile_width)
        tiles_high = math.ceil(float(size_y) / tile_height)
        # Since the JPEG 2000 algorithm is iterative and rounds pixel counts
        # at each resolution level we're doing the resulting tile size
        # calculations in a loop. Also, since the image is physically tiled
        # the resulting size is a multiple of the tile size and not the
        # iterative quotient of a 2**(resolutionLevels - 1).
        for i in range(1, re.getResolutionLevels()):
            tile_width = round(tile_width / 2.0)
            tile_height = round(tile_height / 2.0)
        width = int(tiles_wide * tile_width)
        height = int(tiles_high * tile_height)
        jpeg_data = self.renderJpegRegion(z, t, x, y, width, height, level=0)
        if size is None:
            return jpeg_data
        # We've been asked to scale the image by its longest side so we'll
        # perform that operation until the server has the capability of
        # doing so.
        ratio = float(size) / max(width, height)
        if width > height:
            size = (int(size), int(height * ratio))
        else:
            size = (int(width * ratio), int(size))
        jpeg_data = Image.open(StringIO(jpeg_data))
        jpeg_data.thumbnail(size, Image.ANTIALIAS)
        ImageDraw.Draw(jpeg_data)
        f = StringIO()
        jpeg_data.save(f, "JPEG")
        f.seek(0)
        return f.read()

    @assert_re()
    def renderJpegRegion(self, z, t, x, y, width, height, level=None,
                         compression=0.9):
        """
        Return the data from rendering a region of an image plane.
        NB. Projection not supported by the API currently.

        :param z:               The Z index. Ignored if projecting image.
        :param t:               The T index.
        :param x:               The x coordinate of region (int)
        :param y:               The y coordinate of region (int)
        :param width:           The width of region (int)
        :param height:          The height of region (int)
        :param compression:     Compression level for jpeg
        :type compression:      Float
        """

        self._pd.z = long(z)
        self._pd.t = long(t)

        regionDef = omero.romio.RegionDef()
        regionDef.x = int(x)
        regionDef.y = int(y)
        regionDef.width = int(width)
        regionDef.height = int(height)
        self._pd.region = regionDef
        try:
            if level is not None:
                self._re.setResolutionLevel(level)
            if compression is not None:
                try:
                    self._re.setCompressionLevel(float(compression))
                except omero.SecurityViolation:  # pragma: no cover
                    self._obj.clearPixels()
                    self._obj.pixelsLoaded = False
                    self._re = None
                    return self.renderJpeg(z, t, None)
            rv = self._re.renderCompressed(self._pd, self._conn.SERVICE_OPTS)
            return rv
        except omero.InternalException:  # pragma: no cover
            logger.debug('On renderJpegRegion')
            logger.debug(traceback.format_exc())
            return None
        except Ice.MemoryLimitException:  # pragma: no cover
            # Make sure renderCompressed isn't called again on this re, as it
            # hangs
            self._obj.clearPixels()
            self._obj.pixelsLoaded = False
            self._re = None
            raise

    @assert_re()
    def renderJpeg(self, z=None, t=None, compression=0.9):
        """
        Return the data from rendering image, compressed (and projected).
        Projection (or not) is specified by calling :meth:`setProjection`
        before renderJpeg.

        :param z:               The Z index. Ignored if projecting image.
                                If None, use defaultZ
        :param t:               The T index. If None, use defaultT
        :param compression:     Compression level for jpeg
        :type compression:      Float
        """

        if z is None:
            z = self._re.getDefaultZ()
        self._pd.z = long(z)
        if t is None:
            t = self._re.getDefaultT()
        self._pd.t = long(t)
        try:
            if compression is not None:
                try:
                    self._re.setCompressionLevel(float(compression))
                except omero.SecurityViolation:  # pragma: no cover
                    self._obj.clearPixels()
                    self._obj.pixelsLoaded = False
                    self._re = None
                    return self.renderJpeg(z, t, None)
            projection = self.PROJECTIONS.get(self._pr, -1)
            if not isinstance(
                    projection, omero.constants.projection.ProjectionType):
                rv = self._re.renderCompressed(
                    self._pd, self._conn.SERVICE_OPTS)
            else:
                prStart, prEnd = 0, self.getSizeZ()-1
                if self._prStart is not None:
                    prStart = self._prStart
                if self._prEnd is not None:
                    prEnd = self._prEnd
                rv = self._re.renderProjectedCompressed(
                    projection, self._pd.t, 1, prStart, prEnd,
                    self._conn.SERVICE_OPTS)
            return rv
        except omero.InternalException:  # pragma: no cover
            logger.debug('On renderJpeg')
            logger.debug(traceback.format_exc())
            return None
        except Ice.MemoryLimitException:  # pragma: no cover
            # Make sure renderCompressed isn't called again on this re, as it
            # hangs
            self._obj.clearPixels()
            self._obj.pixelsLoaded = False
            self._re = None
            raise

    def exportOmeTiff(self, bufsize=0):
        """
        Exports the OME-TIFF representation of this image.

        :type bufsize: int or tuple
        :param bufsize: if 0 return a single string buffer with the whole
                        OME-TIFF
                        if >0 return a tuple holding total size and generator
                        of chunks (string buffers) of bufsize bytes each
        :return:        OME-TIFF file data
        :rtype:         String or (size, data generator)
        """

        e = self._conn.createExporter()
        e.addImage(self.getId())
        size = e.generateTiff(self._conn.SERVICE_OPTS)
        if bufsize == 0:
            # Read it all in one go
            return fileread(e, size, 65536)
        else:
            # generator using bufsize
            return (size, fileread_gen(e, size, bufsize))

    def _wordwrap(self, width, text, font):
        """
        Wraps text into lines that are less than a certain width (when rendered
        in specified font)

        :param width:   The max width to wrap text (pixels)
        :type width:    Int
        :param text:    The text to wrap
        :type text:     String
        :param font:    Font to use.
        :type font:     E.g. PIL ImageFont
        :return:        List of text lines
        :rtype:         List of Strings
        """

        rv = []
        tokens = filter(None, text.split(' '))
        while len(tokens) > 1:
            p1 = 0
            p2 = 1
            while (p2 <= len(tokens)
                   and font.getsize(' '.join(tokens[p1:p2]))[0] < width):
                p2 += 1
            rv.append(' '.join(tokens[p1:p2-1]))
            tokens = tokens[p2-1:]
        if len(tokens):
            rv.append(' '.join(tokens))
        logger.debug(rv)
        return rv

    @assert_re()
    def createMovie(self, outpath, zstart, zend, tstart, tend, opts=None):
        """
        Creates a movie file from this image.
        TODO:   makemovie import is commented out in 4.2+

        :type outpath: string
        :type zstart: int
        :type zend: int
        :type tstart: int
        :type tend: int
        :type opts: dict
        :param opts: dictionary of extra options.
                     Currently processed options are:
                     - watermark:string: path to image to use as watermark
                     - slides:tuple: tuple of tuples with slides to prefix
                       and postfix video with in format
                       (secs:int,
                        topline:text[, middleline:text[, bottomline:text]])
                       If more than 2 slides are provided they will be ignored
                     - fps:int: frames per second
                     - minsize: tuple of (minwidth, minheight, bgcolor)
                     - format:string: one of video/mpeg or video/quicktime

        :return:    Tuple of (file-ext, format)
        :rtype:     (String, String)
        """
        todel = []
        svc = self._conn.getScriptService()
        mms = filter(lambda x: x.name.val == 'Make_Movie.py', svc.getScripts())
        if not len(mms):
            logger.error('No Make_Movie.py script found!')
            return None, None
        mms = mms[0]
        params = svc.getParams(mms.id.val)
        args = ['IDs=%d' % self.getId()]
        args.append('Do_Link=False')
        args.append('Z_Start=%d' % zstart)
        args.append('Z_End=%d' % zend)
        args.append('T_Start=%d' % tstart)
        args.append('T_End=%d' % tend)
        if 'fps' in opts:
            args.append('FPS=%d' % opts['fps'])
        if 'format' in opts:
            if opts['format'] == 'video/mpeg':
                args.append('Format=MPEG')
            elif opts['format'] == 'video/wmv':
                args.append('Format=WMV')
            else:
                args.append('Format=Quicktime')
        rdid = self._getRDef()
        if rdid is not None:
            args.append('RenderingDef_ID=%d' % rdid)

        # Lets prepare the channel settings
        channels = self.getChannels()
        args.append(
            'ChannelsExtended=%s'
            % (','.join(
                ["%d|%s:%s$%s"
                 % (x._idx+1,
                    Decimal(str(x.getWindowStart())),
                    Decimal(str(x.getWindowEnd())),
                    x.getColor().getHtml())
                    for x in channels if x.isActive()])))

        watermark = opts.get('watermark', None)
        logger.debug('watermark: %s' % watermark)
        if watermark:
            origFile = self._conn.createOriginalFileFromLocalFile(watermark)
            args.append('Watermark=OriginalFile:%d' % origFile.getId())
            todel.append(origFile.getId())

        w, h = self.getSizeX(), self.getSizeY()
        if 'minsize' in opts:
            args.append('Min_Width=%d' % opts['minsize'][0])
            w = max(w, opts['minsize'][0])
            args.append('Min_Height=%d' % opts['minsize'][1])
            h = max(h, opts['minsize'][1])
            args.append('Canvas_Colour=%s' % opts['minsize'][2])

        scalebars = (1, 1, 2, 2, 5, 5, 5, 5, 10, 10, 10, 10)
        scalebar = scalebars[max(min(int(w / 256)-1, len(scalebars)), 1) - 1]
        args.append('Scalebar=%d' % scalebar)
        fsizes = (8, 8, 12, 18, 24, 32, 32, 40, 48, 56, 56, 64)
        fsize = fsizes[max(min(int(w / 256)-1, len(fsizes)), 1) - 1]
        font = ImageFont.load('%s/pilfonts/B%0.2d.pil' % (THISPATH, fsize))
        slides = opts.get('slides', [])
        for slidepos in range(min(2, len(slides))):
            t = slides[slidepos]
            slide = Image.new("RGBA", (w, h))
            for i, line in enumerate(t[1:4]):
                line = line.decode('utf8').encode('iso8859-1')
                wwline = self._wordwrap(w, line, font)
                for j, line in enumerate(wwline):
                    tsize = font.getsize(line)
                    draw = ImageDraw.Draw(slide)
                    if i == 0:
                        y = 10+j*tsize[1]
                    elif i == 1:
                        y = h / 2 - \
                            ((len(wwline)-j)*tsize[1]) + \
                            (len(wwline)*tsize[1])/2
                    else:
                        y = h - (len(wwline) - j)*tsize[1] - 10
                    draw.text((w/2-tsize[0]/2, y), line, font=font)
            fp = StringIO()
            slide.save(fp, "JPEG")
            fileSize = len(fp.getvalue())
            origFile = self._conn.createOriginalFileFromFileObj(
                fp, 'slide', '', fileSize)
            if slidepos == 0:
                args.append('Intro_Slide=OriginalFile:%d' % origFile.getId())
                args.append('Intro_Duration=%d' % t[0])
            else:
                args.append('Ending_Slide=OriginalFile:%d' % origFile.getId())
                args.append('Ending_Duration=%d' % t[0])
            todel.append(origFile.getId())

        m = scripts.parse_inputs(args, params)

        try:
            proc = svc.runScript(mms.id.val, m, None)
            proc.getJob()
        except omero.ValidationException, ve:
            logger.error('Bad Parameters:\n%s' % ve)
            return None, None

        # Adding notification to wait on result
        cb = scripts.ProcessCallbackI(self._conn.c, proc)
        try:
            while proc.poll() is None:
                cb.block(1000)
            rv = proc.getResults(3)
        finally:
            cb.close()

        if 'File_Annotation' not in rv:
            logger.error('Error in createMovie:')
            if 'stderr' in rv:
                x = StringIO()
                self._conn.c.download(ofile=rv['stderr'].val, filehandle=x)
                logger.error(x.getvalue())
            return None, None

        f = rv['File_Annotation'].val
        ofw = OriginalFileWrapper(self._conn, f)
        todel.append(ofw.getId())
        logger.debug('writing movie on %s' % (outpath,))
        outfile = file(outpath, 'w')
        for chunk in ofw.getFileInChunks():
            outfile.write(chunk)
        outfile.close()
        handle = self._conn.deleteObjects('/OriginalFile', todel)
        try:
            self._conn._waitOnCmd(handle)
        finally:
            handle.close()

        return os.path.splitext(f.name.val)[-1], f.mimetype.val

    def renderImage(self, z, t, compression=0.9):
        """
        Render the Image, (projected) and compressed.
        For projection, call :meth:`setProjection` before renderImage.

        :param z:       Z index
        :param t:       T index
        :param compression:   Image compression level
        :return:        A PIL Image or None
        :rtype:         PIL Image.
        """

        rv = self.renderJpeg(z, t, compression)
        if rv is not None:
            i = StringIO(rv)
            rv = Image.open(i)
        return rv

    def renderSplitChannel(self, z, t, compression=0.9, border=2):
        """
        Prepares a jpeg representation of a 2d grid holding a render of each
        channel, along with one for all channels at the set Z and T points.

        :param z:       Z index
        :param t:       T index
        :param compression: Image compression level
        :param border:
        :return: value
        """

        img = self.renderSplitChannelImage(z, t, compression, border)
        rv = StringIO()
        img.save(rv, 'jpeg', quality=int(compression*100))
        return rv.getvalue()

    def splitChannelDims(self, border=2):
        """
        Returns a dict of layout parameters for generating split channel image.
        E.g. row count, column count etc.  for greyscale and color layouts.

        :param border:  spacing between panels
        :type border:   int
        :return:        Dict of parameters
        :rtype:         Dict
        """

        c = self.getSizeC()
        # Greyscale, no channel overlayed image
        x = sqrt(c)
        y = int(round(x))
        if x > y:
            x = y+1
        else:
            x = y
        rv = {'g': {'width': self.getSizeX()*x + border*(x+1),
                    'height': self.getSizeY()*y+border*(y+1),
                    'border': border,
                    'gridx': x,
                    'gridy': y, }
              }
        # Color, one extra image with all channels overlayed
        c += 1
        x = sqrt(c)
        y = int(round(x))
        if x > y:
            x = y+1
        else:
            x = y
        rv['c'] = {'width': self.getSizeX()*x + border*(x+1),
                   'height': self.getSizeY()*y+border*(y+1),
                   'border': border,
                   'gridx': x,
                   'gridy': y, }
        return rv

    def _renderSplit_channelLabel(self, channel):
        return str(channel.getLabel())

    def renderSplitChannelImage(self, z, t, compression=0.9, border=2):
        """
        Prepares a PIL Image with a 2d grid holding a render of each channel,
        along with one for all channels at the set Z and T points.

        :param z:   Z index
        :param t:   T index
        :param compression: Compression level
        :param border:  space around each panel (int)
        :return:        canvas
        :rtype:         PIL Image
        """

        dims = self.splitChannelDims(
            border=border)[self.isGreyscaleRenderingModel() and 'g' or 'c']
        canvas = Image.new('RGBA', (dims['width'], dims['height']), '#fff')
        cmap = [
            ch.isActive() and i+1 or 0
            for i, ch in enumerate(self.getChannels())]
        c = self.getSizeC()
        pxc = 0
        px = dims['border']
        py = dims['border']

        # Font sizes depends on image width
        w = self.getSizeX()
        if w >= 640:
            fsize = (int((w-640)/128)*8) + 24
            if fsize > 64:
                fsize = 64
        elif w >= 512:
            fsize = 24
        elif w >= 384:  # pragma: no cover
            fsize = 18
        elif w >= 298:  # pragma: no cover
            fsize = 14
        elif w >= 256:  # pragma: no cover
            fsize = 12
        elif w >= 213:  # pragma: no cover
            fsize = 10
        elif w >= 96:  # pragma: no cover
            fsize = 8
        else:  # pragma: no cover
            fsize = 0
        if fsize > 0:
            font = ImageFont.load('%s/pilfonts/B%0.2d.pil' % (THISPATH, fsize))

        for i in range(c):
            if cmap[i]:
                self.setActiveChannels((i+1,))
                img = self.renderImage(z, t, compression)
                if fsize > 0:
                    draw = ImageDraw.ImageDraw(img)
                    draw.text(
                        (2, 2),
                        "%s" % (self._renderSplit_channelLabel(
                            self.getChannels()[i])),
                        font=font, fill="#fff")
                canvas.paste(img, (px, py))
            pxc += 1
            if pxc < dims['gridx']:
                px += self.getSizeX() + border
            else:
                pxc = 0
                px = border
                py += self.getSizeY() + border
        # Render merged panel with all current channels in color
        self.setActiveChannels(cmap)
        self.setColorRenderingModel()
        img = self.renderImage(z, t, compression)
        if fsize > 0:
            draw = ImageDraw.ImageDraw(img)
            draw.text((2, 2), "merged", font=font, fill="#fff")
        canvas.paste(img, (px, py))
        return canvas

    LP_PALLETE = [0, 0, 0, 0, 0, 0, 255, 255, 255]
    LP_TRANSPARENT = 0  # Some color
    LP_BGCOLOR = 1  # Black
    LP_FGCOLOR = 2  # white

    def prepareLinePlotCanvas(self):
        """
        Common part of horizontal and vertical line plot rendering.

        :returns: (Image, width, height).
        """
        channels = filter(lambda x: x.isActive(), self.getChannels())
        width = self.getSizeX()
        height = self.getSizeY()

        pal = list(self.LP_PALLETE)
        # Prepare the palette taking channel colors in consideration
        for channel in channels:
            pal.extend(channel.getColor().getRGB())

        # Prepare the PIL classes we'll be using
        im = Image.new('P', (width, height))
        im.putpalette(pal)
        return im, width, height

    @assert_re()
    def renderRowLinePlotGif(self, z, t, y, linewidth=1):
        """
        Draws the Row plot as a gif file. Returns gif data.

        :param z:   Z index
        :param t:   T index
        :param y:   Y position
        :param linewidth:   Width of plot line
        :return:    gif data as String
        :rtype:     String
        """

        self._pd.z = long(z)
        self._pd.t = long(t)

        im, width, height = self.prepareLinePlotCanvas()
        base = height - 1

        draw = ImageDraw.ImageDraw(im)
        # On your marks, get set... go!
        draw.rectangle(
            [0, 0, width-1, base], fill=self.LP_TRANSPARENT,
            outline=self.LP_TRANSPARENT)
        draw.line(((0, y), (width, y)), fill=self.LP_FGCOLOR, width=linewidth)

        # Grab row data
        rows = self.getRow(z, t, y)

        for r in range(len(rows)):
            chrow = rows[r]
            color = r + self.LP_FGCOLOR + 1
            last_point = base-chrow[0]
            for i in range(len(chrow)):
                draw.line(
                    ((i, last_point), (i, base-chrow[i])), fill=color,
                    width=linewidth)
                last_point = base-chrow[i]
        del draw
        out = StringIO()
        im.save(out, format="gif", transparency=0)
        return out.getvalue()

    @assert_re()
    def renderColLinePlotGif(self, z, t, x, linewidth=1):
        """
        Draws the Column plot as a gif file. Returns gif data.

        :param z:   Z index
        :param t:   T index
        :param x:   X position
        :param linewidth:   Width of plot line
        :return:    gif data as String
        :rtype:     String
        """

        self._pd.z = long(z)
        self._pd.t = long(t)

        im, width, height = self.prepareLinePlotCanvas()

        draw = ImageDraw.ImageDraw(im)
        # On your marks, get set... go!
        draw.rectangle([0, 0, width-1, height-1],
                       fill=self.LP_TRANSPARENT, outline=self.LP_TRANSPARENT)
        draw.line(((x, 0), (x, height)), fill=self.LP_FGCOLOR, width=linewidth)

        # Grab col data
        cols = self.getCol(z, t, x)

        for r in range(len(cols)):
            chcol = cols[r]
            color = r + self.LP_FGCOLOR + 1
            last_point = chcol[0]
            for i in range(len(chcol)):
                draw.line(
                    ((last_point, i), (chcol[i], i)), fill=color,
                    width=linewidth)
                last_point = chcol[i]
        del draw
        out = StringIO()
        im.save(out, format="gif", transparency=0)
        return out.getvalue()

    @assert_re()
    def getZ(self):
        """
        Returns the last used value of Z (E.g. for renderingJpeg or line plot)
        Returns 0 if these methods not been used yet.
        TODO: How to get default-Z?

        :return:    current Z index
        :rtype:     int
        """

        return self._pd.z

    @assert_re()
    def getT(self):
        """
        Returns the last used value of T (E.g. for renderingJpeg or line plot)
        Returns 0 if these methods not been used yet.
        TODO: How to get default-T?

        :return:    current T index
        :rtype:     int
        """

        return self._pd.t

    @assert_re()
    def getDefaultZ(self):
        """
        Gets the default Z index from the rendering engine
        """
        return self._re.getDefaultZ()

    @assert_re()
    def getDefaultT(self):
        """
        Gets the default T index from the rendering engine
        """
        return self._re.getDefaultT()

    @assert_pixels
    def getPixelsType(self):
        """
        Gets name of pixel data type.

        :return:    name of the image precision, e.g., float, uint8, etc.
        :rtype:     String
        """
        rv = self._obj.getPrimaryPixels().getPixelsType().value
        return rv is not None and rv.val or 'unknown'

    @assert_pixels
    def getPixelSizeX(self):
        """
        Gets the physical size X of pixels in microns

        :return:    Size of pixel in x or O
        :rtype:     float
        """
        rv = self._obj.getPrimaryPixels().getPhysicalSizeX()
        return rv is not None and rv.val or 0

    @assert_pixels
    def getPixelSizeY(self):
        """
        Gets the physical size Y of pixels in microns

        :return:    Size of pixel in y or O
        :rtype:     float
        """

        rv = self._obj.getPrimaryPixels().getPhysicalSizeY()
        return rv is not None and rv.val or 0

    @assert_pixels
    def getPixelSizeZ(self):
        """
        Gets the physical size Z of pixels in microns

        :return:    Size of pixel in z or O
        :rtype:     float
        """

        rv = self._obj.getPrimaryPixels().getPhysicalSizeZ()
        return rv is not None and rv.val or 0

    @assert_pixels
    def getSizeX(self):
        """
        Gets width (size X) of the image (in pixels)

        :return:    width
        :rtype:     int
        """

        return self._obj.getPrimaryPixels().getSizeX().val

    @assert_pixels
    def getSizeY(self):
        """
        Gets height (size Y) of the image (in pixels)

        :return:    height
        :rtype:     int
        """

        return self._obj.getPrimaryPixels().getSizeY().val

    @assert_pixels
    def getSizeZ(self):
        """
        Gets Z count of the image

        :return:    size Z
        :rtype:     int
        """

        if self.isInvertedAxis():
            return self._obj.getPrimaryPixels().getSizeT().val
        else:
            return self._obj.getPrimaryPixels().getSizeZ().val

    @assert_pixels
    def getSizeT(self):
        """
        Gets T count of the image

        :return:    size T
        :rtype:     int
        """

        if self.isInvertedAxis():
            return self._obj.getPrimaryPixels().getSizeZ().val
        else:
            return self._obj.getPrimaryPixels().getSizeT().val

    @assert_pixels
    def getSizeC(self):
        """
        Gets C count of the image (number of channels)

        :return:    size C
        :rtype:     int
        """

        return self._obj.getPrimaryPixels().getSizeC().val

    def clearDefaults(self):
        """
        Removes specific color settings from channels

        :return:    True if allowed to do this
        :rtype:     Boolean
        """

        if not self.canWrite():
            return False
        for c in self.getChannels():
            c.unloadRed()
            c.unloadGreen()
            c.unloadBlue()
            c.unloadAlpha()
            c.save()
        self._deleteSettings()
        return True

    def _deleteSettings(self):
        handle = self._conn.deleteObjects(
            "/Image/Pixels/RenderingDef", [self.getId()])
        try:
            self._conn._waitOnCmd(handle)
        finally:
            handle.close()

    def _collectRenderOptions(self):
        """
        Returns a map of rendering options not stored in rendering settings.
            - 'p' : projection
            - 'ia' : inverted axis (swap Z and T)

        :return:    Dict of render options
        :rtype:     Dict
        """

        rv = {}
        rv['p'] = self.getProjection()
        rv['ia'] = self.isInvertedAxis() and "1" or "0"
        return rv

    def _loadRenderOptions(self):
        """
        Loads rendering options from an Annotation on the Image.

        :return:    Dict of rendering options
        :rtype:     Dict
        """
        ns = self._conn.CONFIG.IMG_ROPTSNS
        if ns:
            ann = self.getAnnotation(ns)
            if ann is not None:
                opts = dict([x.split('=') for x in ann.getValue().split('&')])
                return opts
        return {}

    def loadRenderOptions(self):
        """
        Loads rendering options from an Annotation on the Image and applies
        them to the Image.

        :return:    True!    TODO: Always True??
        """
        opts = self._loadRenderOptions()
        self.setProjection(opts.get('p', None))
        self.setInvertedAxis(opts.get('ia', "0") == "1")
        return True

    @assert_re()
    def saveDefaults(self):
        """
        Limited support for saving the current prepared image rendering defs.
        Right now only channel colors are saved back.

        :return: Boolean
        """

        if not self.canAnnotate():
            return False
        ns = self._conn.CONFIG.IMG_ROPTSNS
        if ns:
            opts = self._collectRenderOptions()
            self.removeAnnotations(ns)
            ann = omero.gateway.CommentAnnotationWrapper()
            ann.setNs(ns)
            ann.setValue(
                '&'.join(['='.join(map(str, x)) for x in opts.items()]))
            self.linkAnnotation(ann)
        ctx = self._conn.SERVICE_OPTS.copy()
        ctx.setOmeroGroup(self.details.group.id.val)
        self._re.saveCurrentSettings(ctx)
        return True

    @assert_re()
    def resetDefaults(self, save=True):
        if not self.canAnnotate():
            return False
        ns = self._conn.CONFIG.IMG_ROPTSNS
        if ns:
            opts = self._collectRenderOptions()
            self.removeAnnotations(ns)
            ann = omero.gateway.CommentAnnotationWrapper()
            ann.setNs(ns)
            ann.setValue(
                '&'.join(['='.join(map(str, x)) for x in opts.items()]))
            self.linkAnnotation(ann)
        ctx = self._conn.SERVICE_OPTS.copy()
        ctx.setOmeroGroup(self.details.group.id.val)
        self._re.resetDefaultSettings(save, ctx)
        return True

    def countArchivedFiles(self):
        """
        Returns the number of Original 'archived' Files linked to primary
        pixels.
        Used by :meth:`countImportedImageFiles` which also handles FS files.
        """
        if self._archivedFileCount is None:
            info = self._conn.getArchivedFilesInfo([self.getId()])
            self._archivedFileCount = info['count']
        return self._archivedFileCount

    def countFilesetFiles(self):
        """
        Counts the Original Files that are part of the FS Fileset linked to
        this image
        """

        if self._filesetFileCount is None:
            info = self._conn.getFilesetFilesInfo([self.getId()])
            self._filesetFileCount = info['count']
        return self._filesetFileCount

    def getImportedFilesInfo(self):
        """
        Returns a dict of 'count' and 'size' of the Fileset files (OMERO 5) or
        the Original Archived files (OMERO 4)

        :return:        A dict of 'count' and sum 'size' of the files.
        """
        if self._importedFilesInfo is None:
            self._importedFilesInfo = self._conn.getArchivedFilesInfo(
                [self.getId()])
            if (self._importedFilesInfo['count'] == 0):
                self._importedFilesInfo = self._conn.getFilesetFilesInfo(
                    [self.getId()])
        return self._importedFilesInfo

    def countImportedImageFiles(self):
        """
        Returns a count of the number of Imported Image files
        (Archived files for pre-FS images)
        This will only be 0 if the image was imported pre-FS
        and original files NOT archived
        """
        fCount = self.countFilesetFiles()
        if fCount > 0:
            return fCount
        return self.countArchivedFiles()

    def getArchivedFiles(self):
        """
        Returns a generator of :class:`OriginalFileWrapper` corresponding to
        the archived files linked to primary pixels
        ** Deprecated ** Use :meth:`getImportedImageFiles`.
        """
        warnings.warn(
            "Deprecated. Use getImportedImageFiles()", DeprecationWarning)
        return self.getImportedImageFiles()

    def getImportedImageFiles(self):
        """
        Returns a generator of :class:`OriginalFileWrapper` corresponding to
        the Imported image files that created this image, if available.
        """
        # If we have an FS image, return Fileset files.
        fs = self.getFileset()
        if fs is not None:
            for usedfile in fs.copyUsedFiles():
                yield OriginalFileWrapper(self._conn, usedfile.originalFile)

        # Otherwise, return Original Archived Files
        pid = self.getPixelsId()
        params = omero.sys.Parameters()
        params.map = {"pid": rlong(pid)}
        query = ("select link from PixelsOriginalFileMap link "
                 "join fetch link.parent as p where link.child.id=:pid")
        links = self._conn.getQueryService().findAllByQuery(
            query, params, self._conn.SERVICE_OPTS)
        for l in links:
            yield OriginalFileWrapper(self._conn, l.parent)

    def getFileset(self):
        """
        Returns the Fileset linked to this Image.
        Fileset images, usedFiles and originalFiles are loaded.
        """
        if self.countFilesetFiles() > 0:
            return self._conn.getObject("Fileset", self.fileset.id.val)

    def getROICount(self, shapeType=None, filterByCurrentUser=False):
        """
        Count number of ROIs associated to an image

        :param shapeType: Filter by shape type ("Rect",...).
        :param filterByCurrentUser: Whether or not to filter the count by
                                    the currently logged in user.
        :return: Number of ROIs found for the currently logged in user if
                 filterByCurrentUser is True, otherwise the total number
                 found.
        """

        # Create ROI shape validator (return True if at least one shape is
        # found)
        def isValidType(shape):
            if not shapeType:
                return True
            elif isinstance(shapeType, list):
                for t in shapeType:
                    if isinstance(shape, getattr(omero.model, t)):
                        return True
            elif isinstance(shape, getattr(omero.model, shapeType)):
                return True
            return False

        def isValidROI(roi):
            for shape in roi.copyShapes():
                if isValidType(shape):
                    return True
            return False

        # Optimisation for the most common use case of unfiltered ROI counts
        # for the current user.
        if shapeType is None:
            params = omero.sys.ParametersI()
            params.addLong('imageId', self.id)
            query = 'select count(*) from Roi as roi ' \
                    'where roi.image.id = :imageId'
            if filterByCurrentUser:
                query += ' and roi.details.owner.id = :ownerId'
                params.addLong('ownerId', self._conn.getUserId())
            count = self._conn.getQueryService().projection(
                query, params, self._conn.SERVICE_OPTS)
            # Projection returns a two dimensional array of RType wrapped
            # return values so we want the value of row one, column one.
            return count[0][0].getValue()

        roiOptions = omero.api.RoiOptions()
        if filterByCurrentUser:
            roiOptions.userId = omero.rtypes.rlong(self._conn.getUserId())

        result = self._conn.getRoiService().findByImage(self.id, roiOptions)
        count = sum(1 for roi in result.rois if isValidROI(roi))
        return count

ImageWrapper = _ImageWrapper

# INSTRUMENT AND ACQUISITION #


class _ImageStageLabelWrapper (BlitzObjectWrapper):
    """
    omero_model_StageLabelI class wrapper extends BlitzObjectWrapper.
    """
    pass

ImageStageLabelWrapper = _ImageStageLabelWrapper


class _ImagingEnvironmentWrapper(BlitzObjectWrapper):
    """
    omero_model_ImagingEnvironment class wrapper extends BlitzObjectWrapper.
    """
    pass

ImagingEnvironmentWrapper = _ImagingEnvironmentWrapper


class _ImagingEnviromentWrapper (BlitzObjectWrapper):
    """
    omero_model_ImagingEnvironmentI class wrapper extends BlitzObjectWrapper.
    """
    _attrs = ('temperature',
              'airPressure',
              'humidity',
              'co2percent',
              'version')

    def __bstrap__(self):
        self.OMERO_CLASS = 'ImagingEnvironment'

ImagingEnviromentWrapper = _ImagingEnviromentWrapper


class _TransmittanceRangeWrapper (BlitzObjectWrapper):
    """
    omero_model_TransmittanceRangeI class wrapper extends BlitzObjectWrapper.
    """
    _attrs = ('cutIn',
              'cutOut',
              'cutInTolerance',
              'cutOutTolerance',
              'transmittance',
              'version')

    def __bstrap__(self):
        self.OMERO_CLASS = 'TransmittanceRange'

TransmittanceRangeWrapper = _TransmittanceRangeWrapper


class _DetectorSettingsWrapper (BlitzObjectWrapper):
    """
    omero_model_DetectorSettingsI class wrapper extends BlitzObjectWrapper.
    """
    _attrs = ('voltage',
              'gain',
              'offsetValue',
              'readOutRate',
              'binning|BinningWrapper',
              'detector|DetectorWrapper',
              'version')

    def __bstrap__(self):
        self.OMERO_CLASS = 'DetectorSettings'

DetectorSettingsWrapper = _DetectorSettingsWrapper


class _BinningWrapper (BlitzObjectWrapper):
    """
    omero_model_BinningI class wrapper extends BlitzObjectWrapper.
    """

    def __bstrap__(self):
        self.OMERO_CLASS = 'Binning'

BinningWrapper = _BinningWrapper


class _DetectorWrapper (BlitzObjectWrapper):
    """
    omero_model_DetectorI class wrapper extends BlitzObjectWrapper.
    """
    _attrs = ('manufacturer',
              'model',
              'serialNumber',
              'voltage',
              'gain',
              'offsetValue',
              'zoom',
              'amplificationGain',
              '#type;detectorType',
              'version')

    def __bstrap__(self):
        self.OMERO_CLASS = 'Detector'

    def getDetectorType(self):
        """
        The type of detector (enum value)

        :return:    Detector type
        :rtype:     :class:`EnumerationWrapper`
        """

        rv = self.type
        if self.type is not None:
            rv = EnumerationWrapper(self._conn, self.type)
            if not self.type.loaded:
                self.type = rv._obj
            return rv

DetectorWrapper = _DetectorWrapper


class _ObjectiveWrapper (BlitzObjectWrapper):
    """
    omero_model_ObjectiveI class wrapper extends BlitzObjectWrapper.
    """
    _attrs = ('manufacturer',
              'model',
              'serialNumber',
              'nominalMagnification',
              'calibratedMagnification',
              'lensNA',
              '#immersion',
              '#correction',
              'workingDistance',
              'iris',
              'version')

    def __bstrap__(self):
        self.OMERO_CLASS = 'Objective'

    def getImmersion(self):
        """
        The type of immersion for this objective (enum value)

        :return:    Immersion type, or None
        :rtype:     :class:`EnumerationWrapper`
        """

        rv = self.immersion
        if self.immersion is not None:
            rv = EnumerationWrapper(self._conn, self.immersion)
            if not self.immersion.loaded:
                self.immersion = rv._obj
            return rv

    def getCorrection(self):
        """
        The type of Correction for this objective (enum value)

        :return:    Correction type, or None
        :rtype:     :class:`EnumerationWrapper`
        """

        rv = self.correction
        if self.correction is not None:
            rv = EnumerationWrapper(self._conn, self.correction)
            if not self.correction.loaded:
                self.correction = rv._obj
            return rv

    def getIris(self):
        """
        The type of Iris for this objective (enum value)

        :return:    Iris type
        :rtype:     :class:`EnumerationWrapper`
        """

        rv = self.iris
        if self.iris is not None:
            rv = EnumerationWrapper(self._conn, self.iris)
            if not self.iris.loaded:
                self.iris = rv._obj
            return rv

ObjectiveWrapper = _ObjectiveWrapper


class _ObjectiveSettingsWrapper (BlitzObjectWrapper):
    """
    omero_model_ObjectiveSettingsI class wrapper extends BlitzObjectWrapper.
    """
    _attrs = ('correctionCollar',
              '#medium',
              'refractiveIndex',
              'objective|ObjectiveWrapper',
              'version')

    def __bstrap__(self):
        self.OMERO_CLASS = 'ObjectiveSettings'

    def getObjective(self):
        """
        Gets the Objective that these settings refer to

        :return:    Objective
        :rtype:     :class:`ObjectiveWrapper`
        """

        rv = self.objective
        if self.objective is not None:
            rv = ObjectiveWrapper(self._conn, self.objective)
            if not self.objective.loaded:
                self.objective = rv._obj
        return rv

    def getMedium(self):
        """
        Gets the Medium type that these settings refer to (enum value)

        :return:    Medium
        :rtype:     :class:`EnumerationWrapper`
        """

        rv = self.medium
        if self.medium is not None:
            rv = EnumerationWrapper(self._conn, self.medium)
            if not self.medium.loaded:
                self.medium = rv._obj
            return rv

ObjectiveSettingsWrapper = _ObjectiveSettingsWrapper


class _FilterWrapper (BlitzObjectWrapper):
    """
    omero_model_FilterI class wrapper extends BlitzObjectWrapper.
    """
    _attrs = ('manufacturer',
              'model',
              'lotNumber',
              'filterWheel',
              '#type;filterType',
              'transmittanceRange|TransmittanceRangeWrapper',
              'version')

    def __bstrap__(self):
        self.OMERO_CLASS = 'Filter'

    def getFilterType(self):
        """
        Gets the Filter type for this filter (enum value)

        :return:    Filter type
        :rtype:     :class:`EnumerationWrapper`
        """

        rv = self.type
        if self.type is not None:
            rv = EnumerationWrapper(self._conn, self.type)
            if not self.type.loaded:
                self.type = rv._obj
            return rv

FilterWrapper = _FilterWrapper


class _DichroicWrapper (BlitzObjectWrapper):
    """
    omero_model_DichroicI class wrapper extends BlitzObjectWrapper.
    """
    _attrs = ('manufacturer',
              'model',
              'lotNumber',
              'version')

    def __bstrap__(self):
        self.OMERO_CLASS = 'Dichroic'

DichroicWrapper = _DichroicWrapper


class _FilterSetWrapper (BlitzObjectWrapper):
    """
    omero_model_FilterSetI class wrapper extends BlitzObjectWrapper.
    """
    _attrs = ('manufacturer',
              'model',
              'lotNumber',
              'dichroic|DichroicWrapper',
              'version')

    def __bstrap__(self):
        self.OMERO_CLASS = 'FilterSet'

    def copyEmissionFilters(self):
        """ TODO: not implemented """
        pass

    def copyExcitationFilters(self):
        """ TODO: not implemented """
        pass

FilterSetWrapper = _FilterSetWrapper


class _OTFWrapper (BlitzObjectWrapper):
    """
    omero_model_OTFI class wrapper extends BlitzObjectWrapper.
    """
    _attrs = ('sizeX',
              'sizeY',
              'opticalAxisAveraged'
              'pixelsType',
              'path',
              'filterSet|FilterSetWrapper',
              'objective|ObjectiveWrapper',
              'version')

    def __bstrap__(self):
        self.OMERO_CLASS = 'OTF'

OTFWrapper = _OTFWrapper


class _LightSettingsWrapper (BlitzObjectWrapper):
    """
    base Light Source class wrapper, extends BlitzObjectWrapper.
    """
    _attrs = ('attenuation',
              'wavelength',
              # 'lightSource|LightSourceWrapper',
              'microbeamManipulation',
              'version')

    def __bstrap__(self):
        self.OMERO_CLASS = 'LightSettings'

    def getLightSource(self):
        if self._obj.lightSource is None:
            return None
        if not self._obj.lightSource.isLoaded():    # see #5742
            lid = self._obj.lightSource.id.val
            params = omero.sys.Parameters()
            params.map = {"id": rlong(lid)}
            query = ("select l from Laser as l left outer join fetch l.type "
                     "left outer join fetch l.laserMedium "
                     "left outer join fetch l.pulse as pulse "
                     "left outer join fetch l.pump as pump "
                     "left outer join fetch pump.type as pt "
                     "where l.id = :id")
            self._obj.lightSource = self._conn.getQueryService().findByQuery(
                query, params, self._conn.SERVICE_OPTS)
        return LightSourceWrapper(self._conn, self._obj.lightSource)

LightSettingsWrapper = _LightSettingsWrapper


class _LightSourceWrapper (BlitzObjectWrapper):
    """
    base Light Source class wrapper, extends BlitzObjectWrapper.
    """
    _attrs = ('manufacturer',
              'model',
              'power',
              'serialNumber',
              '#type;lightSourceType',
              'version')

    def getLightSourceType(self):
        """
        Gets the Light Source type for this light source (enum value)

        :return:    Light Source type
        :rtype:     :class:`EnumerationWrapper`
        """

        rv = self.type
        if self.type is not None:
            rv = EnumerationWrapper(self._conn, self.type)
            if not self.type.loaded:
                self.type = rv._obj
            return rv

# map of light source gateway classes to omero model objects. E.g.
# omero.model.Arc : 'ArcWrapper'
_LightSourceClasses = {}


def LightSourceWrapper(conn, obj, **kwargs):
    """
    Creates wrapper instances for omero.model light source objects

    :param conn:    :class:`BlitzGateway` connection
    :param obj:     omero.model object
    :return:        :class:`_LightSourceWrapper` subclass
    """
    for k, v in _LightSourceClasses.items():
        if isinstance(obj, k):
            return getattr(omero.gateway, v)(conn, obj, **kwargs)
    return None


class _FilamentWrapper (_LightSourceWrapper):
    """
    omero_model_FilamentI class wrapper extends LightSourceWrapper.
    """

    def __bstrap__(self):
        super(_FilamentWrapper, self).__bstrap__()
        self.OMERO_CLASS = 'Filament'

FilamentWrapper = _FilamentWrapper
_LightSourceClasses[omero.model.FilamentI] = 'FilamentWrapper'


class _ArcWrapper (_FilamentWrapper):
    """
    omero_model_ArcI class wrapper extends FilamentWrapper.
    """

    def __bstrap__(self):
        super(_ArcWrapper, self).__bstrap__()
        self.OMERO_CLASS = 'Arc'

ArcWrapper = _ArcWrapper
_LightSourceClasses[omero.model.ArcI] = 'ArcWrapper'


class _LaserWrapper (_LightSourceWrapper):
    """
    omero_model_LaserI class wrapper extends LightSourceWrapper.
    """

    def __bstrap__(self):
        super(_LaserWrapper, self).__bstrap__()
        self.OMERO_CLASS = 'Laser'
        self._attrs += (
            '#laserMedium',
            'frequencyMultiplication',
            'tuneable',
            'pulse',
            'wavelength',
            'pockelCell',
            'pump',
            'repetitionRate')

    def getLaserMedium(self):
        """
        Gets the laser medium type for this Laser (enum value)

        :return:    Laser medium type
        :rtype:     :class:`EnumerationWrapper`
        """

        rv = self.laserMedium
        if self.laserMedium is not None:
            rv = EnumerationWrapper(self._conn, self.laserMedium)
            if not self.laserMedium.loaded:
                self.laserMedium = rv._obj
            return rv

LaserWrapper = _LaserWrapper
_LightSourceClasses[omero.model.LaserI] = 'LaserWrapper'


class _LightEmittingDiodeWrapper (_LightSourceWrapper):
    """
    omero_model_LightEmittingDiodeI class wrapper extends LightSourceWrapper.
    """

    def __bstrap__(self):
        super(_LightEmittingDiodeWrapper, self).__bstrap__()
        self.OMERO_CLASS = 'LightEmittingDiode'

LightEmittingDiodeWrapper = _LightEmittingDiodeWrapper
_LightSourceClasses[
    omero.model.LightEmittingDiodeI] = 'LightEmittingDiodeWrapper'


class _MicroscopeWrapper (BlitzObjectWrapper):
    """
    omero_model_MicroscopeI class wrapper extends BlitzObjectWrapper.
    """
    _attrs = ('manufacturer',
              'model',
              'serialNumber',
              '#type;microscopeType',
              'version')

    def __bstrap__(self):
        self.OMERO_CLASS = 'Microscope'

    def getMicroscopeType(self):
        """
        Returns the 'type' of microscope this is.

        :return:    Microscope type.
        :rtype:     :class:`EnumerationWrapper`
        """

        rv = self.type
        if self.type is not None:
            rv = EnumerationWrapper(self._conn, self.type)
            if not self.type.loaded:
                self.type = rv._obj
            return rv

MicroscopeWrapper = _MicroscopeWrapper


class _InstrumentWrapper (BlitzObjectWrapper):
    """
    omero_model_InstrumentI class wrapper extends BlitzObjectWrapper.
    """

    # TODO: wrap version

    _attrs = ('microscope|MicroscopeWrapper',)

    def __bstrap__(self):
        self.OMERO_CLASS = 'Instrument'

    def getMicroscope(self):
        """
        Returns the microscope component of the Instrument.

        :return:    Microscope
        :rtype:     omero.model.Microscope
        """

        if self._obj.microscope is not None:
            return MicroscopeWrapper(self._conn, self._obj.microscope)
        return None

    def getDetectors(self):
        """
        Gets the Instrument detectors.

        :return:    List of Detectors
        :rtype:     :class:`DetectorWrapper` list
        """

        return [DetectorWrapper(self._conn, x) for x in self._detectorSeq]

    def getObjectives(self):
        """
        Gets the Instrument Objectives.

        :return:    List of Objectives
        :rtype:     :class:`ObjectiveWrapper` list
        """

        return [ObjectiveWrapper(self._conn, x) for x in self._objectiveSeq]

    def getFilters(self):
        """
        Gets the Instrument Filters.

        :return:    List of Filters
        :rtype:     :class:`FilterWrapper` list
        """

        return [FilterWrapper(self._conn, x) for x in self._filterSeq]

    def getDichroics(self):
        """
        Gets the Instrument Dichroics.

        :return:    List of Dichroics
        :rtype:     :class:`DichroicWrapper` list
        """

        return [DichroicWrapper(self._conn, x) for x in self._dichroicSeq]

    def getFilterSets(self):
        """
        Gets the Instrument FilterSets.

        :return:    List of FilterSets
        :rtype:     :class:`FilterSetWrapper` list
        """

        return [FilterSetWrapper(self._conn, x) for x in self._filterSetSeq]

    def getOTFs(self):
        """
        Gets the Instrument OTFs.

        :return:    List of OTFs
        :rtype:     :class:`OTFWrapper` list
        """

        return [OTFWrapper(self._conn, x) for x in self._otfSeq]

    def getLightSources(self):
        """
        Gets the Instrument LightSources.

        :return:    List of LightSources
        :rtype:     :class:`LightSourceWrapper` list
        """

        return [LightSourceWrapper(self._conn, x)
                for x in self._lightSourceSeq]

    def simpleMarshal(self):
        if self._obj:
            rv = super(_InstrumentWrapper, self).simpleMarshal(parents=False)
            rv['detectors'] = [x.simpleMarshal() for x in self.getDetectors()]
            rv['objectives'] = [x.simpleMarshal()
                                for x in self.getObjectives()]
            rv['filters'] = [x.simpleMarshal() for x in self.getFilters()]
            rv['dichroics'] = [x.simpleMarshal() for x in self.getDichroics()]
            rv['filterSets'] = [x.simpleMarshal()
                                for x in self.getFilterSets()]
            rv['otfs'] = [x.simpleMarshal() for x in self.getOTFs()]
            rv['lightsources'] = [x.simpleMarshal()
                                  for x in self.getLightSources()]
        else:
            rv = {}
        return rv

InstrumentWrapper = _InstrumentWrapper

KNOWN_WRAPPERS = {}


def refreshWrappers():
    """
    this needs to be called by modules that extend the base wrappers
    """
    KNOWN_WRAPPERS.update({"project": ProjectWrapper,
                           "dataset": DatasetWrapper,
                           "image": ImageWrapper,
                           "screen": ScreenWrapper,
                           "plate": PlateWrapper,
                           "plateacquisition": PlateAcquisitionWrapper,
                           "acquisition": PlateAcquisitionWrapper,
                           "well": WellWrapper,
                           "experimenter": ExperimenterWrapper,
                           "experimentergroup": ExperimenterGroupWrapper,
                           "originalfile": OriginalFileWrapper,
                           "fileset": FilesetWrapper,
                           "commentannotation": CommentAnnotationWrapper,
                           "tagannotation": TagAnnotationWrapper,
                           "longannotation": LongAnnotationWrapper,
                           "booleanannotation": BooleanAnnotationWrapper,
                           "fileannotation": FileAnnotationWrapper,
                           "doubleannotation": DoubleAnnotationWrapper,
                           "termannotation": TermAnnotationWrapper,
                           "timestampannotation": TimestampAnnotationWrapper,
                           # allows for getObjects("Annotation", ids)
                           "annotation": AnnotationWrapper._wrap})

refreshWrappers()<|MERGE_RESOLUTION|>--- conflicted
+++ resolved
@@ -2444,11 +2444,7 @@
 
         return self.getObjects("Screen", params=params)
 
-<<<<<<< HEAD
-    def listOrphans(self, obj_type, eid=None, params=None):
-=======
     def listOrphans (self, obj_type, eid=None, params=None, loadPixels=False):
->>>>>>> 6448b04d
         """
         List orphaned Datasets, Images, Plates controlled by the security
         system, Optionally filter by experimenter 'eid'
@@ -2480,8 +2476,10 @@
         query = wrapper()._getQueryString()
 
         if loadPixels and obj_type == 'Image':
-            # left outer join so we don't exclude images that have no thumbnails
-            query += " join fetch obj.pixels as pix left outer join fetch pix.thumbnails"
+            # left outer join so we don't exclude
+            # images that have no thumbnails
+            query += (" join fetch obj.pixels as pix "
+                "left outer join fetch pix.thumbnails")
 
         if eid is not None:
             params.exp(eid)
@@ -6360,15 +6358,11 @@
         rv = lc.name
         if rv is None or len(rv.strip()) == 0:
             rv = lc.emissionWave
-<<<<<<< HEAD
-        if rv is None or len(unicode(rv).strip()) == 0:
-=======
             if rv is not None:
                 # Don't show as double if it's really an int
                 if int(rv) == rv:
                     rv = int(rv)
-        if rv is None or len(unicode(rv).strip())==0:
->>>>>>> 6448b04d
+        if rv is None or len(unicode(rv).strip()) == 0:
             rv = self._idx
         return unicode(rv)
 
@@ -6434,12 +6428,8 @@
         :rtype:     int
         """
 
-<<<<<<< HEAD
-        return int(self._re.getChannelWindowStart(
-            self._idx, self._conn.SERVICE_OPTS))
-=======
-        return self._re.getChannelWindowStart(self._idx, self._conn.SERVICE_OPTS)
->>>>>>> 6448b04d
+        return self._re.getChannelWindowStart(
+            self._idx, self._conn.SERVICE_OPTS)
 
     def setWindowStart(self, val):
         self.setWindow(val, self.getWindowEnd())
@@ -6452,12 +6442,8 @@
         :rtype:     int
         """
 
-<<<<<<< HEAD
-        return int(self._re.getChannelWindowEnd(
-            self._idx, self._conn.SERVICE_OPTS))
-=======
-        return self._re.getChannelWindowEnd(self._idx, self._conn.SERVICE_OPTS)
->>>>>>> 6448b04d
+        return self._re.getChannelWindowEnd(
+            self._idx, self._conn.SERVICE_OPTS)
 
     def setWindowEnd(self, val):
         self.setWindow(self.getWindowStart(), val)
