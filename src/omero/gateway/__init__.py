#!/usr/bin/env python
# -*- coding: utf-8 -*-
#
# blitz_gateway - python bindings and wrappers to access an OMERO blitz server
#
# Copyright (c) 2007-2014 Glencoe Software, Inc. All rights reserved.
#
# This software is distributed under the terms described by the LICENCE file
# you can find at the root of the distribution bundle, which states you are
# free to use it only for non commercial purposes.
# If the file is missing please request a copy by contacting
# jason@glencoesoftware.com.

# Set up the python include paths
import os
THISPATH = os.path.dirname(os.path.abspath(__file__))

import warnings
from types import IntType, LongType, UnicodeType, ListType
from types import TupleType, StringType, StringTypes
from datetime import datetime
from cStringIO import StringIO
import ConfigParser

import omero
import omero.clients
from omero.util.decorators import timeit
from omero.cmd import DoAll
from omero.api import Save
from omero.gateway.utils import ServiceOptsDict, GatewayConfig
import omero.scripts as scripts

import Ice
import Glacier2

import traceback
import time
import array
import math
from decimal import Decimal

from gettext import gettext as _

import logging
logger = logging.getLogger(__name__)

try:
    from PIL import Image, ImageDraw, ImageFont     # see ticket:2597
except:  # pragma: nocover
    try:
        # see ticket:2597
        import Image
        import ImageDraw
        import ImageFont
    except:
        logger.error(
            'No Pillow installed, line plots and split channel will fail!')
from math import sqrt

from omero.rtypes import rstring, rint, rlong, rbool
from omero.rtypes import rtime, rlist, rdouble, unwrap


def omero_type(val):
    """
    Converts rtypes from static factory methods:
     - StringType to rstring
     - UnicodeType to rstring
     - IntType to rint
     - LongType to rlong

    elswere return the argument itself

    :param val: value
    :rtype:     omero.rtype
    :return:    matched RType or value
    """

    if isinstance(val, StringType):
        return rstring(val)
    elif isinstance(val, UnicodeType):
        return rstring(val.encode('utf-8'))
    elif isinstance(val, IntType):
        return rint(val)
    elif isinstance(val, LongType):
        return rlong(val)
    else:
        return val


def fileread(fin, fsize, bufsize):
    """
    Reads everything from fin, in chunks of bufsize.


    :type fin: file
    :param fin: filelike readable object
    :type fsize: int
    :param fsize: total number of bytes to read
    :type bufsize: int
    :param fsize: size of each chunk of data read from fin
    :rtype: string
    :return: string buffer holding the contents read from the file
    """
    # Read it all in one go
    p = 0
    rv = ''
    while p < fsize:
        s = min(bufsize, fsize-p)
        rv += fin.read(p, s)
        p += s
    fin.close()
    return rv


def fileread_gen(fin, fsize, bufsize):
    """
    Generator helper function that yields chunks of the file of size fsize.

    :type fin: file
    :param fin: filelike readable object
    :type fsize: int
    :param fsize: total number of bytes to read
    :type bufsize: int
    :param fsize: size of each chunk of data read from fin that gets yielded
    :rtype: generator
    :return: generator of string buffers of size up to bufsize read from fin
    """
    p = 0
    while p < fsize:
        s = min(bufsize, fsize-p)
        yield fin.read(p, s)
        p += s
    fin.close()


class BlitzObjectWrapper (object):
    """
    Object wrapper class which provides various methods for hierarchy
    traversing, saving, handling permissions etc. This is the 'abstract' super
    class which is subclassed by E.g. _ProjectWrapper, _DatasetWrapper etc.
    All ojbects have a reference to the :class:`BlitzGateway` connection, and
    therefore all services are available for handling calls on the object
    wrapper. E.g listChildren() uses queryservice etc.
    """

    # E.g. 'Project', 'Dataset', 'Experimenter' etc.
    OMERO_CLASS = None
    LINK_CLASS = None
    LINK_CHILD = 'child'
    CHILD_WRAPPER_CLASS = None
    PARENT_WRAPPER_CLASS = None

    @staticmethod
    def LINK_PARENT(x):
        return x.parent

    def __init__(self, conn=None, obj=None, cache=None, **kwargs):
        """
        Initialises the wrapper object, setting the various class variables etc

        :param conn:    The :class:`BlitzGateway` connection.
        :type conn:     :class:`BlitzGateway`
        :param obj:     The object to wrap. E.g. omero.model.Image
        :type obj:      omero.model object
        :param cache:   Cache which is passed to new child wrappers
        """
        self.__bstrap__()
        self._obj = obj
        self._cache = cache
        if self._cache is None:
            self._cache = {}
        self._conn = conn
        self._creationDate = None
        if conn is None:
            return
        if hasattr(obj, 'id') and obj.id is not None:
            self._oid = obj.id.val
            if not self._obj.loaded:
                self._obj = self._conn.getQueryService().get(
                    self._obj.__class__.__name__, self._oid,
                    self._conn.SERVICE_OPTS)
        self.__prepare__(**kwargs)

    def __eq__(self, a):
        """
        Returns true if the object is of the same type and has same id and name

        :param a:   The object to compare to this one
        :return:    True if objects are same - see above
        :rtype:     Boolean
        """
        return (type(a) == type(self)
                and self._obj.id == a._obj.id
                and self.getName() == a.getName())

    def __bstrap__(self):
        """
        Initialisation method which is implemented by subclasses to set their
        class variables etc.
        """
        pass

    def __prepare__(self, **kwargs):
        """
        Initialisation method which is implemented by subclasses to handle
        various init tasks
        """
        pass

    def __repr__(self):
        """
        Returns a String representation of the Object, including ID if set.

        :return:    String E.g. '<DatasetWrapper id=123>'
        :rtype:     String
        """
        if hasattr(self, '_oid'):
            return '<%s id=%s>' % (self.__class__.__name__, str(self._oid))
        return super(BlitzObjectWrapper, self).__repr__()

    def _getQueryString(self):
        """
        Used for building queries in generic methods
        such as getObjects("Project")
        """
        return ("select obj from %s obj join fetch obj.details.owner "
                "as owner join fetch obj.details.group "
                "join fetch obj.details.creationEvent" % self.OMERO_CLASS)

    def _getChildWrapper(self):
        """
        Returns the wrapper class of children of this object.
        Checks that this is one of the Wrapper objects in the
        :mod:`omero.gateway` module
        Raises NotImplementedError if this is not true
        or class is not defined (None)
        This is used internally by the :meth:`listChildren` and
        :meth:`countChildren` methods.

        :return:    The child wrapper class.
                    E.g. omero.gateway.DatasetWrapper.__class__
        :rtype:     class
        """
        if self.CHILD_WRAPPER_CLASS is None:  # pragma: no cover
            raise NotImplementedError(
                '%s has no child wrapper defined' % self.__class__)
        if isinstance(self.CHILD_WRAPPER_CLASS, StringTypes):
            # resolve class
            if hasattr(omero.gateway, self.CHILD_WRAPPER_CLASS):
                self.__class__.CHILD_WRAPPER_CLASS \
                    = self.CHILD_WRAPPER_CLASS \
                    = getattr(omero.gateway, self.CHILD_WRAPPER_CLASS)
            else:  # pragma: no cover
                raise NotImplementedError
        return self.CHILD_WRAPPER_CLASS

    def _getParentWrappers(self):
        """
        Returns the wrapper classes of the parent of this object.
        This is used internally by the :meth:`listParents` method.

        :return:    List of parent wrapper classes.
                    E.g. omero.gateway.DatasetWrapper.__class__
        :rtype:     class
        """
        if self.PARENT_WRAPPER_CLASS is None:  # pragma: no cover
            raise NotImplementedError
        pwc = self.PARENT_WRAPPER_CLASS
        if not isinstance(pwc, ListType):
            pwc = [pwc, ]
        for i in range(len(pwc)):
            if isinstance(pwc[i], StringTypes):
                # resolve class
                g = globals()
                if not pwc[i] in g:  # pragma: no cover
                    raise NotImplementedError
                pwc[i] = g[pwc[i]]

        # if type(self.PARENT_WRAPPER_CLASS) is type(''):
        #     # resolve class
        #     g = globals()
        #     if not g.has_key(self.PARENT_WRAPPER_CLASS): #pragma: no cover
        #         raise NotImplementedError
        #     self.__class__.PARENT_WRAPPER_CLASS \
        #         = self.PARENT_WRAPPER_CLASS = g[self.PARENT_WRAPPER_CLASS]
        # return self.PARENT_WRAPPER_CLASS
        if (pwc != self.PARENT_WRAPPER_CLASS
                or pwc != self.__class__.PARENT_WRAPPER_CLASS):
            self.__class__.PARENT_WRAPPER_CLASS \
                = self.PARENT_WRAPPER_CLASS = pwc
        return self.PARENT_WRAPPER_CLASS

    def __loadedHotSwap__(self):
        """
        Loads the object that is wrapped by this class. This includes linked
        objects. This method can be overwritten by subclasses that want to
        specify how/which linked objects are loaded
        """
        self._obj = self._conn.getContainerService().loadContainerHierarchy(
            self.OMERO_CLASS, (self._oid,), None, self._conn.SERVICE_OPTS)[0]

    def _moveLink(self, newParent):
        """
        Moves this object from a parent container (first one if there are more
        than one) to a new parent. TODO: might be more useful if it didn't
        assume only 1 parent - option allowed you to specify the oldParent.

        :param newParent:   The new parent Object Wrapper.
        :return:            True if moved from parent to parent.
                            False if no parent exists
                            or newParent has mismatching type
        :rtype:             Boolean
        """
        p = self.getParent()
        # p._obj.__class__ == p._obj.__class__
        # ImageWrapper(omero.model.DatasetI())
        if p.OMERO_CLASS == newParent.OMERO_CLASS:
            link = self._conn.getQueryService().findAllByQuery(
                "select l from %s as l where l.parent.id=%i and l.child.id=%i"
                % (p.LINK_CLASS, p.id, self.id), None, self._conn.SERVICE_OPTS)
            if len(link):
                link[0].parent = newParent._obj
                self._conn.getUpdateService().saveObject(
                    link[0], self._conn.SERVICE_OPTS)
                return True
            logger.debug(
                "## query didn't return objects: 'select l from %s as l "
                "where l.parent.id=%i and l.child.id=%i'"
                % (p.LINK_CLASS, p.id, self.id))
        else:
            logger.debug("## %s != %s ('%s' - '%s')" %
                         (type(p), type(newParent), str(p), str(newParent)))
        return False

    def findChildByName(self, name, description=None):
        """
        Find the first child object with a matching name, and description if
        specified.

        :param name:    The name which must match the child name
        :param description: If specified, child description must match too
        :return:        The wrapped child object
        :rtype:         :class:`BlitzObjectWrapper`
        """
        for c in self.listChildren():
            if c.getName() == name:
                if (description is None
                        or omero_type(description)
                        == omero_type(c.getDescription())):
                    return c
        return None

    def getDetails(self):
        """
        Gets the details of the wrapped object

        :return:    :class:`DetailsWrapper` or None if object not loaded
        :rtype:     :class:`DetailsWrapper`
        """
        if self._obj.loaded:
            return omero.gateway.DetailsWrapper(self._conn,
                                                self._obj.getDetails())
        return None

    def getDate(self):
        """
        Returns the object's acquisitionDate, or creation date
        (details.creationEvent.time)

        :return:    A :meth:`datetime.datetime` object
        :rtype:     datetime
        """

        try:
            if (self._obj.acquisitionDate.val is not None
                    and self._obj.acquisitionDate.val > 0):
                t = self._obj.acquisitionDate.val
                return datetime.fromtimestamp(t/1000)
        except:
            # object doesn't have acquisitionDate
            pass

        return self.creationEventDate()

    def save(self):
        """
        Uses the updateService to save the wrapped object.

        :rtype:     None
        """
        ctx = self._conn.SERVICE_OPTS.copy()
        if self.getDetails() and self.getDetails().getGroup():
            # This is a save for an object that already exists, make sure group
            # matches
            ctx.setOmeroGroup(self.getDetails().getGroup().getId())
        self._obj = self._conn.getUpdateService().saveAndReturnObject(
            self._obj, ctx)

    def saveAs(self, details):
        """
        Save this object, keeping the object owner the same as the one on
        provided details If the current user is an admin but is NOT the owner
        specified in 'details', then create a new connection for that owner,
        clone the current object under that connection and save. Otherwise,
        simply save.

        :param details:     The Details specifying owner to save to
        :type details:      :class:`DetailsWrapper`
        :return:            None
        """
        if self._conn.isAdmin():
            d = self.getDetails()
            if (d.getOwner()
                    and d.getOwner().omeName == details.getOwner().omeName
                    and d.getGroup().name == details.getGroup().name):
                return self.save()
            else:
                newConn = self._conn.suConn(
                    details.getOwner().omeName, details.getGroup().name)
                # p = omero.sys.Principal()
                # p.name = details.getOwner().omeName
                # p.group = details.getGroup().name
                # p.eventType = "User"
                # newConnId = self._conn.getSessionService(
                #     ).createSessionWithTimeout(p, 60000)
                # newConn = self._conn.clone()
                # newConn.connect(sUuid=newConnId.getUuid().val)
            clone = self.__class__(newConn, self._obj)
            clone.save()
            self._obj = clone._obj
            return
        else:
            return self.save()

    def canWrite(self):
        """
        Delegates to the connection :meth:`BlitzGateway.canWrite` method

        :rtype:     Boolean
        """
        return self._conn.canWrite(self)

    def canOwnerWrite(self):
        """
        Delegates to the connection :meth:`BlitzGateway.canWrite` method

        :rtype:     Boolean
        :return:    True if the objects's permissions allow owner to write
        """
        return self._conn.canOwnerWrite(self)

    def isOwned(self):
        """
        Returns True if the object owner is the same user specified in the
        connection's Event Context

        :rtype:     Boolean
        :return:    True if current user owns this object
        """
        return (self._obj.details.owner.id.val == self._conn.getUserId())

    def isLeaded(self):
        """
        Returns True if the group that this object belongs to is lead by the
        currently logged-in user

        :rtype:     Boolean
        :return:    see above
        """
        g = self._obj.details.group or self._obj.details
        if g.id.val in self._conn.getEventContext().leaderOfGroups:
            return True
        return False

    def isPublic(self):
        """
        Determines if the object permissions are world readable, ie
        permissions.isWorldRead()

        :rtype:     Boolean
        :return:    see above
        """
        g = self.getDetails().getGroup()
        g = g and g.details or self._obj.details
        return g.permissions.isWorldRead()

    def isShared(self):
        """
        Determines if the object is sharable between groups (but not public)

        :rtype:     Boolean
        :return:    True if the object is not :meth:`public <isPublic>` AND
                    the object permissions allow group read.
        """
        if not self.isPublic():
            g = self.getDetails().getGroup()
            g = g and g.details or self._obj.details
            return g.permissions.isGroupRead()
        return False

    def isPrivate(self):
        """
        Determines if the object is private

        :rtype:     Boolean
        :returns:   True if the object is not :meth:`public <isPublic>` and
                    not :meth:`shared <isShared>` and permissions allow user
                    to read.
        """
        if not self.isPublic() and not self.isShared():
            g = self.getDetails().getGroup()
            g = g and g.details or self._obj.details
            return g.permissions.isUserRead()
        return False

    def canEdit(self):
        """
        Determines if the current user can Edit (E.g. name, description) link
        (E.g. Project, Dataset, Image etc) or Delete this object. The
        canEdit() property is set on the permissions of every object as it is
        read from the server, based on the current user, event context and
        group permissions.

        :rtype:     Boolean
        :return:    True if user can Edit this object Delete, link etc.
        """
        return self.getDetails().getPermissions().canEdit()

    def canDelete(self):
        """
        Determines if the current user can Delete the object
        """
        return self.getDetails().getPermissions().canDelete()

    def canLink(self):
        """
        Determines whether user can create 'hard' links (Not annotation
        links). E.g. Between Project/Dataset/Image etc. Previously (4.4.6 and
        earlier) we only allowed this for object owners, but now we delegate
        to what the server will allow.
        """
        return self.getDetails().getPermissions().canLink()

    def canAnnotate(self):
        """
        Determines if the current user can annotate this object: ie create
        annotation links. The canAnnotate() property is set on the permissions
        of every object as it is read from the server, based on the current
        user, event context and group permissions.

        :rtype:     Boolean
        :return:    True if user can Annotate this object
        """
        return self.getDetails().getPermissions().canAnnotate()

    def canChgrp(self):
        """
        Specifies whether the current user can move this object to another
        group. Web client will only allow this for the data Owner. Admin CAN
        move other user's data, but we don't support this in Web yet.
        """
        return self.isOwned()  # or self._conn.isAdmin() #8974

    def countChildren(self):
        """
        Counts available number of child objects.

        :return:    The number of child objects available
        :rtype:     Long
        """

        childw = self._getChildWrapper()
        klass = "%sLinks" % childw().OMERO_CLASS.lower()
        # self._cached_countChildren = len(
        #     self._conn.getQueryService().findAllByQuery(
        #         "from %s as c where c.parent.id=%i"
        #         % (self.LINK_CLASS, self._oid), None))
        self._cached_countChildren = self._conn.getContainerService(
            ).getCollectionCount(
                self.OMERO_CLASS, klass, [self._oid], None,
                self._conn.SERVICE_OPTS)[self._oid]
        return self._cached_countChildren

    def countChildren_cached(self):
        """
        countChildren, but caching the first result, useful if you need to
        call this multiple times in a single sequence, but have no way of
        storing the value between them. It is actually a hack to support
        django template's lack of break in for loops

        :return:    The number of child objects available
        :rtype:     Long
        """

        if not hasattr(self, '_cached_countChildren'):
            return self.countChildren()
        return self._cached_countChildren

    def _listChildren(self, ns=None, val=None, params=None):
        """
        Lists available child objects.

        :rtype: generator of Ice client proxy objects for the child nodes
        :return: child objects.
        """
        if not params:
            params = omero.sys.Parameters()
        if not params.map:
            params.map = {}
        params.map["dsid"] = omero_type(self._oid)
        query = "select c from %s as c" % self.LINK_CLASS
        if ns is not None:
            params.map["ns"] = omero_type(ns)
        query += """ join fetch c.child as ch
                     left outer join fetch ch.annotationLinks as ial
                     left outer join fetch ial.child as a """
        query += " where c.parent.id=:dsid"
        if ns is not None:
            query += " and a.ns=:ns"
            if val is not None:
                if isinstance(val, StringTypes):
                    params.map["val"] = omero_type(val)
                    query += " and a.textValue=:val"
        query += " order by c.child.name"
        for child in (x.child for x in self._conn.getQueryService(
                ).findAllByQuery(query, params, self._conn.SERVICE_OPTS)):
            yield child

    def listChildren(self, ns=None, val=None, params=None):
        """
        Lists available child objects.

        :rtype: generator of :class:`BlitzObjectWrapper` objs
        :return: child objects.
        """
        childw = self._getChildWrapper()
        for child in self._listChildren(ns=ns, val=val, params=params):
            yield childw(self._conn, child, self._cache)

    def getParent(self, withlinks=False):
        """
        List a single parent, if available.

        While the model suports many to many relationships between most
        objects, there are implementations that assume a single project per
        dataset, a single dataset per image, etc. This is just a shortcut
        method to return a single parent object.

        :type withlinks: Boolean
        :param withlinks: if true result will be a tuple of (linkobj, obj)
        :rtype: :class:`BlitzObjectWrapper`
            or tuple(:class:`BlitzObjectWrapper`, :class:`BlitzObjectWrapper`)
        :return: the parent object with or without the link depending on args
        """

        rv = self.listParents(withlinks=withlinks)
        return len(rv) and rv[0] or None

    def listParents(self, withlinks=False):
        """
        Lists available parent objects.

        :type withlinks: Boolean
        :param withlinks: if true each yielded result
            will be a tuple of (linkobj, obj)
        :rtype: list of :class:`BlitzObjectWrapper`
            or tuple(:class:`BlitzObjectWrapper`, :class:`BlitzObjectWrapper`)
        :return: the parent objects,
            with or without the links depending on args
        """
        if self.PARENT_WRAPPER_CLASS is None:
            return ()
        parentw = self._getParentWrappers()
        param = omero.sys.Parameters()  # TODO: What can I use this for?
        parentnodes = []
        for pwc in parentw:
            pwck = pwc()
            if withlinks:
                parentnodes.extend(
                    [(pwc(self._conn, pwck.LINK_PARENT(x), self._cache),
                        BlitzObjectWrapper(self._conn, x))
                        for x in self._conn.getQueryService(
                            ).findAllByQuery(
                                "from %s as c where c.%s.id=%i"
                                % (pwck.LINK_CLASS, pwck.LINK_CHILD,
                                   self._oid),
                                param, self._conn.SERVICE_OPTS)])
            else:
                t = self._conn.getQueryService().findAllByQuery(
                    "from %s as c where c.%s.id=%i"
                    % (pwck.LINK_CLASS, pwck.LINK_CHILD,
                       self._oid),
                    param, self._conn.SERVICE_OPTS)
                parentnodes.extend(
                    [pwc(self._conn, pwck.LINK_PARENT(x), self._cache)
                        for x in t])
        return parentnodes

    def getAncestry(self):
        """
        Get a list of Ancestors. First in list is parent of this object.
        TODO: Assumes getParent() returns a single parent.

        :rtype: List of :class:`BlitzObjectWrapper`
        :return:    List of Ancestor objects
        """
        rv = []
        p = self.getParent()
        while p:
            rv.append(p)
            p = p.getParent()
        return rv

    def getParentLinks(self, pids=None):
        """
        Get a list of parent objects links.

        :param pids:    List of parent IDs
        :type pids:     :class:`Long`
        :rtype:         List of :class:`BlitzObjectWrapper`
        :return:        List of parent object links
        """

        if self.PARENT_WRAPPER_CLASS is None:
            raise AttributeError("This object has no parent objects")
        parentwrappers = self._getParentWrappers()
        link_class = None
        for v in parentwrappers:
            link_class = v().LINK_CLASS
            if link_class is not None:
                break
        if link_class is None:
            raise AttributeError(
                "This object has no parent objects with a link class!")
        query_serv = self._conn.getQueryService()
        p = omero.sys.Parameters()
        p.map = {}
        p.map["child"] = rlong(self.id)
        sql = "select pchl from %s as pchl " \
            "left outer join fetch pchl.parent as parent " \
            "left outer join fetch pchl.child as child " \
            "where child.id=:child" % link_class
        if isinstance(pids, list) and len(pids) > 0:
            p.map["parent"] = rlist([rlong(pa) for pa in pids])
            sql += " and parent.id in (:parent)"
        for pchl in query_serv.findAllByQuery(sql, p, self._conn.SERVICE_OPTS):
            yield BlitzObjectWrapper(self, pchl)

    def getChildLinks(self, chids=None):
        """
        Get a list of child objects links.

        :param chids:   List of children IDs
        :type chids:    :class:`Long`
        :rtype:         List of :class:`BlitzObjectWrapper`
        :return:        List of child object links
        """

        if self.CHILD_WRAPPER_CLASS is None:
            raise AttributeError("This object has no child objects")
        query_serv = self._conn.getQueryService()
        p = omero.sys.Parameters()
        p.map = {}
        p.map["parent"] = rlong(self.id)
        sql = ("select pchl from %s as pchl left outer join "
               "fetch pchl.child as child left outer join "
               "fetch pchl.parent as parent where parent.id=:parent"
               % self.LINK_CLASS)
        if isinstance(chids, list) and len(chids) > 0:
            p.map["children"] = rlist([rlong(ch) for ch in chids])
            sql += " and child.id in (:children)"
        for pchl in query_serv.findAllByQuery(sql, p, self._conn.SERVICE_OPTS):
            yield BlitzObjectWrapper(self, pchl)

    def _loadAnnotationLinks(self):
        """
        Loads the annotation links for the object (if not already loaded) and
        saves them to the object
        """
        # pragma: no cover
        if not hasattr(self._obj, 'isAnnotationLinksLoaded'):
            raise NotImplementedError
        # Need to set group context. If '-1' then canDelete() etc on
        # annotations will be False
        ctx = self._conn.SERVICE_OPTS.copy()
        ctx.setOmeroGroup(self.details.group.id.val)
        if not self._obj.isAnnotationLinksLoaded():
            query = ("select l from %sAnnotationLink as l join "
                     "fetch l.details.owner join "
                     "fetch l.details.creationEvent "
                     "join fetch l.child as a join fetch a.details.owner "
                     "join fetch a.details.creationEvent where l.parent.id=%i"
                     % (self.OMERO_CLASS, self._oid))
            links = self._conn.getQueryService().findAllByQuery(
                query, None, ctx)
            self._obj._annotationLinksLoaded = True
            self._obj._annotationLinksSeq = links

    # _listAnnotationLinks
    def _getAnnotationLinks(self, ns=None):
        """
        Checks links are loaded and returns a list of Annotation Links
        filtered by namespace if specified

        :param ns:  Namespace
        :type ns:   String
        :return:    List of Annotation Links on this object
        :rtype:     List of Annotation Links
        """
        self._loadAnnotationLinks()
        rv = self.copyAnnotationLinks()
        if ns is not None:
            rv = filter(
                lambda x: x.getChild().getNs()
                and x.getChild().getNs().val == ns, rv)
        return rv

    def unlinkAnnotations(self, ns):
        """
        Uses updateService to unlink annotations, with specified ns

        :param ns:      Namespace
        :type ns:       String
        """
        dcs = []
        for al in self._getAnnotationLinks(ns=ns):
            dcs.append(omero.cmd.Delete(
                # This could be refactored
                "/%s" % al.ice_id().split("::")[-1],
                al.id.val, None))

        # Using omero.cmd.Delete rather than deleteObjects since we need
        # spec/id pairs rather than spec+id_list as arguments
        if len(dcs):
            doall = omero.cmd.DoAll()
            doall.requests = dcs
            handle = self._conn.c.sf.submit(doall, self._conn.SERVICE_OPTS)
            try:
                self._conn._waitOnCmd(handle)
            finally:
                handle.close()
            self._obj.unloadAnnotationLinks()

    def removeAnnotations(self, ns):
        """
        Uses the delete service to delete annotations, with a specified ns,
        and their links on the object and any other objects. Will raise a
        :class:`omero.LockTimeout` if the annotation removal has not finished
        in 5 seconds.

        :param ns:      Namespace
        :type ns:       String
        """
        ids = list()
        for al in self._getAnnotationLinks(ns=ns):
            a = al.child
            ids.append(a.id.val)
        if len(ids):
            handle = self._conn.deleteObjects('/Annotation', ids)
            try:
                self._conn._waitOnCmd(handle)
            finally:
                handle.close()
            self._obj.unloadAnnotationLinks()

    # findAnnotations(self, ns=[])
    def getAnnotation(self, ns=None):
        """
        Gets the first annotation on the object, filtered by ns if specified

        :param ns:      Namespace
        :type ns:       String
        :return:        :class:`AnnotationWrapper` or None
        """
        rv = self._getAnnotationLinks(ns)
        if len(rv):
            return AnnotationWrapper._wrap(self._conn, rv[0].child, link=rv[0])
        return None

    def listAnnotations(self, ns=None):
        """
        List annotations in the ns namespace, linked to this object

        :return:    Generator yielding :class:`AnnotationWrapper`
        :rtype:     :class:`AnnotationWrapper` generator
        """
        for ann in self._getAnnotationLinks(ns):
            yield AnnotationWrapper._wrap(self._conn, ann.child, link=ann)

    def listOrphanedAnnotations(self, eid=None, ns=None, anntype=None,
                                addedByMe=True):
        """
        Retrieve all Annotations not linked to the given Project, Dataset,
        Image, Screen, Plate, Well ID controlled by the security system.

        :param o_type:      type of Object
        :type o_type:       String
        :param oid:         Object ID
        :type oid:          Long
        :return:            Generator yielding Tags
        :rtype:             :class:`AnnotationWrapper` generator
        """

        return self._conn.listOrphanedAnnotations(
            self.OMERO_CLASS, [self.getId()], eid, ns, anntype, addedByMe)

    def _linkObject(self, obj, lnkobjtype):
        """
        Saves the object to DB if needed - setting the permissions manually.
        Creates the object link and saves it, setting permissions manually.
        TODO: Can't set permissions manually in 4.2
            - Assumes world & group writable

        :param obj:     The object to link
        :type obj:      :class:`BlitzObjectWrapper`
        """
        ctx = self._conn.SERVICE_OPTS.copy()
        ctx.setOmeroGroup(self.details.group.id.val)
        if not obj.getId():
            # Not yet in db, save it
            obj = obj.__class__(
                self._conn,
                self._conn.getUpdateService().saveAndReturnObject(
                    obj._obj, ctx))
        lnk = getattr(omero.model, lnkobjtype)()
        lnk.setParent(self._obj.__class__(self._obj.id, False))
        lnk.setChild(obj._obj.__class__(obj._obj.id, False))
        self._conn.getUpdateService().saveObject(lnk, ctx)
        return obj

    def _linkAnnotation(self, ann):
        """
        Saves the annotation to DB if needed, setting the permissions manually.
        Creates the annotation link and saves it, setting permissions manually.
        TODO: Can't set permissions manually in 4.2
            - Assumes world & group writable

        :param ann:     The annotation object
        :type ann:      :class:`AnnotationWrapper`
        """
        return self._linkObject(ann, "%sAnnotationLinkI" % self.OMERO_CLASS)

    def linkAnnotation(self, ann, sameOwner=False):
        """
        Link the annotation to this object.

        :param ann:         The Annotation object
        :type ann:          :class:`AnnotationWrapper`
        :param sameOwner:   If True, try to make sure that the link
                            is created by the object owner
        :type sameOwner:    Boolean
        :return:            The annotation
        :rtype:             :class:`AnnotationWrapper`
        """

        """
        My notes (will) to try and work out what's going on!
        If sameOwner:
            if current user is admin AND they are not the object owner,
                if the object owner and annotation owner are the same:
                    use the Annotation connection to do the linking
                else use a new connection for the object owner
                (?same owner as ann?)
                do linking
            else:
                try to switch the current group of this object
                to the group of the annotation - do linking
        else - just do linking

        """
        if sameOwner:
            d = self.getDetails()
            ad = ann.getDetails()
            if (self._conn.isAdmin()
                    and self._conn.getUserId() != d.getOwner().id):
                # Keep the annotation owner the same as the linked of object's
                if (ad.getOwner()
                        and d.getOwner().omeName == ad.getOwner().omeName
                        and d.getGroup().name == ad.getGroup().name):
                    newConn = ann._conn
                else:
                    # p = omero.sys.Principal()
                    # p.name = d.getOwner().omeName
                    group = None
                    if d.getGroup():
                        group = d.getGroup().name
                    # TODO: Do you know that the object owner is same as ann
                    # owner??
                    newConn = self._conn.suConn(d.getOwner().omeName, group)
                    # p.eventType = "User"
                    # newConnId = self._conn.getSessionService(
                    #     ).createSessionWithTimeout(p, 60000)
                    # newConn = self._conn.clone()
                    # newConn.connect(sUuid=newConnId.getUuid().val)
                clone = self.__class__(newConn, self._obj)
                ann = clone._linkAnnotation(ann)
                if newConn != self._conn:
                    newConn.seppuku()
            elif d.getGroup():
                # Try to match group
                # TODO: Should switch session of this object to use group from
                # annotation (ad) not this object (d) ?
                self._conn.setGroupForSession(d.getGroup().getId())
                ann = self._linkAnnotation(ann)
                self._conn.revertGroupForSession()
            else:
                ann = self._linkAnnotation(ann)
        else:
            ann = self._linkAnnotation(ann)
        self.unloadAnnotationLinks()
        return ann

    def simpleMarshal(self, xtra=None, parents=False):
        """
        Creates a dict representation of this object.
        E.g. for Image::

            {'description': '', 'author': 'Will Moore', 'date': 1286332557.0,
            'type': 'Image', 'id': 3841L, 'name': 'cb_4_w500_t03_z01.tif'}

        :param xtra:        A dict of extra keys to include. E.g. 'childCount'
        :type xtra:         Dict
        :param parents:     If True, include a list of ancestors (in
                            simpleMarshal form) as 'parents'
        :type parents:      Boolean
        :return:            A dict representation of this object
        :rtype:             Dict
        """
        rv = {'type': self.OMERO_CLASS,
              'id': self.getId(),
              'name': self.getName(),
              'description': self.getDescription(),
              }
        if hasattr(self, '_attrs'):
            # for each of the lines in _attrs an instance variable named
            #  'key' or 'title' where the line value can be:
            #   'key' -> _obj[key]
            #   '#key' -> _obj[key].value.val
            #   '()key' -> _obj.getKey()
            #   '()#key' -> _obj.getKey().value.val
            # suffix to the above we can have:
            #   'key;title' - will use 'title' as the variable name,
            #                 instead of 'key'
            #   'key|wrapper' ->  omero.gateway.wrapper(
            #                         _obj[key]).simpleMarshal()
            #   'key|' ->  key.simpleMarshal() (useful with ()key )
            for k in self._attrs:
                if ';' in k:
                    s = k.split(';')
                    k = s[0]
                    rk = ';'.join(s[1:])
                else:
                    rk = k
                if '|' in k:
                    s = k.split('|')
                    if rk == k:
                        rk = s[0]
                    k = s[0]
                    wrapper = '|'.join(s[1:])
                else:
                    wrapper = None

                if k.startswith('()'):
                    if k == rk:
                        rk = k[2:]
                    k = k[2:]
                    getter = True
                else:
                    getter = False

                if k.startswith('#'):
                    k = k[1:]
                    unwrapit = True
                else:
                    unwrapit = False

                if getter:
                    v = getattr(self, 'get'+k[0].upper()+k[1:])()
                else:
                    v = getattr(self, k)
                if unwrapit and v is not None:
                    v = v._value
                if wrapper is not None and v is not None:
                    if wrapper == '':
                        if isinstance(v, ListType):
                            v = map(lambda x: x.simpleMarshal(), v)
                        else:
                            v = v.simpleMarshal()
                    else:
                        v = getattr(omero.gateway, wrapper)(
                            self._conn, v).simpleMarshal()

                rv[rk] = v
        if xtra:  # TODO check if this can be moved to a more specific place
            if 'childCount' in xtra:
                rv['child_count'] = self.countChildren()
        if parents:
            rv['parents'] = map(
                lambda x: x.simpleMarshal(), self.getAncestry())
        return rv

    # def __str__ (self):
    #     if hasattr(self._obj, 'value'):
    #         return str(self.value)
    #     return str(self._obj)

    def __getattr__(self, attr):
        """
        Attempts to return the named attribute of this object. E.g.
        image.__getattr__('name') or 'getName' In cases where the attribute
        E.g. 'getImmersion' should return an enumeration, this is specified by
        the attr name starting with '#' #immersion. In cases where the
        attribute E.g. 'getLightSource' should return a wrapped object, this
        is handled by the parent encoding the wrapper in the attribute name.
        E.g 'lightSource|LightSourceWrapper' In both cases this returns a
        method that will return the object. In addition, lookup of methods
        that return an rtype are wrapped to the method instead returns a
        primitive type. E.g. image.getArchived() will return a boolean instead
        of rbool.

        :param attr:    The name of the attribute to get
        :type attr:     String
        :return:        The named attribute.
        :rtype:         method, value (string, long etc)
        """

        # handle lookup of 'get' methods, using '_attrs' dict to define how we
        # wrap returned objects.
        if (attr != 'get'
                and attr.startswith('get')
                and hasattr(self, '_attrs')):
            tattr = attr[3].lower() + attr[4:]      # 'getName' -> 'name'
            # find attr with 'name'
            attrs = filter(lambda x: tattr in x, self._attrs)
            for a in attrs:
                if a.startswith('#') and a[1:] == tattr:
                    v = getattr(self, tattr)
                    if v is not None:
                        v = v._value

                    def wrap():
                        return v
                    return wrap
                # E.g.  a = lightSource|LightSourceWrapper
                if len(a) > len(tattr) and a[len(tattr)] == '|':
                    # E.g. method returns a
                    # LightSourceWrapper(omero.model.lightSource)
                    def wrap():
                        return getattr(
                            omero.gateway,
                            a[len(tattr)+1:])(self._conn, getattr(self, tattr))
                    return wrap

        # handle lookup of 'get' methods when we don't have '_attrs' on the
        # object, E.g. image.getAcquisitionDate
        if attr != 'get' and attr.startswith('get'):
            # E.g. getAcquisitionDate -> acquisitionDate
            attrName = attr[3].lower() + attr[4:]
            if hasattr(self._obj, attrName):
                def wrap():
                    rv = getattr(self._obj, attrName)
                    if hasattr(rv, 'val'):
                        return (isinstance(rv.val, StringType)
                                and rv.val.decode('utf8') or rv.val)
                    elif isinstance(rv, omero.model.IObject):
                        return BlitzObjectWrapper(self._conn, rv)
                    return rv
                return wrap

        # handle direct access of attributes. E.g. image.acquisitionDate
        # also handles access to other methods E.g. image.unloadPixels()
        if not hasattr(self._obj, attr) and hasattr(self._obj, '_'+attr):
            attr = '_' + attr
        if hasattr(self._obj, attr):
            rv = getattr(self._obj, attr)
            if hasattr(rv, 'val'):   # unwrap rtypes
                return (isinstance(rv.val, StringType)
                        and rv.val.decode('utf8') or rv.val)
            return rv
        raise AttributeError(
            "'%s' object has no attribute '%s'"
            % (self._obj.__class__.__name__, attr))

    # some methods are accessors in _obj and return and omero:: type. The
    # obvious ones we wrap to return a python type

    def getId(self):
        """
        Gets this object ID

        :return: Long or None
        """
        oid = self._obj.getId()
        if oid is not None:
            return oid.val
        return None

    def getName(self):
        """
        Gets this object name

        :return: String or None
        """
        if hasattr(self._obj, 'name'):
            if hasattr(self._obj.name, 'val'):
                return self._obj.getName().val
            else:
                return self._obj.getName()
        else:
            return None

    def getDescription(self):
        """
        Gets this object description

        :return: String
        """
        rv = hasattr(
            self._obj, 'description') and self._obj.getDescription() or None
        return rv and rv.val or ''

    def getOwner(self):
        """
        Gets user who is the owner of this object.

        :return: _ExperimenterWrapper
        """
        return self.getDetails().getOwner()

    def getOwnerFullName(self):
        """
        Gets full name of the owner of this object.

        :return: String or None
        """
        try:
            lastName = self.getDetails().getOwner().lastName
            firstName = self.getDetails().getOwner().firstName
            middleName = self.getDetails().getOwner().middleName

            if middleName is not None and middleName != '':
                name = "%s %s. %s" % (firstName, middleName, lastName)
            else:
                name = "%s %s" % (firstName, lastName)
            return name
        except:
            logger.error(traceback.format_exc())
            return None

    def getOwnerOmeName(self):
        """
        Gets omeName of the owner of this object.

        :return: String
        """
        return self.getDetails().getOwner().omeName

    def creationEventDate(self):
        """
        Gets event time in timestamp format (yyyy-mm-dd hh:mm:ss.fffffff) when
        object was created.

        :return:    The datetime for object creation
        :rtype:     datetime.datetime
        """

        if self._creationDate is not None:
            return datetime.fromtimestamp(self._creationDate/1000)

        try:
            if self._obj.details.creationEvent._time is not None:
                self._creationDate = self._obj.details.creationEvent._time.val
            else:
                self._creationDate = self._conn.getQueryService().get(
                    "Event", self._obj.details.creationEvent.id.val,
                    self._conn.SERVICE_OPTS).time.val
        except:
            self._creationDate = self._conn.getQueryService().get(
                "Event", self._obj.details.creationEvent.id.val,
                self._conn.SERVICE_OPTS).time.val
        return datetime.fromtimestamp(self._creationDate/1000)

    def updateEventDate(self):
        """
        Gets event time in timestamp format (yyyy-mm-dd hh:mm:ss.fffffff) when
        object was updated.

        :return:    The datetime for object update
        :rtype:     datetime.datetime
        """

        try:
            if self._obj.details.updateEvent.time is not None:
                t = self._obj.details.updateEvent.time.val
            else:
                t = self._conn.getQueryService().get(
                    "Event", self._obj.details.updateEvent.id.val,
                    self._conn.SERVICE_OPTS).time.val
        except:
            t = self._conn.getQueryService().get(
                "Event", self._obj.details.updateEvent.id.val,
                self._conn.SERVICE_OPTS).time.val
        return datetime.fromtimestamp(t/1000)

    # setters are also provided

    def setName(self, value):
        """
        Sets the name of the object

        :param value:   New name
        :type value:    String
        """
        self._obj.setName(omero_type(value))

    def setDescription(self, value):
        """
        Sets the description of the object

        :param value:   New description
        :type value:    String
        """
        self._obj.setDescription(omero_type(value))

# BASIC #


class NoProxies (object):
    """ A dummy placeholder to indicate that proxies haven't been created """

    def __getitem__(self, k):
        raise Ice.ConnectionLostException

    def values(self):
        return ()


class _BlitzGateway (object):
    """
    Connection wrapper. Handles connecting and keeping the session alive,
    creation of various services, context switching, security privilidges etc.
    """

    """
    Holder for class wide configuration properties.
    """
    ICE_CONFIG = None
    """
    ICE_CONFIG - Defines the path to the Ice configuration
    """
# def __init__ (self, username, passwd, server, port, client_obj=None,
# group=None, clone=False):

    def __init__(self, username=None, passwd=None, client_obj=None, group=None,
                 clone=False, try_super=False, host=None, port=None,
                 extra_config=None, secure=False, anonymous=True,
                 useragent=None, userip=None):
        """
        Create the connection wrapper.
        Does not attempt to connect at this stage
        Initialises the omero.client

        :param username:    User name.
        :type username:     String
        :param passwd:      Password.
        :type passwd:       String
        :param client_obj:  omero.client
        :param group:       name of group to try to connect to
        :type group:        String
        :param clone:       If True, overwrite anonymous with False
        :type clone:        Boolean
        :param try_super:   Try to log on as super user ('system' group)
        :type try_super:    Boolean
        :param host:        Omero server host.
        :type host:         String
        :param port:        Omero server port.
        :type port:         Integer
        :param extra_config:    Dictionary of extra configuration
        :type extra_config:     Dict
        :param secure:      Initial underlying omero.client connection type
                            (True=SSL/False=insecure)
        :type secure:       Boolean
        :param anonymous:
        :type anonymous:    Boolean
        :param useragent:   Log which python clients use this connection.
                            E.g. 'OMERO.webadmin'
        :param userip:      Log client ip.
        :type useragent:    String
        """

        if extra_config is None:
            extra_config = []
        super(_BlitzGateway, self).__init__()
        self.CONFIG = GatewayConfig()
        self.c = client_obj
        if not type(extra_config) in (type(()), type([])):
            extra_config = [extra_config]
        self.extra_config = extra_config
        self.ice_config = [self.ICE_CONFIG]
        self.ice_config.extend(extra_config)
        self.ice_config = map(
            lambda x: os.path.abspath(str(x)), filter(None, self.ice_config))

        self.host = host
        self.port = port
        self.secure = secure
        self.useragent = useragent
        self.userip = userip

        self._sessionUuid = None
        self._session_cb = None
        self._session = None
        self._lastGroupId = None
        self._anonymous = anonymous
        self._defaultOmeroGroup = None
        self._defaultOmeroUser = None
        self._maxPlaneSize = None

        self._connected = False
        self._user = None
        self._userid = None
        self._proxies = NoProxies()
        if self.c is None:
            self._resetOmeroClient()
        else:
            # if we already have client initialised, we can go ahead and create
            # our services.
            self._connected = True
            self._createProxies()
            self.SERVICE_OPTS = self.createServiceOptsDict()
        if try_super:
            # self.c.ic.getProperties().getProperty('omero.gateway.admin_group')
            self.group = 'system'
        else:
            self.group = group and group or None

        # The properties we are setting through the interface
        self.setIdentity(username, passwd, not clone)

    def createServiceOptsDict(self):
        serviceOpts = ServiceOptsDict(self.c.getImplicitContext().getContext())
        serviceOpts.setOmeroGroup(self.getDefaultOmeroGroup())
        serviceOpts.setOmeroUser(self.getDefaultOmeroUser())
        return serviceOpts

    def setDefaultOmeroGroup(self, defaultOmeroGroup):
        self._defaultOmeroGroup = defaultOmeroGroup

    def setDefaultOmeroUser(self, defaultOmeroUser):
        self._defaultOmeroUser = defaultOmeroUser

    def getDefaultOmeroGroup(self):
        return self._defaultOmeroGroup

    def getDefaultOmeroUser(self):
        return self._defaultOmeroUser

    def getMaxPlaneSize(self):
        """
        Returns the maximum plane size the server will allow for an image to
        not be considered big i.e. width or height larger than this will
        trigger image pyramids to be calculated.

        This is useful for the client to filter images based on them needing
        pyramids or not, without the full rendering engine overhead.

        :return: tuple holding (max_plane_width, max_plane_height)
            as set on the server
        :rtype:  Tuple
        """
        if self._maxPlaneSize is None:
            c = self.getConfigService()
            self._maxPlaneSize = (
                int(c.getConfigValue('omero.pixeldata.max_plane_width')),
                int(c.getConfigValue('omero.pixeldata.max_plane_height')))
        return self._maxPlaneSize

    def isAnonymous(self):
        """
        Returns the anonymous flag

        :return:    Anonymous
        :rtype:     Boolean
        """
        return not not self._anonymous

    def getProperty(self, k):
        """
        Returns named property of the wrapped omero.client

        :return:    named client property
        """
        return self.c.getProperty(k)

    def clone(self):
        """
        Returns a new instance of this class, with all matching properties.
        TODO: Add anonymous and userAgent parameters?

        :return:    Clone of this connection wrapper
        :rtype:     :class:`_BlitzGateway`
        """
        return self.__class__(self._ic_props[omero.constants.USERNAME],
                              self._ic_props[omero.constants.PASSWORD],
                              host=self.host,
                              port=self.port,
                              extra_config=self.extra_config,
                              clone=True,
                              secure=self.secure,
                              anonymous=self._anonymous,
                              useragent=self.useragent,
                              userip=self.userip)
        # self.server, self.port, clone=True)

    def setIdentity(self, username, passwd, _internal=False):
        """
        Saves the username and password for later use, creating session etc

        :param username:    User name.
        :type username:     String
        :param passwd:      Password.
        :type passwd:       String
        :param _internal:   If False, set _anonymous = False
        :type _internal:    Booelan
        """
        self._ic_props = {omero.constants.USERNAME: username,
                          omero.constants.PASSWORD: passwd}
        if not _internal:
            self._anonymous = False

    def suConn(self, username, group=None, ttl=60000):
        """
        If current user isAdmin, return new connection owned by 'username'

        :param username:    Username for new connection
        :type username:     String
        :param group:       If specified, try to log in to this group
        :type group:        String
        :param ttl:         Timeout for new session
        :type ttl:          Int
        :return:            Clone of this connection,
                            with username's new Session
        :rtype:             :class:`_BlitzGateway`
                            or None if not admin or username unknown
        """
        if self.isAdmin():
            if group is None:
                e = self.getObject(
                    "Experimenter", attributes={'omeName': username})
                if e is None:
                    return
                group = e._obj._groupExperimenterMapSeq[0].parent.name.val
            p = omero.sys.Principal()
            p.name = username
            p.group = group
            p.eventType = "User"
            newConnId = self.getSessionService().createSessionWithTimeout(
                p, ttl)
            newConn = self.clone()
            newConn.connect(sUuid=newConnId.getUuid().val)
            return newConn

    def keepAlive(self):
        """
        Keeps service alive.
        Returns True if connected. If connection was lost, reconnecting.
        If connection failed, returns False and error is logged.

        :return:    True if connection alive.
        :rtype:     Boolean
        """

        try:
            if self.c.sf is None:  # pragma: no cover
                logger.debug('... c.sf is None, reconnecting')
                return self.connect()
            return self.c.sf.keepAlive(self._proxies['admin']._getObj())
        except Ice.ObjectNotExistException:  # pragma: no cover
            # The connection is there, but it has been reset, because the proxy
            # no longer exists...
            logger.debug(traceback.format_exc())
            logger.debug("... reset, not reconnecting")
            return False
        except Ice.ConnectionLostException:  # pragma: no cover
            # The connection was lost. This shouldn't happen, as we keep
            # pinging it, but does so...
            logger.debug(traceback.format_exc())
            logger.debug("... lost, reconnecting")
            # return self.connect()
            return False
        except Ice.ConnectionRefusedException:  # pragma: no cover
            # The connection was refused. We lost contact with
            # glacier2router...
            logger.debug(traceback.format_exc())
            logger.debug("... refused, not reconnecting")
            return False
        except omero.SessionTimeoutException:  # pragma: no cover
            # The connection is there, but it has been reset, because the proxy
            # no longer exists...
            logger.debug(traceback.format_exc())
            logger.debug("... reset, not reconnecting")
            return False
        except omero.RemovedSessionException:  # pragma: no cover
            # Session died on us
            logger.debug(traceback.format_exc())
            logger.debug("... session has left the building, not reconnecting")
            return False
        except Ice.UnknownException, x:  # pragma: no cover
            # Probably a wrapped RemovedSession
            logger.debug(traceback.format_exc())
            logger.debug('Ice.UnknownException: %s' % str(x))
            logger.debug(
                "... ice says something bad happened, not reconnecting")
            return False
        except:
            # Something else happened
            logger.debug(traceback.format_exc())
            logger.debug("... error not reconnecting")
            return False

    def seppuku(self, softclose=False):  # pragma: no cover
        """
        Terminates connection with killSession(). If softclose is False, the
        session is really terminate disregarding its connection refcount.

        :param softclose:   Boolean
        """
        self._connected = False
        oldC = self.c
        if oldC is not None:
            try:
                if softclose:
                    try:
                        r = oldC.sf.getSessionService().getReferenceCount(
                            self._sessionUuid)
                        oldC.closeSession()
                        if r < 2:
                            self._session_cb and self._session_cb.close(self)
                    except Ice.OperationNotExistException:
                        oldC.closeSession()
                else:
                    self._closeSession()
            finally:
                oldC.__del__()
                oldC = None
                self.c = None

        self._proxies = NoProxies()
        logger.info("closed connecion (uuid=%s)" % str(self._sessionUuid))

#    def __del__ (self):
#        logger.debug("##GARBAGE COLLECTOR KICK IN")

    def _createProxies(self):
        """
        Creates proxies to the server services. Called on connection or
        security switch. Doesn't actually create any services themselves.
        Created if/when needed. If proxies have been created already, they are
        resynced and reused.
        """

        if not isinstance(self._proxies, NoProxies):
            logger.debug("## Reusing proxies")
            for k, p in self._proxies.items():
                p._resyncConn(self)
        else:
            logger.debug("## Creating proxies")
            self._proxies = {}
            self._proxies['admin'] = ProxyObjectWrapper(
                self, 'getAdminService')
            self._proxies['config'] = ProxyObjectWrapper(
                self, 'getConfigService')
            self._proxies['container'] = ProxyObjectWrapper(
                self, 'getContainerService')
            self._proxies['delete'] = ProxyObjectWrapper(
                self, 'getDeleteService')
            self._proxies['ldap'] = ProxyObjectWrapper(self, 'getLdapService')
            self._proxies['metadata'] = ProxyObjectWrapper(
                self, 'getMetadataService')
            self._proxies['query'] = ProxyObjectWrapper(
                self, 'getQueryService')
            self._proxies['pixel'] = ProxyObjectWrapper(
                self, 'getPixelsService')
            self._proxies['projection'] = ProxyObjectWrapper(
                self, 'getProjectionService')
            self._proxies['rawpixels'] = ProxyObjectWrapper(
                self, 'createRawPixelsStore')
            self._proxies['rendering'] = ProxyObjectWrapper(
                self, 'createRenderingEngine')
            self._proxies['rendsettings'] = ProxyObjectWrapper(
                self, 'getRenderingSettingsService')
            self._proxies['thumbs'] = ProxyObjectWrapper(
                self, 'createThumbnailStore')
            self._proxies['rawfile'] = ProxyObjectWrapper(
                self, 'createRawFileStore')
            self._proxies['repository'] = ProxyObjectWrapper(
                self, 'getRepositoryInfoService')
            self._proxies['roi'] = ProxyObjectWrapper(self, 'getRoiService')
            self._proxies['script'] = ProxyObjectWrapper(
                self, 'getScriptService')
            self._proxies['search'] = ProxyObjectWrapper(
                self, 'createSearchService')
            self._proxies['session'] = ProxyObjectWrapper(
                self, 'getSessionService')
            self._proxies['share'] = ProxyObjectWrapper(
                self, 'getShareService')
            self._proxies['sharedres'] = ProxyObjectWrapper(
                self, 'sharedResources')
            self._proxies['timeline'] = ProxyObjectWrapper(
                self, 'getTimelineService')
            self._proxies['types'] = ProxyObjectWrapper(
                self, 'getTypesService')
            self._proxies['update'] = ProxyObjectWrapper(
                self, 'getUpdateService')
        self._userid = None
        self._user = None
        self._ctx = None

        if self._session_cb:  # pragma: no cover
            if self._was_join:
                self._session_cb.join(self)
            else:
                self._session_cb.create(self)

    def setSecure(self, secure=True):
        """
        Switches between SSL and insecure (faster) connections to Blitz.
        The gateway must already be connected.

        :param secure:  If False, use an insecure connection
        :type secure:   Boolean
        """
        if hasattr(self.c, 'createClient') and (secure ^ self.c.isSecure()):
            oldC = self.c
            self.c = oldC.createClient(secure=secure)
            oldC.__del__()  # only needs to be called if previous doesn't throw
            self._createProxies()
            self.secure = secure

    def isSecure(self):
        """
        Returns 'True' if the underlying omero.clients.BaseClient is connected
        using SSL
        """
        return hasattr(self.c, 'isSecure') and self.c.isSecure() or False

    def _getSessionId(self):
        return self.c.getSessionId()

    def _createSession(self):
        """
        Creates a new session for the principal given in the constructor.
        Used during :meth`connect` method
        """
        s = self.c.createSession(self._ic_props[omero.constants.USERNAME],
                                 self._ic_props[omero.constants.PASSWORD])
        s.detachOnDestroy()
        self._sessionUuid = self._getSessionId()
        ss = self.c.sf.getSessionService()
        self._session = ss.getSession(self._sessionUuid)
        self._lastGroupId = None
        self._was_join = False
        if self.group is not None:
            # try something that fails if the user don't have permissions on
            # the group
            self.c.sf.getAdminService().getEventContext()
        self.setSecure(self.secure)
        self.c.sf.detachOnDestroy()
        self.SERVICE_OPTS = self.createServiceOptsDict()

    def _closeSession(self):
        """
        Close session.
        """
        self._session_cb and self._session_cb.close(self)
        try:
            if self.c:
                try:
                    self.c.getSession()
                except omero.ClientError:
                    return  # No session available
                self.c.killSession()
        except Glacier2.SessionNotExistException:  # pragma: no cover
            pass
        except:
            logger.warn(traceback.format_exc())

    def _resetOmeroClient(self):
        """
        Creates new omero.client object using self.host or self.ice_config (if
        host is None) Also tries to setAgent for the client
        """
        logger.debug(self.host)
        logger.debug(self.port)
        logger.debug(self.ice_config)

        if self.c is not None:
            self.c.__del__()
            self.c = None

        if self.host is not None:
            if self.port is not None:
                self.c = omero.client(
                    host=str(self.host), port=int(self.port),
                    args=['--Ice.Config='+','.join(self.ice_config)])
                # , pmap=['--Ice.Config='+','.join(self.ice_config)])
            else:
                self.c = omero.client(
                    host=str(self.host),
                    args=['--Ice.Config='+','.join(self.ice_config)])
        else:
            self.c = omero.client(
                args=['--Ice.Config='+','.join(self.ice_config)])

        if hasattr(self.c, "setAgent"):
            if self.useragent is not None:
                self.c.setAgent(self.useragent)
            else:
                self.c.setAgent("OMERO.py.gateway")

        if hasattr(self.c, "setIP"):
            if self.userip is not None:
                self.c.setIP(self.userip)

    def connect(self, sUuid=None):
        """
        Creates or retrieves connection for the given sessionUuid.
        Returns True if connected.

        :param sUuid:   omero_model_SessionI
        :return:        Boolean
        """

        logger.debug("Connect attempt, sUuid=%s, group=%s, self.sUuid=%s" % (
            str(sUuid), str(self.group), self._sessionUuid))
        if not self.c:  # pragma: no cover
            self._connected = False
            logger.debug("Ooops. no self._c")
            return False
        try:
            if self._sessionUuid is None and sUuid:
                self._sessionUuid = sUuid
            if self._sessionUuid is not None:
                try:
                    logger.debug('connected? %s' % str(self._connected))
                    if self._connected:
                        self._connected = False
                        logger.debug(
                            "was connected, creating new omero.client")
                        self._resetOmeroClient()
                    # timeout to allow this is $ omero config set
                    # omero.sessions.timeout 3600000
                    s = self.c.joinSession(self._sessionUuid)
                    s.detachOnDestroy()
                    self.SERVICE_OPTS = self.createServiceOptsDict()
                    logger.debug(
                        'Joined Session OK with Uuid: %s'
                        % (self._sessionUuid,))
                    self._was_join = True
                except Ice.SyscallException:  # pragma: no cover
                    raise
                except Exception, x:  # pragma: no cover
                    logger.debug("Error: " + str(x))
                    self._sessionUuid = None
                    if sUuid:
                        return False
            if self._sessionUuid is None:
                if sUuid:  # pragma: no cover
                    logger.debug("Uncaptured sUuid failure!")
                if self._connected:
                    self._connected = False
                    try:
                        logger.debug(
                            "Closing previous connection..."
                            "creating new client")
                        # args = self.c._ic_args
                        # logger.debug(str(args))
                        self._closeSession()
                        self._resetOmeroClient()
                        # self.c = omero.client(*args)
                    # pragma: no cover
                    except Glacier2.SessionNotExistException:
                        pass
                for key, value in self._ic_props.items():
                    if isinstance(value, unicode):
                        value = value.encode('utf_8')
                    self.c.ic.getProperties().setProperty(key, value)
                if self._anonymous:
                    self.c.ic.getImplicitContext().put(
                        omero.constants.EVENT, 'Internal')
                if self.group is not None:
                    self.c.ic.getImplicitContext().put(
                        omero.constants.GROUP, self.group)
                try:
                    logger.debug("Creating Session...")
                    self._createSession()
                    logger.debug("Session created")
                except omero.SecurityViolation:
                    if self.group is not None:
                        # User don't have access to group
                        logger.debug("## User not in '%s' group" % self.group)
                        self.group = None
                        self._closeSession()
                        self._sessionUuid = None
                        self._connected = True
                        return self.connect()
                    else:  # pragma: no cover
                        logger.debug(
                            "BlitzGateway.connect().createSession(): "
                            + traceback.format_exc())
                        logger.info(
                            "first create session threw SecurityViolation, "
                            "retry (but only once)")
                        # time.sleep(10)
                        try:
                            self._createSession()
                        except omero.SecurityViolation:
                            if self.group is not None:
                                # User don't have access to group
                                logger.debug(
                                    "## User not in '%s' group" % self.group)
                                self.group = None
                                self._connected = True
                                return self.connect()
                            else:
                                raise
                except Ice.SyscallException:  # pragma: no cover
                    raise
                except:
                    logger.info("Failed to create session.")
                    logger.debug(
                        "BlitzGateway.connect().createSession(): "
                        + traceback.format_exc())
                    # time.sleep(10)
                    self._createSession()

            self._last_error = None
            self._createProxies()
            self._connected = True
            logger.info('created connection (uuid=%s)' %
                        str(self._sessionUuid))
        except Ice.SyscallException:  # pragma: no cover
            logger.debug('This one is a SyscallException', exc_info=True)
            raise
        except Ice.LocalException, x:  # pragma: no cover
            logger.debug("connect(): " + traceback.format_exc())
            self._last_error = x
            return False
        except Exception, x:  # pragma: no cover
            logger.debug("connect(): " + traceback.format_exc())
            self._last_error = x
            return False
        logger.debug(".. connected!")
        return True

    def getLastError(self):  # pragma: no cover
        """
        Returns error if thrown by _BlitzGateway.connect connect.

        :return: String
        """

        return self._last_error

    def isConnected(self):
        """
        Returns last status of connection.

        :return:    Boolean
        """

        return self._connected

    ########################
    # # Connection Stuff # #

    def getEventContext(self):
        """
        Returns omero_System_ice.EventContext.
        It contains: shareId, sessionId, sessionUuid, userId, userName,
        groupId, groupName, isAdmin, isReadOnly,
        eventId, eventType, eventType,
        memberOfGroups, leaderOfGroups
        Also saves context to self._ctx

        :return:    Event Context from admin service.
        :rtype:     :class:`omero.sys.EventContext`
        """
        if self._ctx is None:
            self._ctx = self._proxies['admin'].getEventContext()
        return self._ctx

    def getUserId(self):
        """
        Returns current experimenter id

        :return:    Current Experimenter id
        :rtype:     long
        """
        if self._userid is None:
            self._userid = self.getEventContext().userId
        return self._userid

    def setUserId(self, uid):
        """
        Sets current experimenter id
        """
        self._userid = uid
        self._user = None

    def getUser(self):
        """
        Returns current Experimenter.

        :return:    Current Experimenter
        :rtype:     :class:`ExperimenterWrapper`
        """
        if self._user is None:
            uid = self.getUserId()
            if uid is not None:
                self._user = self.getObject(
                    "Experimenter", self._userid) or None
        return self._user

    def getAdministrators(self):
        """
        Returns Experimenters with administration privileges.

        :return:    Current Experimenter
        :return:     Generator of :class:`BlitzObjectWrapper` subclasses
        """
        sysGroup = self.getObject(
            "ExperimenterGroup",
            self.getAdminService().getSecurityRoles().systemGroupId)
        for gem in sysGroup.copyGroupExperimenterMap():
            yield ExperimenterWrapper(self, gem.child)

    def getGroupFromContext(self):
        """
        Returns current omero_model_ExperimenterGroupI.

        :return:    omero.model.ExperimenterGroupI
        """
        admin_service = self.getAdminService()
        group = admin_service.getGroup(self.getEventContext().groupId)
        return ExperimenterGroupWrapper(self, group)

    def isAdmin(self):
        """
        Checks if a user has administration privileges.

        :return:    Boolean
        """

        return self.getEventContext().isAdmin

    def isLeader(self, gid=None):
        """
        Is the current group (or a specified group) led by the current user?

        :return:    True if user leads the current group
        :rtype:     Boolean
        """
        if gid is None:
            gid = self.getEventContext().groupId
        if not isinstance(gid, LongType) or not isinstance(gid, IntType):
            gid = long(gid)
        if gid in self.getEventContext().leaderOfGroups:
            return True
        return False

    def canBeAdmin(self):
        """
        Checks if a user is in system group, i.e. can have administration
        privileges.

        :return:    Boolean
        """
        return 0 in self.getEventContext().memberOfGroups

    def canWrite(self, obj):
        """
        Checks if a user has write privileges to the given object.

        :param obj: Given object
        :return:    Boolean
        """

        return (self.isAdmin()
                or (self.getUserId() == obj.getDetails().getOwner().getId()
                    and obj.getDetails().getPermissions().isUserWrite()))

    def canOwnerWrite(self, obj):
        """
        Returns isUserWrite() from the object's permissions

        :param obj: Given object
        :return:    True if the objects's permissions allow owner to write
        """
        return obj.getDetails().getPermissions().isUserWrite()

    def getSession(self):
        """
        Returns the existing session, or creates a new one if needed

        :return:    The session from session service
        :rtype:     :class:`omero.model.session`
        """
        if self._session is None:
            ss = self.c.sf.getSessionService()
            self._session = ss.getSession(self._sessionUuid)
        return self._session

#    def setDefaultPermissionsForSession (self, permissions):
#        self.getSession()
#        self._session.setDefaultPermissions(rstring(permissions))
#        self._session.setTimeToIdle(None)
#        self.getSessionService().updateSession(self._session)

    def setGroupNameForSession(self, group):
        """
        Looks up the group by name, then delegates to
        :meth:`setGroupForSession`, returning the result

        :param group:       Group name
        :type group:        String
        :return:            True if group set successfully
        :rtype:             Boolean
        """
        a = self.getAdminService()
        g = a.lookupGroup(group)
        return self.setGroupForSession(g.getId().val)

    def setGroupForSession(self, groupid):
        """
        Sets the security context of this connection to the specified group

        :param groupid:     The ID of the group to switch to
        :type groupid:      Long
        :rtype:             Boolean
        :return:            True if the group was switched successfully
        """
        if self.getEventContext().groupId == groupid:
            return None
        if (groupid not in self._ctx.memberOfGroups
                and 0 not in self._ctx.memberOfGroups):
            return False
        self._lastGroupId = self._ctx.groupId
        self._ctx = None
        if hasattr(self.c.sf, 'setSecurityContext'):
            # Beta4.2
            for s in self.c.getStatefulServices():
                s.close()
            self.c.sf.setSecurityContext(
                omero.model.ExperimenterGroupI(groupid, False))
        else:
            self.getSession()
            self._session.getDetails().setGroup(
                omero.model.ExperimenterGroupI(groupid, False))
            self._session.setTimeToIdle(None)
            self.getSessionService().updateSession(self._session)
        return True


#    def setGroupForSession (self, group):
#        self.getSession()
#        if self._session.getDetails().getGroup().getId().val == group.getId():
#            # Already correct
#            return
#        a = self.getAdminService()
#        if (group.name not in
#                [x.name.val for x in a.containedGroups(self._userid)]):
#            # User not in this group
#            return
#        self._lastGroup = self._session.getDetails().getGroup()
#        self._session.getDetails().setGroup(group._obj)
#        self._session.setTimeToIdle(None)
#        self.getSessionService().updateSession(self._session)
#
    def revertGroupForSession(self):
        """ Switches the group to the previous group """
        if self._lastGroupId is not None:
            self.setGroupForSession(self._lastGroupId)
            self._lastGroupId = None

    ############
    # Services #

    def getAdminService(self):
        """
        Gets reference to the admin service from ProxyObjectWrapper.

        :return:    omero.gateway.ProxyObjectWrapper
        """

        return self._proxies['admin']

    def getQueryService(self):
        """
        Gets reference to the query service from ProxyObjectWrapper.

        :return:    omero.gateway.ProxyObjectWrapper
        """
        return self._proxies['query']

    def getContainerService(self):
        """
        Gets reference to the container service from ProxyObjectWrapper.

        :return:    omero.gateway.ProxyObjectWrapper
        """

        return self._proxies['container']

    def getPixelsService(self):
        """
        Gets reference to the pixels service from ProxyObjectWrapper.

        :return:    omero.gateway.ProxyObjectWrapper
        """

        return self._proxies['pixel']

    def getMetadataService(self):
        """
        Gets reference to the metadata service from ProxyObjectWrapper.

        :return:    omero.gateway.ProxyObjectWrapper
        """

        return self._proxies['metadata']

    def getRoiService(self):
        """
        Gets ROI service.

        :return:    omero.gateway.ProxyObjectWrapper
        """

        return self._proxies['roi']

    def getScriptService(self):
        """
        Gets script service.

        :return:    omero.gateway.ProxyObjectWrapper
        """

        return self._proxies['script']

    def createRawFileStore(self):
        """
        Creates a new raw file store.
        This service is special in that it does not get cached inside
        BlitzGateway so every call to this function returns a new object,
        avoiding unexpected inherited states.

        :return:    omero.gateway.ProxyObjectWrapper
        """

        return self._proxies['rawfile']

    def getRepositoryInfoService(self):
        """
        Gets reference to the repository info service from ProxyObjectWrapper.

        :return:    omero.gateway.ProxyObjectWrapper
        """

        return self._proxies['repository']

    def getShareService(self):
        """
        Gets reference to the share service from ProxyObjectWrapper.

        :return:    omero.gateway.ProxyObjectWrapper
        """

        return self._proxies['share']

    def getSharedResources(self):
        """
        Gets reference to the sharedresources from ProxyObjectWrapper.

        :return:    omero.gateway.ProxyObjectWrapper
        """

        return self._proxies['sharedres']

    def getTimelineService(self):
        """
        Gets reference to the timeline service from ProxyObjectWrapper.

        :return:    omero.gateway.ProxyObjectWrapper
        """

        return self._proxies['timeline']

    def getTypesService(self):
        """
        Gets reference to the types service from ProxyObjectWrapper.

        :return:    omero.gateway.ProxyObjectWrapper
        """

        return self._proxies['types']

    def getConfigService(self):
        """
        Gets reference to the config service from ProxyObjectWrapper.

        :return:    omero.gateway.ProxyObjectWrapper
        """

        return self._proxies['config']

    def createRenderingEngine(self):
        """
        Creates a new rendering engine.
        This service is special in that it does not get cached inside
        BlitzGateway so every call to this function returns a new object,
        avoiding unexpected inherited states.

        :return:    omero.gateway.ProxyObjectWrapper
        """

        rv = self._proxies['rendering']
        if rv._tainted:
            rv = self._proxies['rendering'] = rv.clone()
        rv.taint()
        return rv

    def getRenderingSettingsService(self):
        """
        Gets reference to the rendering settings service from
        ProxyObjectWrapper.

        :return:    omero.gateway.ProxyObjectWrapper
        """

        return self._proxies['rendsettings']

    def createRawPixelsStore(self):
        """
        Creates a new raw pixels store.
        This service is special in that it does not get cached inside
        BlitzGateway so every call to this function returns a new object,
        avoiding unexpected inherited states.

        :return:    omero.gateway.ProxyObjectWrapper
        """

        return self._proxies['rawpixels']

    def createThumbnailStore(self):
        """
        Gets a reference to the thumbnail store on this connection object or
        creates a new one if none exists.

        :rtype: omero.gateway.ProxyObjectWrapper
        :return: The proxy wrapper of the thumbnail store
        """

        return self._proxies['thumbs']

    def createSearchService(self):
        """
        Gets a reference to the searching service on this connection object or
        creates a new one if none exists.

        :return: omero.gateway.ProxyObjectWrapper
        """
        return self._proxies['search']

    def getUpdateService(self):
        """
        Gets reference to the update service from ProxyObjectWrapper.

        :return:    omero.gateway.ProxyObjectWrapper
        """
        return self._proxies['update']

    def getDeleteService(self):
        """
        Gets reference to the delete service from ProxyObjectWrapper.

        :return:    omero.gateway.ProxyObjectWrapper
        """
        return self._proxies['delete']

    def getSessionService(self):
        """
        Gets reference to the session service from ProxyObjectWrapper.

        :return:    omero.gateway.ProxyObjectWrapper
        """
        return self._proxies['session']

    def createExporter(self):
        """
        New instance of non cached Exporter, wrapped in ProxyObjectWrapper.

        :return:    omero.gateway.ProxyObjectWrapper
        """
        return ProxyObjectWrapper(self, 'createExporter')

    #############################
    # Top level object fetchers #

    def listProjects(self, eid=None):
        """
        List every Project controlled by the security system.

        :param eid:         Filters Projects by owner ID
        :rtype:             :class:`ProjectWrapper` list
        """

        params = omero.sys.Parameters()
        params.theFilter = omero.sys.Filter()
        # if only_owned:
        #     params.theFilter.ownerId = rlong(self._userid)
        # elif
        if eid is not None:
            params.theFilter.ownerId = rlong(eid)

        return self.getObjects("Project", params=params)

    def listScreens(self, eid=None):
        """
        List every Screens controlled by the security system.

        :param eid:         Filters Screens by owner ID
        :rtype:             :class:`ProjectWrapper` list
        """

        params = omero.sys.Parameters()
        params.theFilter = omero.sys.Filter()
        # if only_owned:
        #     params.theFilter.ownerId = rlong(self._userid)
        # elif
        if eid is not None:
            params.theFilter.ownerId = rlong(eid)

        return self.getObjects("Screen", params=params)

    def listOrphans(self, obj_type, eid=None, params=None, loadPixels=False):
        """
        List orphaned Datasets, Images, Plates controlled by the security
        system, Optionally filter by experimenter 'eid'

        :param obj_type:    'Dataset', 'Image', 'Plate'
        :param eid:         experimenter id
        :type eid:          Long
        :param params:      omero.sys.ParametersI, can be used for pagination,
                            filtering etc.
        :param attributes:  Map of key-value pairs to filter results by.
                            Key must be attribute of obj_type.
                            E.g. 'name', 'ns'
        :return:            Generator yielding Datasets
        :rtype:             :class:`DatasetWrapper` generator

        """

        links = {'Dataset': ('ProjectDatasetLink', DatasetWrapper),
                 'Image': ('DatasetImageLink', ImageWrapper),
                 'Plate': ('ScreenPlateLink', PlateWrapper)}

        if obj_type not in links.keys():
            raise AttributeError("obj_type must be in %s" % str(links.keys()))

        if params is None:
            params = omero.sys.ParametersI()

        wrapper = KNOWN_WRAPPERS.get(obj_type.lower(), None)
        query = wrapper()._getQueryString()

        if loadPixels and obj_type == 'Image':
            # left outer join so we don't exclude
            # images that have no thumbnails
            query += (" join fetch obj.pixels as pix "
                      "left outer join fetch pix.thumbnails")

        if eid is not None:
            params.exp(eid)
            query += " where owner.id = (:eid)"
            params.map["eid"] = params.theFilter.ownerId

        query += "where" not in query and " where " or " and "
        query += " not exists (select obl from %s as obl where " \
                 "obl.child=obj.id) " % (links[obj_type][0])

        if obj_type == 'Image':
            query += " and not exists ( select ws from WellSample as ws "\
                     "where ws.image=obj.id "
            if eid is not None:
                query += " and ws.details.owner.id=:eid "
            query += ")"

        result = self.getQueryService().findAllByQuery(
            query, params, self.SERVICE_OPTS)
        for r in result:
            yield wrapper(self, r)
    #################################################
    # IAdmin

    # GROUPS

    def listGroups(self):
        """
        Look up all experimenters and related groups.
        Groups are also loaded

        :return:    All experimenters
        :rtype:     :class:`ExperimenterWrapper` generator
        """

        admin_serv = self.getAdminService()
        for exp in admin_serv.lookupGroups():
            yield ExperimenterGroupWrapper(self, exp)

    def getDefaultGroup(self, eid):
        """
        Retrieve the default group for the given user id.

        :param eid:     Experimenter ID
        :type eid:      Long
        :return:        The default group for user
        :rtype:         :class:`ExperimenterGroupWrapper`
        """

        admin_serv = self.getAdminService()
        dgr = admin_serv.getDefaultGroup(long(eid))
        return ExperimenterGroupWrapper(self, dgr)

    def getOtherGroups(self, eid):
        """
        Fetch all groups of which the given user is a member.
        The returned groups will have all fields filled in and all collections
        unloaded.

        :param eid:         Experimenter ID
        :type eid:          Long
        :return:            Generator of groups for user
        :rtype:             :class:`ExperimenterGroupWrapper` generator
        """

        admin_serv = self.getAdminService()
        for gr in admin_serv.containedGroups(long(eid)):
            yield ExperimenterGroupWrapper(self, gr)

    def getGroupsLeaderOf(self):
        """
        Look up Groups where current user is a leader of.

        :return:        Groups that current user leads
        :rtype:         :class:`ExperimenterGroupWrapper` generator
        """

        q = self.getQueryService()
        p = omero.sys.Parameters()
        p.map = {}
        p.map["ids"] = rlist([rlong(a)
                              for a in self.getEventContext().leaderOfGroups])
        sql = "select e from ExperimenterGroup as e where e.id in (:ids)"
        for e in q.findAllByQuery(sql, p, self.SERVICE_OPTS):
            yield ExperimenterGroupWrapper(self, e)

    def getGroupsMemberOf(self):
        """
        Look up Groups where current user is a member of (except "user" group).

        :return:        Current users groups
        :rtype:         :class:`ExperimenterGroupWrapper` generator
        """

        q = self.getQueryService()
        p = omero.sys.Parameters()
        p.map = {}
        p.map["ids"] = rlist([rlong(a)
                              for a in self.getEventContext().memberOfGroups])
        sql = "select e from ExperimenterGroup as e where e.id in (:ids)"
        for e in q.findAllByQuery(sql, p, self.SERVICE_OPTS):
            if e.name.val == "user":
                pass
            else:
                yield ExperimenterGroupWrapper(self, e)

    def createGroup(self, name, owner_Ids=None, member_Ids=None, perms=None,
                    description=None):
        """
        Creates a new ExperimenterGroup.
        Must have Admin permissions to call this.

        :param name:        New group name
        :param owner_Ids:   Option to add existing Experimenters
                            as group owners
        :param member_Ids:  Option to add existing Experimenters
                            as group members
        :param perms:       New group permissions.
                            E.g. 'rw----' (private), 'rwr---'(read-only),
                            'rwrw--'
        :param description: Group description
        """
        admin_serv = self.getAdminService()

        group = omero.model.ExperimenterGroupI()
        group.name = rstring(str(name))
        group.description = (
            (description != "" and description is not None)
            and rstring(str(description)) or None)
        if perms is not None:
            group.details.permissions = omero.model.PermissionsI(perms)

        gr_id = admin_serv.createGroup(group)

        if owner_Ids is not None:
            group_owners = [
                owner._obj for owner in self.getObjects(
                    "Experimenter", owner_Ids)]
            admin_serv.addGroupOwners(
                omero.model.ExperimenterGroupI(gr_id, False), group_owners)

        if member_Ids is not None:
            group_members = [
                member._obj for member in self.getObjects(
                    "Experimenter", member_Ids)]
            for user in group_members:
                admin_serv.addGroups(
                    user, [omero.model.ExperimenterGroupI(gr_id, False)])

        return gr_id

    # EXPERIMENTERS

    def findExperimenters(self, start=''):
        """
        Return a generator for all Experimenters whose omeName starts with
        'start'. Experimenters ordered by omeName.

        :param start:   omeName must start with these letters
        :type start:    String
        :return:        Generator of experimenters
        :rtype:         :class:`ExperimenterWrapper` generator
        """

        if isinstance(start, UnicodeType):
            start = start.encode('utf8')
        params = omero.sys.Parameters()
        params.map = {'start': rstring('%s%%' % start.lower())}
        q = self.getQueryService()
        rv = q.findAllByQuery(
            "from Experimenter e where lower(e.omeName) like :start",
            params, self.SERVICE_OPTS)
        rv.sort(lambda x, y: cmp(x.omeName.val, y.omeName.val))
        for e in rv:
            yield ExperimenterWrapper(self, e)

    def containedExperimenters(self, gid):
        """
        Fetch all users contained in this group.
        The returned users will have all fields filled in and all collections
        unloaded.

        :param gid:     Group ID
        :type gid:      Long
        :return:        Generator of experimenters
        :rtype:         :class:`ExperimenterWrapper` generator
        """

        admin_serv = self.getAdminService()
        for exp in admin_serv.containedExperimenters(long(gid)):
            yield ExperimenterWrapper(self, exp)

    def listColleagues(self):
        """
        Look up users who are a member of the current user active group.
        Returns None if the group is private and isn't lead by the current user

        :return:    Generator of Experimenters or None
        :rtype:     :class:`ExperimenterWrapper` generator
        """

        default = self.getObject(
            "ExperimenterGroup", self.getEventContext().groupId)
        if not default.isPrivate() or self.isLeader():
            for d in default.copyGroupExperimenterMap():
                if d is None:
                    continue
                if d.child.id.val != self.getUserId():
                    yield ExperimenterWrapper(self, d.child)

    def groupSummary(self, gid=None, exclude_self=False):
        """
        Returns lists of 'leaders' and 'members' of the specified group
        (default is current group) as a dict with those keys.

        :return:    {'leaders': list :class:`ExperimenterWrapper`,
                     'colleagues': list :class:`ExperimenterWrapper`}
        :rtype:     dict
        """

        if gid is None:
            gid = self.getEventContext().groupId
        userId = None
        if exclude_self:
            userId = self.getUserId()
        colleagues = []
        leaders = []
        default = self.getObject("ExperimenterGroup", gid)
        if not default.isPrivate() or self.isLeader(gid) or self.isAdmin():
            for d in default.copyGroupExperimenterMap():
                if d is None or d.child.id.val == userId:
                    continue
                if d.owner.val:
                    leaders.append(ExperimenterWrapper(self, d.child))
                else:
                    colleagues.append(ExperimenterWrapper(self, d.child))
        else:
            if self.isLeader():
                leaders = [self.getUser()]
            else:
                colleagues = [self.getUser()]
        return {"leaders": leaders, "colleagues": colleagues}

    def listStaffs(self):
        """
        Look up users who are members of groups lead by the current user.

        :return:    Members of groups lead by current user
        :rtype:     :class:`ExperimenterWrapper` generator
        """

        q = self.getQueryService()
        p = omero.sys.Parameters()
        p.map = {}
        p.map["gids"] = rlist(
            [rlong(a) for a in set(self.getEventContext().leaderOfGroups)])
        sql = ("select e from Experimenter as e where exists "
               "( select gem from GroupExperimenterMap as gem "
               "where gem.child = e.id and gem.parent.id in (:gids)) "
               "order by e.omeName")
        for e in q.findAllByQuery(sql, p, self.SERVICE_OPTS):
            if e.id.val != self.getUserId():
                yield ExperimenterWrapper(self, e)

    def listOwnedGroups(self):
        """
        Looks up owned groups for the logged user.

        :return:    Groups owned by current user
        :rtype:     :class:`ExperimenterGroupWrapper` generator
        """

        exp = self.getUser()
        for gem in exp.copyGroupExperimenterMap():
            if gem is None:
                continue
            if gem.owner.val:
                yield ExperimenterGroupWrapper(self, gem.parent)

    def getFreeSpace(self):
        """
        Returns the free or available space on this file system
        including nested subdirectories.

        :return:    Free space in bytes
        :rtype:     Int
        """

        rep_serv = self.getRepositoryInfoService()
        return rep_serv.getFreeSpaceInKilobytes() * 1024

    def getFilesetFilesInfo(self, imageIds):
        """
        Gets summary of Original Files that are part of the FS Fileset linked
        to images Returns a dict of files 'count' and sum of 'size'

        :param imageIds:    Image IDs list
        :return:            Dict of files 'count' and 'size'
        """

        params = omero.sys.ParametersI()
        params.addIds(imageIds)
        query = "select distinct(fse) from FilesetEntry as fse "\
                "left outer join fse.fileset as fs "\
                "left outer join fetch fse.originalFile as f "\
                "left outer join fs.images as image where image.id in (:ids)"
        queryService = self.getQueryService()
        fsinfo = queryService.findAllByQuery(query, params, self.SERVICE_OPTS)
        fsCount = len(fsinfo)
        fsSize = sum([f.originalFile.getSize().val for f in fsinfo])
        filesetFileInfo = {'count': fsCount, 'size': fsSize}
        return filesetFileInfo

    def getArchivedFilesInfo(self, imageIds):
        """
        Gets summary of Original Files that are archived from OMERO 4 imports
        Returns a dict of files 'count' and sum of 'size'

        :param imageIds:    Image IDs list
        :return:            Dict of files 'count' and 'size'
        """

        params = omero.sys.ParametersI()
        params.addIds(imageIds)
        query = "select distinct(link) from PixelsOriginalFileMap as link "\
                "left outer join fetch link.parent as f "\
                "left outer join link.child as pixels "\
                "where pixels.image.id in (:ids)"
        queryService = self.getQueryService()
        fsinfo = queryService.findAllByQuery(query, params, self.SERVICE_OPTS)
        fsCount = len(fsinfo)
        fsSize = sum([f.parent.getSize().val for f in fsinfo])
        filesetFileInfo = {'count': fsCount, 'size': fsSize}
        return filesetFileInfo

    ############################
    # Timeline service getters #

    def timelineListImages(self, tfrom=None, tto=None, limit=10,
                           only_owned=True):
        """
        List images based on their creation times.
        If both tfrom and tto are None, grab the most recent batch.

        :param tfrom:       milliseconds since the epoch for start date
        :param tto:         milliseconds since the epoch for end date
        :param limit:       maximum number of results
        :param only_owned:  Only owned by the logged user. Boolean.
        :return:            Generator yielding :class:`_ImageWrapper`
        :rtype:             :class:`ImageWrapper` generator
        """

        tm = self.getTimelineService()
        p = omero.sys.Parameters()
        f = omero.sys.Filter()
        if only_owned:
            f.ownerId = rlong(self.getEventContext().userId)
            f.groupId = rlong(self.getEventContext().groupId)
        else:
            f.ownerId = rlong(-1)
            f.groupId = None
        f.limit = rint(limit)
        p.theFilter = f
        if tfrom is None and tto is None:
            for e in tm.getMostRecentObjects(['Image'], p, False)["Image"]:
                yield ImageWrapper(self, e)
        else:
            if tfrom is None:
                tfrom = 0
            if tto is None:
                tto = time.time() * 1000
            for e in tm.getByPeriod(
                    ['Image'], rtime(long(tfrom)),
                    rtime(long(tto)), p, False)['Image']:
                yield ImageWrapper(self, e)

    ###########################
    # Specific Object Getters #

    def getObject(self, obj_type, oid=None, params=None, attributes=None):
        """
        Retrieve single Object by type E.g. "Image" or None if not found.
        If more than one object found, raises ome.conditions.ApiUsageException
        See :meth:`getObjects` for more info.

        :param obj_type:    Object type. E.g. "Project" see above
        :type obj_type:     String
        :param ids:         object IDs
        :type ids:          List of Long
        :param params:      omero.sys.Parameters, can be used for pagination,
                            filtering etc.
        :param attributes:  Map of key-value pairs to filter results by.
                            Key must be attribute of obj_type.
                            E.g. 'name', 'ns'
        :return:
        """
        oids = (oid is not None) and [oid] or None
        query, params, wrapper = self.buildQuery(
            obj_type, oids, params, attributes)
        result = self.getQueryService().findByQuery(
            query, params, self.SERVICE_OPTS)
        if result is not None:
            return wrapper(self, result)

    def getObjects(self, obj_type, ids=None, params=None, attributes=None,
                   respect_order=False):
        """
        Retrieve Objects by type E.g. "Image"
        Returns generator of appropriate :class:`BlitzObjectWrapper` type.
        E.g. :class:`ImageWrapper`. If ids is None, all available objects will
        be returned. i.e. listObjects() Filter objects by attributes. E.g.
        attributes={'name':name}

        :param obj_type:    Object type. E.g. "Project" see above
        :type obj_type:     String
        :param ids:         object IDs
        :type ids:          List of Long
        :param params:      omero.sys.Parameters, can be used for pagination,
                            filtering etc.
        :param attributes:  Map of key-value pairs to filter results by.
                            Key must be attribute of obj_type.
                            E.g. 'name', 'ns'
        :param respect_order:   Returned items will be ordered according
                                to the order of ids
        :return:            Generator of :class:`BlitzObjectWrapper` subclasses
        """
        query, params, wrapper = self.buildQuery(
            obj_type, ids, params, attributes)
        result = self.getQueryService().findAllByQuery(
            query, params, self.SERVICE_OPTS)
        if respect_order and ids is not None:
            idMap = {}
            for r in result:
                idMap[r.id.val] = r
            ids = unwrap(ids)       # in case we had a list of rlongs
            result = [idMap.get(i) for i in ids if i in idMap]
        for r in result:
            yield wrapper(self, r)

    def buildQuery(self, obj_type, ids=None, params=None, attributes=None):
        """
        Prepares a query for iQuery. Also prepares params and determines
        appropriate wrapper for result Returns (query, params, wrapper) which
        can be used with the appropriate query method. Used by
        :meth:`getObjects` and :meth:`getObject` above.

        :param obj_type:    Object type. E.g. "Project" see above
        :type obj_type:     String
        :param ids:         object IDs
        :type ids:          List of Long
        :param params:      omero.sys.Parameters, can be used for pagination,
                            filtering etc.
        :param attributes:  Map of key-value pairs to filter results by.
                            Key must be attribute of obj_type.
                            E.g. 'name', 'ns'
        :return:            (query, params, wrapper)
        """

        if isinstance(obj_type, StringTypes):
            wrapper = KNOWN_WRAPPERS.get(obj_type.lower(), None)
            if wrapper is None:
                raise KeyError(
                    "obj_type of %s not supported by getOjbects(). "
                    "E.g. use 'Image' etc" % obj_type)
        else:
            raise AttributeError(
                "getObjects uses a string to define obj_type, E.g. "
                "'Image' not %r" % obj_type)

        if params is None:
            params = omero.sys.Parameters()
        if params.map is None:
            params.map = {}

        # get the base query from the instantiated object itself. E.g "select
        # obj Project as obj"
        query = wrapper()._getQueryString()

        clauses = []
        # getting object by ids
        if ids is not None:
            clauses.append("obj.id in (:ids)")
            params.map["ids"] = rlist([rlong(a) for a in ids])

        # support filtering by owner (not for some object types)
        if (params.theFilter
                and params.theFilter.ownerId
                and obj_type.lower()
                not in ["experimentergroup", "experimenter"]):
            clauses.append("owner.id = (:eid)")
            params.map["eid"] = params.theFilter.ownerId

        # finding by attributes
        if attributes is not None:
            for k, v in attributes.items():
                clauses.append('obj.%s=:%s' % (k, k))
                params.map[k] = omero_type(v)
        if clauses:
            query += " where " + (" and ".join(clauses))

        return (query, params, wrapper)

    def listFileAnnotations(self, eid=None, toInclude=[], toExclude=[]):
        """
        Lists FileAnnotations created by users, filtering by namespaces if
        specified. If NO namespaces are specified, then 'known' namespaces are
        excluded by default, such as original files and companion files etc.
        File objects are loaded so E.g. file name is available without lazy
        loading.

        :param eid:         Filter results by this owner Id
        :param toInclude:   Only return annotations with these namespaces.
                            List of strings.
        :param toExclude:   Don't return annotations with these namespaces.
                            List of strings.
        :return:            Generator of :class:`FileAnnotationWrapper`
                            - with files loaded.
        """

        params = omero.sys.Parameters()
        params.theFilter = omero.sys.Filter()
        if eid is not None:
            params.theFilter.ownerId = rlong(eid)

        if len(toInclude) == 0 and len(toExclude) == 0:
            toExclude.append(omero.constants.namespaces.NSCOMPANIONFILE)
            toExclude.append(omero.constants.annotation.file.ORIGINALMETADATA)
            toExclude.append(omero.constants.namespaces.NSEXPERIMENTERPHOTO)
            toExclude.append(omero.constants.analysis.flim.NSFLIM)

        anns = self.getMetadataService().loadSpecifiedAnnotations(
            "FileAnnotation", toInclude, toExclude, params, self.SERVICE_OPTS)

        for a in anns:
            yield(FileAnnotationWrapper(self, a))

    def getAnnotationLinks(self, parent_type, parent_ids=None, ann_ids=None,
                           ns=None, params=None):
        """
        Retrieve Annotation Links by parent_type E.g. "Image". Not Ordered.
        Returns generator of :class:`AnnotationLinkWrapper`
        If parent_ids is None, all available objects will be returned.
        i.e. listObjects()

        :param obj_type:    Object type. E.g. "Project" see above
        :type obj_type:     String
        :param ids:         object IDs
        :type ids:          List of Long
        :return:            Generator yielding wrapped objects.
        """

        if parent_type.lower() not in KNOWN_WRAPPERS:
            wrapper_types = ", ".join(KNOWN_WRAPPERS.keys())
            err_msg = ("getAnnotationLinks() does not support type: '%s'. "
                       "Must be one of: %s" % (parent_type, wrapper_types))
            raise AttributeError(err_msg)
        wrapper = KNOWN_WRAPPERS.get(parent_type.lower(), None)
        class_string = wrapper().OMERO_CLASS
        # E.g. AnnotationWrappers have no OMERO_CLASS
        if class_string is None and "annotation" in parent_type.lower():
            class_string = "Annotation"

        query = ("select annLink from %sAnnotationLink as annLink "
                 "join fetch annLink.details.owner as owner "
                 "join fetch annLink.details.creationEvent "
                 "join fetch annLink.child as ann "
                 "join fetch ann.details.owner "
                 "join fetch ann.details.creationEvent "
                 "join fetch annLink.parent as parent" % class_string)

        q = self.getQueryService()
        if params is None:
            params = omero.sys.Parameters()
        if params.map is None:
            params.map = {}

        clauses = []
        if parent_ids:
            clauses.append("parent.id in (:pids)")
            params.map["pids"] = rlist([rlong(a) for a in parent_ids])

        if ann_ids:
            clauses.append("ann.id in (:ann_ids)")
            params.map["ann_ids"] = rlist([rlong(a) for a in ann_ids])

        if ns:
            clauses.append("ann.ns in (:ns)")
            params.map["ns"] = rstring(ns)

        if params.theFilter and params.theFilter.ownerId:
            clauses.append("owner.id = (:eid)")
            params.map["eid"] = params.theFilter.ownerId

        if len(clauses) > 0:
            query += " where %s" % (" and ".join(clauses))

        result = q.findAllByQuery(query, params, self.SERVICE_OPTS)
        for r in result:
            yield AnnotationLinkWrapper(self, r)

    def listOrphanedAnnotations(self, parent_type, parent_ids, eid=None,
                                ns=None, anntype=None, addedByMe=True):
        """
        Retrieve all Annotations not linked to the given parents: Projects,
        Datasets, Images, Screens, Plates OR Wells etc.

        :param parent_type:     E.g. 'Dataset', 'Image' etc.
        :param parent_ids:      IDs of the parent.
        :param eid:             Optional filter by Annotation owner
        :param ns:              Filter by annotation namespace
        :param anntype:         Optional specify 'Text', 'Tag', 'File',
                                Long', 'Boolean'
        :return:                Generator yielding AnnotationWrappers
        :rtype:                 :class:`AnnotationWrapper` generator
        """

        if anntype is not None:
            if (anntype.title()
                    not in ('Text', 'Tag', 'File', 'Long', 'Boolean')):
                raise AttributeError(
                    'Use annotation type: Text, Tag, File, Long, Boolean')
            sql = "select an from %sAnnotation as an " % anntype.title()
        else:
            sql = "select an from Annotation as an " \

        if anntype.title() == "File":
            sql += " join fetch an.file "

        p = omero.sys.Parameters()
        p.map = {}

        filterlink = ""
        if addedByMe:
            userId = self.getUserId()
            filterlink = " and link.details.owner.id=:linkOwner"
            p.map["linkOwner"] = rlong(userId)

        q = self.getQueryService()
        wheres = []

        if len(parent_ids) == 1:
            # We can use a single query to exclude links to a single parent
            p.map["oid"] = rlong(parent_ids[0])
            wheres.append(
                "not exists ( select link from %sAnnotationLink as link "
                "where link.child=an.id and link.parent.id=:oid%s)"
                % (parent_type, filterlink))
        else:
            # for multiple parents, we first need to find annotations linked to
            # ALL of them, then exclude those from query
            p.map["oids"] = omero.rtypes.wrap(parent_ids)
            query = ("select link.child.id, count(link.id) "
                     "from %sAnnotationLink link where link.parent.id in "
                     "(:oids)%s group by link.child.id"
                     % (parent_type, filterlink))
            # count annLinks and check if count == number of parents (all
            # parents linked to annotation)
            usedAnnIds = [e[0].getValue() for e in
                          q.projection(query, p, self.SERVICE_OPTS)
                          if e[1].getValue() == len(parent_ids)]
            if len(usedAnnIds) > 0:
                p.map["usedAnnIds"] = omero.rtypes.wrap(usedAnnIds)
                wheres.append("an.id not in (:usedAnnIds)")

        if ns is None:
            wheres.append("an.ns is null")
        else:
            p.map["ns"] = rlist([rstring(n) for n in ns])
            wheres.append("(an.ns not in (:ns) or an.ns is null)")
        if eid is not None:
            wheres.append("an.details.owner.id=:eid")
            p.map["eid"] = rlong(eid)

        if len(wheres) > 0:
            sql += "where " + " and ".join(wheres)

        for e in q.findAllByQuery(sql, p, self.SERVICE_OPTS):
            yield AnnotationWrapper._wrap(self, e)

    def createImageFromNumpySeq(self, zctPlanes, imageName, sizeZ=1, sizeC=1,
                                sizeT=1, description=None, dataset=None,
                                sourceImageId=None, channelList=None):
        """
        Creates a new multi-dimensional image from the sequence of 2D numpy
        arrays in zctPlanes. zctPlanes should be a generator of numpy 2D
        arrays of shape (sizeY, sizeX) ordered to iterate through T first,
        then C then Z.
        Example usage::

            original = conn.getObject("Image", 1)
            sizeZ = original.getSizeZ()
            sizeC = original.getSizeC()
            sizeT = original.getSizeT()
            clist = range(sizeC)
            zctList = []
            for z in range(sizeZ):
                for c in clist:
                    for t in range(sizeT):
                        zctList.append( (z,c,t) )
            def planeGen():
                planes = original.getPrimaryPixels().getPlanes(zctList)
                for p in planes:
                    # perform some manipulation on each plane
                    yield p
            createImageFromNumpySeq(
                planeGen(), imageName, sizeZ=sizeZ, sizeC=sizeC, sizeT=sizeT,
                sourceImageId=1, channelList=clist)

        :param session:         An OMERO service factory or equivalent
                                with getQueryService() etc.
        :param zctPlanes:       A generator of numpy 2D arrays,
                                corresponding to Z-planes of new image.
        :param imageName:       Name of new image
        :param description:     Description for the new image
        :param dataset:         If specified, put the image in this dataset.
                                omero.model.Dataset object
        :param sourceImageId:   If specified, copy this image with metadata,
                                then add pixel data
        :param channelList:     Copies metadata from these channels in
                                source image (if specified). E.g. [0,2]
        :return: The new OMERO image: omero.model.ImageI
        """
        queryService = self.getQueryService()
        pixelsService = self.getPixelsService()
        # Make sure we don't get an existing rpStore
        rawPixelsStore = self.c.sf.createRawPixelsStore()
        containerService = self.getContainerService()
        updateService = self.getUpdateService()

        import numpy

        def createImage(firstPlane, channelList):
            """ Create our new Image once we have the first plane in hand """
            convertToType = None
            sizeY, sizeX = firstPlane.shape
            if sourceImageId is not None:
                if channelList is None:
                    channelList = range(sizeC)
                iId = pixelsService.copyAndResizeImage(
                    sourceImageId, rint(sizeX), rint(sizeY), rint(sizeZ),
                    rint(sizeT), channelList, None, False, self.SERVICE_OPTS)
                # need to ensure that the plane dtype matches the pixels type
                # of our new image
                img = self.getObject("Image", iId.getValue())
                newPtype = img.getPrimaryPixels().getPixelsType().getValue()
                omeroToNumpy = {'int8': 'int8', 'uint8': 'uint8',
                                'int16': 'int16', 'uint16': 'uint16',
                                'int32': 'int32', 'uint32': 'uint32',
                                'float': 'float32', 'double': 'double'}
                if omeroToNumpy[newPtype] != firstPlane.dtype.name:
                    convertToType = getattr(numpy, omeroToNumpy[newPtype])
                img._obj.setName(rstring(imageName))
                updateService.saveObject(img._obj, self.SERVICE_OPTS)
            else:
                # need to map numpy pixel types to omero - don't handle: bool_,
                # character, int_, int64, object_
                pTypes = {'int8': 'int8', 'int16': 'int16', 'uint16': 'uint16',
                          'int32': 'int32', 'float_': 'float',
                          'float8': 'float', 'float16': 'float',
                          'float32': 'float', 'float64': 'double',
                          'complex_': 'complex', 'complex64': 'complex'}
                dType = firstPlane.dtype.name
                if dType not in pTypes:  # try to look up any not named above
                    pType = dType
                else:
                    pType = pTypes[dType]
                # omero::model::PixelsType
                pixelsType = queryService.findByQuery(
                    "from PixelsType as p where p.value='%s'" % pType, None)
                if pixelsType is None:
                    raise Exception(
                        "Cannot create an image in omero from numpy array "
                        "with dtype: %s" % dType)
                channelList = range(sizeC)
                iId = pixelsService.createImage(
                    sizeX, sizeY, sizeZ, sizeT, channelList, pixelsType,
                    imageName, description, self.SERVICE_OPTS)

            imageId = iId.getValue()
            return (containerService.getImages(
                "Image", [imageId], None, self.SERVICE_OPTS)[0], convertToType)

        def uploadPlane(plane, z, c, t, convertToType):
            # if we're given a numpy dtype, need to convert plane to that dtype
            if convertToType is not None:
                p = numpy.zeros(plane.shape, dtype=convertToType)
                p += plane
                plane = p
            byteSwappedPlane = plane.byteswap()
            convertedPlane = byteSwappedPlane.tostring()
            rawPixelsStore.setPlane(convertedPlane, z, c, t, self.SERVICE_OPTS)

        image = None
        dtype = None
        channelsMinMax = []
        exc = None
        try:
            for theZ in range(sizeZ):
                for theC in range(sizeC):
                    for theT in range(sizeT):
                        plane = zctPlanes.next()
                        # use the first plane to create image.
                        if image is None:
                            image, dtype = createImage(plane, channelList)
                            pixelsId = image.getPrimaryPixels(
                                ).getId().getValue()
                            rawPixelsStore.setPixelsId(
                                pixelsId, True, self.SERVICE_OPTS)
                        uploadPlane(plane, theZ, theC, theT, dtype)
                        # init or update min and max for this channel
                        minValue = plane.min()
                        maxValue = plane.max()
                        # first plane of each channel
                        if len(channelsMinMax) < (theC + 1):
                            channelsMinMax.append([minValue, maxValue])
                        else:
                            channelsMinMax[theC][0] = min(
                                channelsMinMax[theC][0], minValue)
                            channelsMinMax[theC][1] = max(
                                channelsMinMax[theC][1], maxValue)
        except Exception, e:
            logger.error(
                "Failed to setPlane() on rawPixelsStore while creating Image",
                exc_info=True)
            exc = e
        try:
            rawPixelsStore.close(self.SERVICE_OPTS)
        except Exception, e:
            logger.error("Failed to close rawPixelsStore", exc_info=True)
            if exc is None:
                exc = e
        if exc is not None:
            raise exc

        # simply completing the generator - to avoid a GeneratorExit error.
        try:
            zctPlanes.next()
        except StopIteration:
            pass

        for theC, mm in enumerate(channelsMinMax):
            pixelsService.setChannelGlobalMinMax(
                pixelsId, theC, float(mm[0]), float(mm[1]), self.SERVICE_OPTS)
            # resetRenderingSettings(
            #     renderingEngine, pixelsId, theC, mm[0], mm[1])

        # put the image in dataset, if specified.
        if dataset:
            link = omero.model.DatasetImageLinkI()
            link.parent = omero.model.DatasetI(dataset.getId(), False)
            link.child = omero.model.ImageI(image.id.val, False)
            updateService.saveObject(link, self.SERVICE_OPTS)

        return ImageWrapper(self, image)

    def applySettingsToSet(self, fromid, to_type, toids):
        """
        Applies the rendering settings from one image to others.
        Returns a dict of success { True:[ids], False:[ids] }

        :param fromid:      ID of Image to copy settings from.
        :param toids:       List of Image IDs to apply setting to.
        :param to_type:     toids refers to Images by default, but can refer to
                                Project, Dataset, Image, Plate, Screen, Pixels
        """
        json_data = False
        fromimg = self.getObject("Image", fromid)
        frompid = fromimg.getPixelsId()
        if to_type is None:
            to_type = "Image"
        if to_type.lower() == "acquisition":
            plateIds = []
            for pa in self.getObjects("PlateAcquisition", toids):
                plateIds.append(pa.listParents()[0].id)
            to_type = "Plate"
            toids = plateIds
        to_type = to_type.title()
        if fromimg.canAnnotate():
            ctx = self.SERVICE_OPTS.copy()
            ctx.setOmeroGroup(fromimg.getDetails().getGroup().getId())
            rsettings = self.getRenderingSettingsService()
            json_data = rsettings.applySettingsToSet(
                frompid, to_type, list(toids),  ctx)
            if fromid in json_data[True]:
                del json_data[True][json_data[True].index(fromid)]
        return json_data

    def setChannelNames(self, data_type, ids, nameDict, channelCount=None):
        """
        Sets and saves new names for channels of specified Images.
        If an image has fewer channels than the max channel index in nameDict,
        then the channel names will not be set for that image.

        :param data_type:   'Image', 'Dataset', 'Plate'
        :param ids:         Image, Dataset or Plate IDs
        :param nameDict:    A dict of index:'name' ** 1-based **
                            E.g. {1:"DAPI", 2:"GFP"}
        :param channelCount:    If specified, only rename images
                                with this number of channels
        :return:            {'imageCount':totalImages,
                             'updateCount':updateCount}
        """

        if data_type == "Image":
            imageIds = [long(i) for i in ids]
        elif data_type == "Dataset":
            images = self.getContainerService().getImages(
                "Dataset", ids, None, self.SERVICE_OPTS)
            imageIds = [i.getId().getValue() for i in images]
        elif data_type == "Plate":
            imageIds = []
            plates = self.getObjects("Plate", ids)
            for p in plates:
                for well in p._listChildren():
                    for ws in well.copyWellSamples():
                        imageIds.append(ws.image.id.val)
        else:
            raise AttributeError(
                "setChannelNames() supports data_types 'Image', 'Dataset', "
                "'Plate' only, not '%s'" % data_type)

        queryService = self.getQueryService()
        params = omero.sys.Parameters()
        params.map = {'ids': omero.rtypes.wrap(imageIds)}

        # load Pixels, Channels, Logical Channels and Images
        query = ("select p from Pixels p left outer "
                 "join fetch p.channels as c "
                 "join fetch c.logicalChannel as lc "
                 "join fetch p.image as i where i.id in (:ids)")
        pix = queryService.findAllByQuery(query, params, self.SERVICE_OPTS)

        maxIdx = max(nameDict.keys())
        # NB: we may have duplicate Logical Channels (Many Iamges in Plate
        # linked to same LogicalChannel)
        toSave = set()
        updateCount = 0
        ctx = self.SERVICE_OPTS.copy()
        for p in pix:
            sizeC = p.getSizeC().getValue()
            if sizeC < maxIdx:
                continue
            # Filter by channel count
            if channelCount is not None and channelCount != sizeC:
                continue
            updateCount += 1
            group_id = p.details.group.id.val
            ctx.setOmeroGroup(group_id)
            for i, c in enumerate(p.iterateChannels()):
                if i+1 not in nameDict:
                    continue
                lc = c.logicalChannel
                lc.setName(rstring(nameDict[i+1]))
                toSave.add(lc)

        toSave = list(toSave)
        self.getUpdateService().saveCollection(toSave, ctx)
        return {'imageCount': len(imageIds), 'updateCount': updateCount}

    def createOriginalFileFromFileObj(self, fo, path, name, fileSize,
                                      mimetype=None, ns=None):
        """
        Creates a :class:`OriginalFileWrapper` from a local file.
        File is uploaded to create an omero.model.OriginalFileI.
        Returns a new :class:`OriginalFileWrapper`

        :param conn:                    Blitz connection
        :param fo:                      The file object
        :param path:                    The file path
        :param name:                    The file name
        :param fileSize:                The file size
        :param mimetype:                The mimetype of the file. String.
                                        E.g. 'text/plain'
        :param ns:                      The file namespace
        :return:                        New :class:`OriginalFileWrapper`
        """
        updateService = self.getUpdateService()
        rawFileStore = self.createRawFileStore()

        # create original file, set name, path, mimetype
        originalFile = omero.model.OriginalFileI()
        originalFile.setName(rstring(name))
        originalFile.setPath(rstring(path))
        if mimetype:
            originalFile.mimetype = rstring(mimetype)
        originalFile.setSize(rlong(fileSize))
        # set sha1
        try:
            import hashlib
            hash_sha1 = hashlib.sha1
        except:
            import sha
            hash_sha1 = sha.new
        fo.seek(0)
        h = hash_sha1()
        h.update(fo.read())
        shaHast = h.hexdigest()
        originalFile.setHash(rstring(shaHast))
        originalFile = updateService.saveAndReturnObject(
            originalFile, self.SERVICE_OPTS)

        # upload file
        fo.seek(0)
        try:
            rawFileStore.setFileId(
                originalFile.getId().getValue(), self.SERVICE_OPTS)
            buf = 10000
            for pos in range(0, long(fileSize), buf):
                block = None
                if fileSize-pos < buf:
                    blockSize = fileSize-pos
                else:
                    blockSize = buf
                fo.seek(pos)
                block = fo.read(blockSize)
                rawFileStore.write(block, pos, blockSize, self.SERVICE_OPTS)
            originalFile = rawFileStore.save(self.SERVICE_OPTS)
        finally:
            rawFileStore.close()
        return OriginalFileWrapper(self, originalFile)

    def createOriginalFileFromLocalFile(self, localPath,
                                        origFilePathAndName=None,
                                        mimetype=None, ns=None):
        """
        Creates a :class:`OriginalFileWrapper` from a local file.
        File is uploaded to create an omero.model.OriginalFileI.
        Returns a new :class:`OriginalFileWrapper`

        :param conn:                    Blitz connection
        :param localPath:               Location to find the local file
                                        to upload
        :param origFilePathAndName:     Provides the 'path' and 'name' of the
                                        OriginalFile. If None, use localPath
        :param mimetype:                The mimetype of the file. String.
                                        E.g. 'text/plain'
        :param ns:                      The namespace of the file.
        :return:                        New :class:`OriginalFileWrapper`
        """
        if origFilePathAndName is None:
            origFilePathAndName = localPath
        path, name = os.path.split(origFilePathAndName)
        fileSize = os.path.getsize(localPath)
        fileHandle = open(localPath, 'rb')
        try:
            return self.createOriginalFileFromFileObj(
                fileHandle, path, name, fileSize, mimetype, ns)
        finally:
            fileHandle.close()

    def createFileAnnfromLocalFile(self, localPath, origFilePathAndName=None,
                                   mimetype=None, ns=None, desc=None):
        """
        Class method to create a :class:`FileAnnotationWrapper` from a local
        file. File is uploaded to create an omero.model.OriginalFileI
        referenced from this File Annotation. Returns a new
        :class:`FileAnnotationWrapper`

        :param conn:                    Blitz connection
        :param localPath:               Location to find the local file
                                        to upload
        :param origFilePathAndName:     Provides the 'path' and 'name' of the
                                        OriginalFile. If None, use localPath
        :param mimetype:                The mimetype of the file. String.
                                        E.g. 'text/plain'
        :param ns:                      The namespace of the file.
        :param desc:                    A description for the file annotation.
        :return:                        New :class:`FileAnnotationWrapper`
        """
        updateService = self.getUpdateService()

        # create and upload original file
        originalFile = self.createOriginalFileFromLocalFile(
            localPath, origFilePathAndName, mimetype, ns)

        # create FileAnnotation, set ns & description and return wrapped obj
        fa = omero.model.FileAnnotationI()
        fa.setFile(originalFile._obj)
        if desc:
            fa.setDescription(rstring(desc))
        if ns:
            fa.setNs(rstring(ns))
        fa = updateService.saveAndReturnObject(fa, self.SERVICE_OPTS)
        return FileAnnotationWrapper(self, fa)

    def getObjectsByAnnotations(self, obj_type, annids):
        """
        Retrieve objects linked to the given annotation IDs
        controlled by the security system.

        :param annids:      Annotation IDs
        :type annids:       :class:`Long`
        :return:            Generator yielding Objects
        :rtype:             :class:`BlitzObjectWrapper` generator
        """

        wrapper = KNOWN_WRAPPERS.get(obj_type.lower(), None)
        if not wrapper:
            raise AttributeError("Don't know how to handle '%s'" % obj_type)

        sql = "select ob from %s ob " \
              "left outer join fetch ob.annotationLinks obal " \
              "left outer join fetch obal.child ann " \
              "where ann.id in (:oids)" % wrapper().OMERO_CLASS

        q = self.getQueryService()
        p = omero.sys.Parameters()
        p.map = {}
        p.map["oids"] = rlist([rlong(o) for o in set(annids)])
        for e in q.findAllByQuery(sql, p, self.SERVICE_OPTS):
            yield wrapper(self, e)

    ################
    # Enumerations #

    def getEnumerationEntries(self, klass):
        """
        Get all enumerations by class

        :param klass:   Class
        :type klass:    Class or string
        :return:        Generator of Enumerations
        :rtype:         :class:`EnumerationWrapper` generator
        """

        types = self.getTypesService()
        for e in types.allEnumerations(str(klass)):
            yield EnumerationWrapper(self, e)

    def getEnumeration(self, klass, string):
        """
        Get enumeration by class and value

        :param klass:   Class
        :type klass:    Class or string
        :param string:  Enum value
        :type string:   String
        :return:        Enumeration or None
        :rtype:         :class:`EnumerationWrapper`
        """

        types = self.getTypesService()
        obj = types.getEnumeration(str(klass), str(string))
        if obj is not None:
            return EnumerationWrapper(self, obj)
        else:
            return None

    def getEnumerationById(self, klass, eid):
        """
        Get enumeration by class and ID

        :param klass:   Class
        :type klass:    Class or string
        :param eid:     Enum ID
        :type eid:      Long
        :return:        Enumeration or None
        :rtype:         :class:`EnumerationWrapper`
        """

        query_serv = self.getQueryService()
        obj = query_serv.find(klass, long(eid), self.SERVICE_OPTS)
        if obj is not None:
            return EnumerationWrapper(self, obj)
        else:
            return None

    def getOriginalEnumerations(self):
        """
        Gets original enumerations. Returns a dictionary of enumeration class:
        list of Enumerations

        :return:    Original enums
        :rtype:     Dict of <string: :class:`EnumerationWrapper` list >
        """

        types = self.getTypesService()
        rv = dict()
        for e in types.getOriginalEnumerations():
            if rv.get(e.__class__.__name__) is None:
                rv[e.__class__.__name__] = list()
            rv[e.__class__.__name__].append(EnumerationWrapper(self, e))
        return rv

    def getEnumerations(self):
        """
        Gets list of enumeration types

        :return:    List of enum types
        :rtype:     List of Strings
        """

        types = self.getTypesService()
        return types.getEnumerationTypes()

    def getEnumerationsWithEntries(self):
        """
        Get enumeration types, with lists of Enum entries

        :return:    Dictionary of type: entries
        :rtype:     Dict of <string: :class:`EnumerationWrapper` list >
        """

        types = self.getTypesService()
        rv = dict()
        for key, value in types.getEnumerationsWithEntries().items():
            r = list()
            for e in value:
                r.append(EnumerationWrapper(self, e))
            rv[key+"I"] = r
        return rv

    def deleteEnumeration(self, obj):
        """
        Deletes an enumeration object

        :param obj:     Enumeration object
        :type obj:      omero.model.IObject
        """

        types = self.getTypesService()
        types.deleteEnumeration(obj)

    def createEnumeration(self, obj):
        """
        Create an enumeration with given object

        :param obj:     Object
        :type obj:      omero.model.IObject
        """

        types = self.getTypesService()
        types.createEnumeration(obj)

    def resetEnumerations(self, klass):
        """
        Resets the enumerations by type

        :param klass:   Type of enum to reset
        :type klass:    String
        """

        types = self.getTypesService()
        types.resetEnumerations(klass)

    def updateEnumerations(self, new_entries):
        """
        Updates enumerations with new entries

        :param new_entries:   List of objects
        :type new_entries:    List of omero.model.IObject
        """

        types = self.getTypesService()
        types.updateEnumerations(new_entries)

    ###################
    # Delete          #

    def deleteObjectDirect(self, obj):
        """
        Directly Delete object (removes row from database).
        This may fail with various constraint violations if the object is
        linked to others in the database

        :param obj:     Object to delete
        :type obj:      IObject"""

        u = self.getUpdateService()
        u.deleteObject(obj, self.SERVICE_OPTS)

    def getAvailableDeleteCommands(self):
        """
        Retrieves the current set of delete commands with type (graph spec)
        and options filled.

        :return:    Exhaustive list of available delete commands.
        :rtype:     :class:`omero.api.delete.DeleteCommand`
        """
        return self.getDeleteService().availableCommands()

    def deleteObjects(self, graph_spec, obj_ids, deleteAnns=False,
                      deleteChildren=False):
        """
        Generic method for deleting using the delete queue. Options allow to
        delete 'independent' Annotations (Tag, Term, File) and to delete
        child objects.

        :param graph_spec:      String to indicate the object type or graph
                                specification. Examples include:

                                * 'Project'
                                * 'Dataset'
                                * 'Image'
                                * 'Screen'
                                * 'Plate'
                                * 'Well'
                                * 'Annotation'
                                * '/OriginalFile'
                                * '/Image+Only'
                                * '/Image/Pixels/Channel'

                                As of OMERO 4.4.0 the correct case is now
                                explicitly required, the use of 'project'
                                or 'dataset' is no longer supported.
        :param obj_ids:         List of IDs for the objects to delete
        :param deleteAnns:      If true, delete linked Tag, Term and File
                                annotations
        :param deleteChildren:  If true, delete children. E.g. Delete Project
                                AND it's Datasets & Images.
        :return:                Delete handle
        :rtype:                 :class:`omero.api.delete.DeleteHandle`
        """

        if not isinstance(obj_ids, list) and len(obj_ids) < 1:
            raise AttributeError('Must be a list of object IDs')

        if not graph_spec.startswith('/'):
            graph_spec = '/%s' % graph_spec
            logger.debug('Received object type, using "%s"' % graph_spec)

        op = dict()
        if not deleteAnns and graph_spec not in ["/Annotation",
                                                 "/TagAnnotation"]:
            op["/TagAnnotation"] = "KEEP"
            op["/TermAnnotation"] = "KEEP"
            op["/FileAnnotation"] = "KEEP"

        childTypes = {'/Project': ['/Dataset', '/Image'],
                      '/Dataset': ['/Image'],
                      '/Image': [],
                      '/Screen': ['/Plate'],
                      '/Plate': ['/Image'],
                      '/Well': [],
                      '/Annotation': []}

        if not deleteChildren:
            try:
                for c in childTypes[graph_spec]:
                    op[c] = "KEEP"
            except KeyError:
                pass

        dcs = list()
        logger.debug('Deleting %s [%s]. Options: %s' %
                     (graph_spec, str(obj_ids), op))
        for oid in obj_ids:
            dcs.append(omero.cmd.Delete(
                graph_spec, long(oid), op))
        doall = omero.cmd.DoAll()
        doall.requests = dcs
        handle = self.c.sf.submit(doall, self.SERVICE_OPTS)
        return handle

    def _waitOnCmd(self, handle, loops=10, ms=500,
                   failonerror=True,
                   failontimeout=False,
                   closehandle=False):

        return self.c.waitOnCmd(handle, loops=loops, ms=ms,
                                failonerror=failonerror,
                                failontimeout=failontimeout,
                                closehandle=closehandle)

    def chmodGroup(self, group_Id, permissions):
        """
        Change the permissions of a particluar Group.
        Returns the proxy 'prx' handle that can be processed like this:
        callback = CmdCallbackI(self.gateway.c, prx)
        callback.loop(20, 500)
        rsp = prx.getResponse()
        """
        chmod = omero.cmd.Chmod(
            type="/ExperimenterGroup", id=group_Id, permissions=permissions)
        prx = self.c.sf.submit(chmod)
        return prx

    def chgrpObjects(self, graph_spec, obj_ids, group_id, container_id=None):
        """
        Change the Group for a specified objects using queue.

        :param graph_spec:      String to indicate the object type or graph
                                specification. Examples include:

                                * '/Image'
                                * '/Project'   # will move contents too.
                                * NB: Also supports 'Image' etc for convenience
        :param obj_ids:         IDs for the objects to move.
        :param group_id:        The group to move the data to.
        """

        if not graph_spec.startswith('/'):
            graph_spec = '/%s' % graph_spec
            logger.debug('chgrp Received object type, using "%s"' % graph_spec)

        # (link, child, parent)
        parentLinkClasses = {
            "/Image": (omero.model.DatasetImageLinkI,
                       omero.model.ImageI,
                       omero.model.DatasetI),
            "/Dataset": (omero.model.ProjectDatasetLinkI,
                         omero.model.DatasetI,
                         omero.model.ProjectI),
            "/Plate": (omero.model.ScreenPlateLinkI,
                       omero.model.PlateI,
                       omero.model.ScreenI)}
        da = DoAll()
        requests = []
        saves = []
        for obj_id in obj_ids:
            obj_id = long(obj_id)
            logger.debug('DoAll Chgrp: type: %s, id: %s, grp: %s' %
                         (graph_spec, obj_id, group_id))
            chgrp = omero.cmd.Chgrp(
                type=graph_spec, id=obj_id, options=None, grp=group_id)
            requests.append(chgrp)
            if container_id is not None and graph_spec in parentLinkClasses:
                # get link class for graph_spec objects
                link_klass = parentLinkClasses[graph_spec][0]
                link = link_klass()
                link.child = parentLinkClasses[graph_spec][1](obj_id, False)
                link.parent = parentLinkClasses[
                    graph_spec][2](container_id, False)
                save = Save()
                save.obj = link
                saves.append(save)

        requests.extend(saves)
        da.requests = requests
        ctx = self.SERVICE_OPTS.copy()
        # NB: For Save to work, we need to be in target group
        ctx.setOmeroGroup(group_id)
        prx = self.c.sf.submit(da, ctx)
        return prx

    ###################
    # Searching stuff #

    def searchObjects(self, obj_types, text, created=None, fields=(),
                      batchSize=1000, page=0, searchGroup=None, ownedBy=None,
                      useAcquisitionDate=False):
        """
        Search objects of type "Project", "Dataset", "Image", "Screen", "Plate"
        Returns a list of results

        :param obj_types:   E.g. ["Dataset", "Image"]
        :param text:        The text to search for
        :param created:     :class:`omero.rtime` list or tuple (start, stop)
        :param useAcquisitionDate: if True, then use Image.acquisitionDate
                                   rather than import date for queries.
        :return:            List of Object wrappers. E.g. :class:`ImageWrapper`
        """
        if not text:
            return []
        if isinstance(text, UnicodeType):
            text = text.encode('utf8')
        if obj_types is None:
            types = (ProjectWrapper, DatasetWrapper, ImageWrapper)
        else:
            def getWrapper(obj_type):
                objs = ["project", "dataset", "image",
                        "screen", "plate", "well"]
                if obj_type.lower() not in objs:
                    raise AttributeError(
                        "%s not recognised. Can only search for 'Project',"
                        "'Dataset', 'Image', 'Screen', 'Plate', 'Well'"
                        % obj_type)
                return KNOWN_WRAPPERS.get(obj_type.lower(), None)
            types = [getWrapper(o) for o in obj_types]
        search = self.createSearchService()

        ctx = self.SERVICE_OPTS.copy()
        if searchGroup is not None:
            ctx.setOmeroGroup(searchGroup)

        search.setBatchSize(batchSize, ctx)
        if ownedBy is not None:
            ownedBy = long(ownedBy)
            if ownedBy >= 0:
                details = omero.model.DetailsI()
                details.setOwner(omero.model.ExperimenterI(ownedBy, False))
                search.onlyOwnedBy(details, ctx)

        # Matching OMEROGateway.search()
        search.setAllowLeadingWildcard(True)
        search.setCaseSentivice(False)

        def parse_time(c, i):
            try:
                t = c[i]
                t = unwrap(t)
                if t is not None:
                    t = time.localtime(t / 1000)
                    t = time.strftime("%Y%m%d", t)
                    return t
            except:
                pass
            return None

        d_from = parse_time(created, 0)
        d_to = parse_time(created, 1)
        d_type = (useAcquisitionDate
                  and "acquisitionDate"
                  or "details.creationEvent.time")

        try:
            rv = []
            for t in types:
                def actualSearch():
                    search.onlyType(t().OMERO_CLASS, ctx)
                    search.byLuceneQueryBuilder(
                        ",".join(fields),
                        d_from, d_to, d_type,
                        text, ctx)

                timeit(actualSearch)()
                # get results

                def searchProcessing():
                    return search.results(ctx)
                p = 0
                # we do pagination by loading until the required page
                while search.hasNext(ctx):
                    results = timeit(searchProcessing)()
                    if p == page:
                        rv.extend(map(lambda x: t(self, x), results))
                        break
                    p += 1

        finally:
            search.close()
        return rv


class OmeroGatewaySafeCallWrapper(object):  # pragma: no cover
    """
    Function or method wrapper that handles certain types of server side
    exceptions and debugging of errors.
    """

    def __init__(self, proxyObjectWrapper, attr, f):
        """
        Initialises the function call wrapper.

        :param attr:    Function name
        :type attr:     String
        :param f:       Function to wrap
        :type f:        Function
        """
        self.proxyObjectWrapper = proxyObjectWrapper
        self.attr = attr
        self.f = f
        try:
            self.__f__name = f.im_self.ice_getIdentity().name
        except:
            self.__f__name = "unknown"

    def debug(self, exc_class, args, kwargs):
        logger.warn("%s on %s to <%s> %s(%r, %r)",
                    exc_class, self.__class__, self.__f__name, self.attr,
                    args, kwargs, exc_info=True)

    def handle_exception(self, e, *args, **kwargs):
        """
        Exception handler that is expected to be overridden by sub-classes.
        The expected behaviour is either to handle a type of exception and
        return the server side result or to raise the already thrown
        exception. The calling context is an except block and the original
        \*args and \**kwargs from the wrapped function or method are provided
        to allow re-execution of the original.

        :param e:    The exception that has already been raised.
        :type e:     Exception
        """
        raise

    def __call__(self, *args, **kwargs):
        try:
            return self.f(*args, **kwargs)
        except Exception, e:
            self.debug(e.__class__.__name__, args, kwargs)
            return self.handle_exception(e, *args, **kwargs)

# Extension point for API users who want to customise the semantics of
# safe call wrap. (See #6365)
#
#  Since: OMERO Beta-4.3.2 (Tue  2 Aug 2011 09:59:47 BST)
SafeCallWrapper = OmeroGatewaySafeCallWrapper

BlitzGateway = _BlitzGateway


def splitHTMLColor(color):
    """
    splits an hex stream of characters into an array of bytes
    in format (R,G,B,A).
    - abc      -> (0xAA, 0xBB, 0xCC, 0xFF)
    - abcd     -> (0xAA, 0xBB, 0xCC, 0xDD)
    - abbccd   -> (0xAB, 0xBC, 0xCD, 0xFF)
    - abbccdde -> (0xAB, 0xBC, 0xCD, 0xDE)

    :param color:   Characters to split.
    :return:        rgba
    :rtype:         list of Ints
    """
    try:
        out = []
        if len(color) in (3, 4):
            c = color
            color = ''
            for e in c:
                color += e + e
        if len(color) == 6:
            color += 'FF'
        if len(color) == 8:
            for i in range(0, 8, 2):
                out.append(int(color[i:i+2], 16))
            return out
    except:
        pass
    return None


class ProxyObjectWrapper (object):
    """
    Wrapper for services. E.g. Admin Service, Delete Service etc.
    Maintains reference to connection.
    Handles creation of service when requested.
    """

    def __init__(self, conn, func_str, cast_to=None, service_name=None):
        """
        Initialisation of proxy object wrapper.

        :param conn:         The :class:`BlitzGateway` connection
        :type conn:          :class:`BlitzGateway`
        :param func_str:     The name of the service creation method.
                             E.g 'getAdminService'
        :type func_str:      String
        :param cast_to:      the checkedCast function to call with service name
                             (only if func_str is None)
        :type cast_to:       function
        :param service_name: Service name to use with cast_to
                             (only if func_str is None)

        """
        self._obj = None
        self._func_str = func_str
        self._cast_to = cast_to
        self._service_name = service_name
        self._resyncConn(conn)
        self._tainted = False

    def clone(self):
        """
        Creates and returns a new :class:`ProxyObjectWrapper` with the same
        connection and service creation method name as this one.

        :return:    Cloned service wrapper
        :rtype:     :class:`ProxyObjectWrapper`
        """

        return ProxyObjectWrapper(
            self._conn, self._func_str, self._cast_to, self._service_name)

    def _connect(self, forcejoin=False):  # pragma: no cover
        """
        Returns True if connected.
        If connection OK, wrapped service is also created.

        :param forcejoin: if True forces the connection to only succeed if we
                          can rejoin the current sessionid
        :type forcejoin:  Boolean

        :return:    True if connection OK
        :rtype:     Boolean
        """
        logger.debug("proxy_connect: a")
        if forcejoin:
            sUuid = self._conn._sessionUuid
        else:
            sUuid = None
        if not self._conn.connect(sUuid=sUuid):
            logger.debug('connect failed')
            logger.debug('/n'.join(traceback.format_stack()))
            return False
        logger.debug("proxy_connect: b")
        self._resyncConn(self._conn)
        logger.debug("proxy_connect: c")
        self._obj = self._create_func()
        logger.debug("proxy_connect: d")
        return True

    def taint(self):
        """ Sets the tainted flag to True """
        self._tainted = True

    def untaint(self):
        """ Sets the tainted flag to False """
        self._tainted = False

    def close(self, *args, **kwargs):
        """
        Closes the underlaying service, so next call to the proxy will create
        a new instance of it.
        """

        if self._obj and isinstance(
                self._obj, omero.api.StatefulServiceInterfacePrx):
            self._obj.close(*args, **kwargs)
        self._obj = None

    def _resyncConn(self, conn):
        """
        Reset refs to connection and session factory. Resets session creation
        function. Attempts to reload the wrapped service - if already created
        (doesn't create service)

        :param conn:    Connection
        :type conn:     :class:`BlitzGateway`
        """

        self._conn = conn
        self._sf = conn.c.sf

        def cf():
            if self._func_str is None:
                return self._cast_to(self._sf.getByName(self._service_name))
            else:
                return getattr(self._sf, self._func_str)()
        self._create_func = cf
        if self._obj is not None:
            try:
                logger.debug("## - refreshing %s" %
                             (self._func_str or self._service_name))
                obj = conn.c.ic.stringToProxy(str(self._obj))
                self._obj = self._obj.checkedCast(obj)
            except Ice.ObjectNotExistException:
                self._obj = None

    def _getObj(self):
        """
        Returns the wrapped service. If it is None, service is created.

        :return:    The wrapped service
        :rtype:     omero.api.ServiceInterface subclass
        """

        if not self._obj:
            try:
                self._obj = self._create_func()
            except Ice.ConnectionLostException:
                logger.debug('... lost, reconnecting (_getObj)')
                self._connect()
                # self._obj = self._create_func()
        else:
            self._ping()
        return self._obj

    def _ping(self):  # pragma: no cover
        """
        For some reason, it seems that keepAlive doesn't, so every so often I
        need to recreate the objects. Calls serviceFactory.keepAlive(service).
        If this returns false, attempt to create service.

        :return:    True if no exception thrown
        :rtype:     Boolean
        """

        try:
            if not self._sf.keepAlive(self._obj):
                logger.debug("... died, recreating ...")
                self._obj = self._create_func()
        except Ice.ObjectNotExistException:
            # The connection is there, but it has been reset, because the proxy
            # no longer exists...
            logger.debug("... reset, reconnecting")
            self._connect()
            return False
        except Ice.ConnectionLostException:
            # The connection was lost. This shouldn't happen, as we keep
            # pinging it, but does so...
            logger.debug(traceback.format_stack())
            logger.debug("... lost, reconnecting (_ping)")
            self._conn._connected = False
            self._connect()
            return False
        except Ice.ConnectionRefusedException:
            # The connection was refused. We lost contact with
            # glacier2router...
            logger.debug(traceback.format_stack())
            logger.debug("... refused, reconnecting")
            self._connect()
            return False
        except omero.RemovedSessionException:
            # Session died on us
            logger.debug(traceback.format_stack())
            logger.debug("... session has left the building, reconnecting")
            self._connect()
            return False
        except Ice.UnknownException:
            # Probably a wrapped RemovedSession
            logger.debug(traceback.format_stack())
            logger.debug("... ice says something bad happened, reconnecting")
            self._connect()
            return False
        return True

    def __getattr__(self, attr):
        """
        Returns named attribute of the wrapped service.
        If attribute is a method, the method is wrapped to handle exceptions,
        connection etc.

        :param attr:    Attribute name
        :type attr:     String
        :return:        Attribute or wrapped method
        """
        # safe call wrapper
        obj = self._obj or self._getObj()
        rv = getattr(obj, attr)
        if callable(rv):
            rv = SafeCallWrapper(self, attr, rv)
        # self._conn.updateTimeout()
        return rv


class AnnotationWrapper (BlitzObjectWrapper):
    """
    omero_model_AnnotationI class wrapper extends BlitzObjectWrapper.
    """
    # class dict for type:wrapper
    # E.g. DoubleAnnotationI : DoubleAnnotationWrapper
    registry = {}
    OMERO_TYPE = None

    def __init__(self, *args, **kwargs):
        """
        Initialises the Annotation wrapper and 'link' if in kwargs
        """
        super(AnnotationWrapper, self).__init__(*args, **kwargs)
        self.link = kwargs.get('link')
        if self._obj is None and self.OMERO_TYPE is not None:
            self._obj = self.OMERO_TYPE()

    def __eq__(self, a):
        """
        Returns true if type, id, value and ns are equal

        :param a:   The annotation to compare
        :return:    True if annotations are the same - see above
        :rtype:     Boolean
        """
        return (type(a) == type(self) and self._obj.id == a._obj.id
                and self.getValue() == a.getValue()
                and self.getNs() == a.getNs())

    def _getQueryString(self):
        """
        Used for building queries in generic methods such as
        getObjects("Annotation")
        """
        return ("select obj from Annotation obj "
                "join fetch obj.details.owner as owner "
                "join fetch obj.details.group "
                "join fetch obj.details.creationEvent")

    @classmethod
    def _register(klass, regklass):
        """
        Adds the AnnotationWrapper regklass to class registry

        :param regklass:    The wrapper class,
                            E.g. :class:`DoubleAnnotationWrapper`
        :type regklass:     :class:`AnnotationWrapper` subclass
        """

        klass.registry[regklass.OMERO_TYPE] = regklass

    @classmethod
    def _wrap(klass, conn=None, obj=None, link=None):
        """
        Class method for creating :class:`AnnotationWrapper` subclasses based
        on the type of annotation object, using previously registered mapping
        between OMERO types and wrapper classes

        :param conn:    The :class:`BlitzGateway` connection
        :type conn:     :class:`BlitzGateway`
        :param obj:     The OMERO annotation object.
                        E.g. omero.model.DoubleAnnotation
        :type obj:      :class:`omero.model.Annotation` subclass
        :param link:    The link for this annotation
        :type link:     E.g. omero.model.DatasetAnnotationLink
        :return:    Wrapped AnnotationWrapper object
                    or None if obj.__class__ not registered
        :rtype:     :class:`AnnotationWrapper` subclass
        """
        if obj is None:
            return AnnotationWrapper()
        if obj.__class__ in klass.registry:
            kwargs = dict()
            if link is not None:
                kwargs['link'] = BlitzObjectWrapper(conn, link)
            return klass.registry[obj.__class__](conn, obj, **kwargs)
        else:  # pragma: no cover
            return None

    @classmethod
    def createAndLink(klass, target, ns, val=None, sameOwner=False):
        """
        Class method for creating an instance of this AnnotationWrapper,
        setting ns and value and linking to the target.

        :param target:      The object to link annotation to
        :type target:       :class:`BlitzObjectWrapper` subclass
        :param ns:          Annotation namespace
        :type ns:           String
        :param val:         Value of annotation. E.g Long, Text, Boolean etc.
        """

        this = klass()
        this.setNs(ns)
        if val is not None:
            this.setValue(val)
        target.linkAnnotation(this, sameOwner=sameOwner)

    def getNs(self):
        """
        Gets annotation namespace

        :return:    Namespace or None
        :rtype:     String
        """

        return self._obj.ns is not None and self._obj.ns.val or None

    def setNs(self, val):
        """
        Sets annotation namespace

        :param val:     Namespace value
        :type val:      String
        """

        self._obj.ns = omero_type(val)

    def getValue(self):  # pragma: no cover
        """ Needs to be implemented by subclasses """
        raise NotImplementedError

    def setValue(self, val):  # pragma: no cover
        """ Needs to be implemented by subclasses """
        raise NotImplementedError

    def getParentLinks(self, ptype, pids=None):
        ptype = ptype.title().replace("Plateacquisition", "PlateAcquisition")
        objs = ('Project', 'Dataset', 'Image', 'Screen',
                'Plate', 'Well', 'PlateAcquisition')
        if ptype not in objs:
            raise AttributeError(
                "getParentLinks(): ptype '%s' not supported" % ptype)
        p = omero.sys.Parameters()
        p.map = {}
        p.map["aid"] = rlong(self.id)
        sql = ("select oal from %sAnnotationLink as oal "
               "left outer join fetch oal.child as ch "
               "left outer join fetch oal.parent as pa "
               "where ch.id=:aid " % (ptype))
        if pids is not None:
            p.map["pids"] = rlist([rlong(ob) for ob in pids])
            sql += " and pa.id in (:pids)"

        for al in self._conn.getQueryService().findAllByQuery(
                sql, p, self._conn.SERVICE_OPTS):
            yield AnnotationLinkWrapper(self._conn, al)


class _AnnotationLinkWrapper (BlitzObjectWrapper):
    """
    omero_model_AnnotationLinkI class wrapper
    extends omero.gateway.BlitzObjectWrapper.
    """

    def getAnnotation(self):
        return AnnotationWrapper._wrap(self._conn, self.child, self._obj)

    def getParent(self):
        """
        Gets the parent (Annotated Object) as a :class:`BlitzObjectWrapper`,
        but attempts to wrap it in the correct subclass using
        L{KNOWN_WRAPPERS}, E.g. ImageWrapper
        """
        modelClass = self.parent.__class__.__name__[
            :-1].lower()    # E.g. 'image'
        if modelClass in KNOWN_WRAPPERS:
            return KNOWN_WRAPPERS[modelClass](self._conn, self.parent)
        return BlitzObjectWrapper(self._conn, self.parent)

AnnotationLinkWrapper = _AnnotationLinkWrapper

from omero_model_FileAnnotationI import FileAnnotationI


class FileAnnotationWrapper (AnnotationWrapper):
    """
    omero_model_FileAnnotatio class wrapper extends AnnotationWrapper.
    """

    OMERO_TYPE = FileAnnotationI

    _attrs = ('file|OriginalFileWrapper',)

    def _getQueryString(self):
        """
        Used for building queries in generic methods such as
        getObjects("FileAnnotation")
        """
        return ("select obj from FileAnnotation obj "
                "join fetch obj.details.owner as owner "
                "join fetch obj.details.group "
                "join fetch obj.details.creationEvent join fetch obj.file")

    def getValue(self):
        """ Not implemented """
        pass

    def setValue(self, val):
        """ Not implemented """
        pass

    def setFile(self, originalfile):
        """
        """
        self._obj.file = omero.model.OriginalFileI(originalfile.getId(), False)

    def setDescription(self, val):
        """
        """
        self._obj.description = omero_type(val)

    def isOriginalMetadata(self):
        """
        Checks if this file annotation is an 'original_metadata' file

        :return:    True if namespace and file name follow metadata convention
        :rtype:     Boolean
        """

        try:
            if (self._obj.ns is not None
                    and self._obj.ns.val
                    == omero.constants.namespaces.NSCOMPANIONFILE
                    and self.getFile().getName()
                    == omero.constants.annotation.file.ORIGINALMETADATA):
                return True
        except:
            logger.info(traceback.format_exc())
        return False

    def getFileSize(self):
        """
        Looks up the size of the file in bytes

        :return:    File size (bytes)
        :rtype:     Long
        """
        return self.getFile().size

    def getFileName(self):
        """
        Gets the file name

        :return:    File name
        :rtype:     String
        """
        f = self.getFile()
        if f is None or f._obj is None:
            return None
        fname = f.getName()
        if fname is not None and len(fname) > 0:
            return fname
        fpath = f.getPath()
        if fpath is not None and len(fpath) > 0:
            return fpath
        return f.id

    def getFileInChunks(self):
        """
        Returns a generator yielding chunks of the file data.

        :return:    Data from file in chunks
        :rtype:     Generator
        """

        return self.getFile().getFileInChunks()

AnnotationWrapper._register(FileAnnotationWrapper)


class _OriginalFileWrapper (BlitzObjectWrapper):
    """
    omero_model_OriginalFileI class wrapper extends BlitzObjectWrapper.
    """

    def __bstrap__(self):
        self.OMERO_CLASS = 'OriginalFile'

    def getFileInChunks(self, buf=2621440):
        """
        Returns a generator yielding chunks of the file data.

        :return:    Data from file in chunks
        :rtype:     Generator
        """

        store = self._conn.createRawFileStore()
        store.setFileId(self._obj.id.val, self._conn.SERVICE_OPTS)
        size = self._obj.size.val
        if size <= buf:
            yield store.read(0, long(size))
        else:
            for pos in range(0, long(size), buf):
                data = None
                if size-pos < buf:
                    data = store.read(pos, size-pos)
                else:
                    data = store.read(pos, buf)
                yield data
        store.close()


OriginalFileWrapper = _OriginalFileWrapper


from omero_model_TimestampAnnotationI import TimestampAnnotationI


class TimestampAnnotationWrapper (AnnotationWrapper):
    """
    omero_model_TimestampAnnotatio class wrapper extends AnnotationWrapper.
    """

    OMERO_TYPE = TimestampAnnotationI

    def _getQueryString(self):
        """
        Used for building queries in generic methods such as
        getObjects("TimestampAnnotation")
        """
        return ("select obj from TimestampAnnotation obj "
                "join fetch obj.details.owner as owner "
                "join fetch obj.details.group "
                "join fetch obj.details.creationEvent")

    def getValue(self):
        """
        Returns a datetime object of the timestamp in seconds

        :return:    Timestamp value
        :rtype:     :class:`datetime.datetime`
        """

        return datetime.fromtimestamp(self._obj.timeValue.val / 1000.0)

    def setValue(self, val):
        """
        Sets the timestamp value

        :param val:     Timestamp value
        :type val:      :class:`datetime.datetime` OR :class:`omero.RTime`
                        OR Long
        """

        if isinstance(val, datetime):
            self._obj.timeValue = rtime(
                long(time.mktime(val.timetuple())*1000))
        elif isinstance(val, omero.RTime):
            self._obj.timeValue = val
        else:
            self._obj.timeValue = rtime(long(val * 1000))

AnnotationWrapper._register(TimestampAnnotationWrapper)

from omero_model_BooleanAnnotationI import BooleanAnnotationI


class BooleanAnnotationWrapper (AnnotationWrapper):
    """
    omero_model_BooleanAnnotationI class wrapper extends AnnotationWrapper.
    """

    OMERO_TYPE = BooleanAnnotationI

    def _getQueryString(self):
        """
        Used for building queries in generic methods such as
        getObjects("BooleanAnnotation")
        """
        return ("select obj from BooleanAnnotation obj "
                "join fetch obj.details.owner as owner "
                "join fetch obj.details.group "
                "join fetch obj.details.creationEvent")

    def getValue(self):
        """
        Gets boolean value

        :return:    Value
        :rtype:     Boolean
        """
        return unwrap(self._obj.boolValue)

    def setValue(self, val):
        """
        Sets boolean value

        :param val:     Value
        :type val:      Boolean
        """

        self._obj.boolValue = rbool(not not val)

AnnotationWrapper._register(BooleanAnnotationWrapper)

from omero_model_TagAnnotationI import TagAnnotationI


class TagAnnotationWrapper (AnnotationWrapper):
    """
    omero_model_BooleanAnnotationI class wrapper extends AnnotationWrapper.
    """

    OMERO_TYPE = TagAnnotationI

    def countTagsInTagset(self):
        # temp solution waiting for #5785
        if self.ns in (omero.constants.metadata.NSINSIGHTTAGSET):
            params = omero.sys.Parameters()
            params.map = {}
            params.map['tid'] = self._obj.id
            sql = ("select tg from TagAnnotation tg where exists "
                   "( select aal from AnnotationAnnotationLink as aal where "
                   "aal.child=tg.id and aal.parent.id=:tid) ")

            res = self._conn.getQueryService().findAllByQuery(
                sql, params, self._conn.SERVICE_OPTS)
            return res is not None and len(res) or 0

    def listTagsInTagset(self):
        # temp solution waiting for #5785
        if self.ns in (omero.constants.metadata.NSINSIGHTTAGSET):
            params = omero.sys.Parameters()
            params.map = {}
            params.map["tid"] = rlong(self._obj.id)

            sql = ("select tg from TagAnnotation tg where exists "
                   "( select aal from AnnotationAnnotationLink as aal where "
                   "aal.child.id=tg.id and aal.parent.id=:tid) ")

            q = self._conn.getQueryService()
            for ann in q.findAllByQuery(sql, params, self._conn.SERVICE_OPTS):
                yield TagAnnotationWrapper(self._conn, ann)

    def listParents(self, withlinks=True):
        """
        We override the listParents() to look for 'Tag-Group' Tags on this Tag
        """
        # In this case, the Tag is the 'child' - 'Tag-Group' (parent) has
        # specified ns
        links = self._conn.getAnnotationLinks(
            "TagAnnotation", ann_ids=[self.getId()])
        rv = []
        for l in links:
            if l.parent.ns.val == omero.constants.metadata.NSINSIGHTTAGSET:
                rv.append(
                    omero.gateway.TagAnnotationWrapper(
                        self._conn, l.parent, l))
        return rv

    def _getQueryString(self):
        """
        Used for building queries in generic methods such as
        getObjects("TagAnnotation")
        """
        return ("select obj from TagAnnotation obj "
                "join fetch obj.details.owner as owner "
                "join fetch obj.details.group "
                "join fetch obj.details.creationEvent")

    def getValue(self):
        """
        Gets the value of the Tag

        :return:    Value
        :type:      String
        """

        return unwrap(self._obj.textValue)

    def setValue(self, val):
        """
        Sets Tag value

        :param val:     Tag text value
        :type val:      String
        """

        self._obj.textValue = omero_type(val)

AnnotationWrapper._register(TagAnnotationWrapper)

from omero_model_CommentAnnotationI import CommentAnnotationI


class CommentAnnotationWrapper (AnnotationWrapper):
    """
    omero_model_CommentAnnotationI class wrapper extends AnnotationWrapper.
    """

    OMERO_TYPE = CommentAnnotationI

    def _getQueryString(self):
        """
        Used for building queries in generic methods such as
        getObjects("CommentAnnotation")
        """
        return ("select obj from CommentAnnotation obj "
                "join fetch obj.details.owner as owner "
                "join fetch obj.details.group "
                "join fetch obj.details.creationEvent")

    def getValue(self):
        """
        Gets the value of the Comment

        :return:    Value
        :type:      String
        """
        return unwrap(self._obj.textValue)

    def setValue(self, val):
        """
        Sets comment text value

        :param val:     Value
        :type val:      String
        """

        self._obj.textValue = omero_type(val)

AnnotationWrapper._register(CommentAnnotationWrapper)

from omero_model_LongAnnotationI import LongAnnotationI


class LongAnnotationWrapper (AnnotationWrapper):
    """
    omero_model_LongAnnotationI class wrapper extends AnnotationWrapper.
    """
    OMERO_TYPE = LongAnnotationI

    def _getQueryString(self):
        """
        Used for building queries in generic methods such as
        getObjects("LongAnnotation")
        """
        return ("select obj from LongAnnotation obj "
                "join fetch obj.details.owner as owner "
                "join fetch obj.details.group "
                "join fetch obj.details.creationEvent")

    def getValue(self):
        """
        Gets the value of the Long annotation

        :return:    Value
        :type:      Long
        """

        return unwrap(self._obj.longValue)

    def setValue(self, val):
        """
        Sets long annotation value

        :param val:     Value
        :type val:      Long
        """

        self._obj.longValue = rlong(val)

AnnotationWrapper._register(LongAnnotationWrapper)

from omero_model_DoubleAnnotationI import DoubleAnnotationI


class DoubleAnnotationWrapper (AnnotationWrapper):
    """
    omero_model_DoubleAnnotationI class wrapper extends AnnotationWrapper.
    """
    OMERO_TYPE = DoubleAnnotationI

    def _getQueryString(self):
        """
        Used for building queries in generic methods such as
        getObjects("DoubleAnnotation")
        """
        return ("select obj from DoubleAnnotation obj "
                "join fetch obj.details.owner as owner "
                "join fetch obj.details.group "
                "join fetch obj.details.creationEvent")

    def getValue(self):
        """
        Gets the value of the Double Annotation

        :return:    Value
        :type:      Double
        """
        return unwrap(self._obj.doubleValue)

    def setValue(self, val):
        """
        Sets Double annotation value

        :param val:     Value
        :type val:      Double
        """

        self._obj.doubleValue = rdouble(val)

AnnotationWrapper._register(DoubleAnnotationWrapper)

from omero_model_TermAnnotationI import TermAnnotationI


class TermAnnotationWrapper (AnnotationWrapper):
    """
    omero_model_TermAnnotationI class wrapper extends AnnotationWrapper.

    only in 4.2+
    """
    OMERO_TYPE = TermAnnotationI

    def _getQueryString(self):
        """
        Used for building queries in generic methods such as
        getObjects("TermAnnotation")
        """
        return ("select obj from TermAnnotation obj "
                "join fetch obj.details.owner as owner "
                "join fetch obj.details.group "
                "join fetch obj.details.creationEvent")

    def getValue(self):
        """
        Gets the value of the Term

        :return:    Value
        :type:      String
        """

        return unwrap(self._obj.termValue)

    def setValue(self, val):
        """
        Sets term value

        :param val:     Value
        :type val:      String
        """

        self._obj.termValue = rstring(val)

AnnotationWrapper._register(TermAnnotationWrapper)

from omero_model_XmlAnnotationI import XmlAnnotationI


class XmlAnnotationWrapper (CommentAnnotationWrapper):
    """
    omero_model_XmlAnnotationI class wrapper extends CommentAnnotationWrapper.
    """
    OMERO_TYPE = XmlAnnotationI

AnnotationWrapper._register(XmlAnnotationWrapper)


class _EnumerationWrapper (BlitzObjectWrapper):

    def getType(self):
        """
        Gets the type (class) of the Enumeration

        :return:    The omero class
        :type:      Class
        """

        return self._obj.__class__

EnumerationWrapper = _EnumerationWrapper


class _ExperimenterWrapper (BlitzObjectWrapper):
    """
    omero_model_ExperimenterI class wrapper extends BlitzObjectWrapper.
    """

    def __bstrap__(self):
        self.OMERO_CLASS = 'Experimenter'
        self.LINK_CLASS = "GroupExperimenterMap"
        self.CHILD_WRAPPER_CLASS = None
        self.PARENT_WRAPPER_CLASS = 'ExperimenterGroupWrapper'

    def simpleMarshal(self, xtra=None, parents=False):
        rv = super(_ExperimenterWrapper, self).simpleMarshal(
            xtra=xtra, parents=parents)
        isAdmin = (len(filter(
            lambda x: x.name.val == 'system',
            self._conn.getAdminService().containedGroups(self.getId()))) == 1)
        rv.update(
            {'firstName': self.firstName,
             'middleName': self.middleName,
             'lastName': self.lastName,
             'email': self.email,
             'isAdmin': isAdmin, })
        return rv

    def _getQueryString(self):
        """
        Returns string for building queries, loading Experimenters only.
        """
        return ("select distinct obj from Experimenter as obj "
                "left outer join fetch obj.groupExperimenterMap as map "
                "left outer join fetch map.parent g")

    def getRawPreferences(self):
        """
        Returns the experimenter's preferences annotation contents, as a
        ConfigParser instance

        :return:    See above
        :rtype:     ConfigParser
        """

        self._obj.unloadAnnotationLinks()
        cp = ConfigParser.SafeConfigParser()
        prefs = self.getAnnotation('TODO.changeme.preferences')
        if prefs is not None:
            prefs = prefs.getValue()
            if prefs is not None:
                cp.readfp(StringIO(prefs))
        return cp

    def setRawPreferences(self, prefs):
        """
        Sets the experimenter's preferences annotation contents, passed in as
        a ConfigParser instance

        :param prefs:       ConfigParser of preferences
        :type prefs:        ConfigParser
        """

        ann = self.getAnnotation('TODO.changeme.preferences')
        t = StringIO()
        prefs.write(t)
        if ann is None:
            ann = CommentAnnotationWrapper()
            ann.setNs('TODO.changeme.preferences')
            ann.setValue(t.getvalue())
            self.linkAnnotation(ann)
        else:
            ann.setValue(t.getvalue())
            ann.save()
            self._obj.unloadAnnotationLinks()

    def getPreference(self, key, default='', section=None):
        """
        Gets a preference for the experimenter

        :param key:     Preference key
        :param default: Default value to return
        :param section: Preferences section
        :return:        Preference value
        """

        if section is None:
            section = 'DEFAULT'
        try:
            return self.getRawPreferences().get(section, key)
        except ConfigParser.Error:
            return default
        return default

    def getPreferences(self, section=None):
        """
        Gets all preferences for section

        :param section: Preferences section
        :return:        Dict of preferences
        """

        if section is None:
            section = 'DEFAULT'
        prefs = self.getRawPreferences()
        if prefs.has_section(section) or section == 'DEFAULT':
            return dict(prefs.items(section))
        return {}

    def setPreference(self, key, value, section=None):
        """
        Sets a preference for the experimenter

        :param key:     Preference key
        :param value:   Value to set
        :param section: Preferences section - created if needed
        """

        if section is None:
            section = 'DEFAULT'
        prefs = self.getRawPreferences()
        if section not in prefs.sections():
            prefs.add_section(section)
        prefs.set(section, key, value)
        self.setRawPreferences(prefs)

    def getName(self):
        """
        Returns Experimenter's omeName

        :return:    Name
        :rtype:     String
        """

        return self.omeName

    def getDescription(self):
        """
        Returns Experimenter's Full Name

        :return:    Full Name or None
        :rtype:     String
        """

        return self.getFullName()

    def getFullName(self):
        """
        Gets full name of this experimenter. E.g. 'William James. Moore' or
        'William Moore' if no middle name

        :return:    Full Name or None
        :rtype:     String
        """

        try:
            lastName = self.lastName
            firstName = self.firstName
            middleName = self.middleName

            if middleName is not None and middleName != '':
                name = "%s %s %s" % (firstName, middleName, lastName)
            else:
                if firstName == "" and lastName == "":
                    name = self.omeName
                else:
                    name = "%s %s" % (firstName, lastName)
            return name
        except:
            logger.error(traceback.format_exc())
            return None

    def getNameWithInitial(self):
        """
        Returns first initial and Last name. E.g. 'W. Moore'

        :return:    Initial and last name
        :rtype:     String
        """

        try:
            if self.firstName is not None and self.lastName is not None:
                name = "%s. %s" % (self.firstName[:1], self.lastName)
            else:
                name = self.omeName
            return name
        except:
            logger.error(traceback.format_exc())
            return _("Unknown name")

    def isAdmin(self):
        """
        Returns true if Experimenter is Admin (if they are in any group named
        'system')

        :return:    True if experimenter is Admin
        :rtype:     Boolean
        """

        for ob in self._obj.copyGroupExperimenterMap():
            if ob is None:
                continue
            if ob.parent.name.val == "system":
                return True
        return False

    def isActive(self):
        """
        Returns true if Experimenter is Active (if they are in any group named
        'user')

        :return:    True if experimenter is Active
        :rtype:     Boolean
        """

        for ob in self._obj.copyGroupExperimenterMap():
            if ob is None:
                continue
            if ob.parent.name.val == "user":
                return True
        return False

    def isGuest(self):
        """
        Returns true if Experimenter is Guest (if they are in any group named
        'guest')

        :return:    True if experimenter is Admin
        :rtype:     Boolean
        """

        for ob in self._obj.copyGroupExperimenterMap():
            if ob is None:
                continue
            if ob.parent.name.val == "guest":
                return True
        return False

    def is_self(self):
        """ Returns True if this Experimenter is the current user """
        return self.getId() == self._conn.getUserId()

ExperimenterWrapper = _ExperimenterWrapper


class _ExperimenterGroupWrapper (BlitzObjectWrapper):
    """
    omero_model_ExperimenterGroupI class wrapper extends BlitzObjectWrapper.
    """

    def __bstrap__(self):
        self.OMERO_CLASS = 'ExperimenterGroup'
        self.LINK_CLASS = "GroupExperimenterMap"
        self.CHILD_WRAPPER_CLASS = 'ExperimenterWrapper'
        self.PARENT_WRAPPER_CLASS = None

    def _getQueryString(self):
        """
        Returns string for building queries, loading Experimenters for each
        group.
        """
        query = ("select distinct obj from ExperimenterGroup as obj "
                 "left outer join fetch obj.groupExperimenterMap as map "
                 "left outer join fetch map.child e")
        return query


ExperimenterGroupWrapper = _ExperimenterGroupWrapper


class DetailsWrapper (BlitzObjectWrapper):
    """
    omero_model_DetailsI class wrapper extends BlitzObjectWrapper.
    """

    def __init__(self, *args, **kwargs):
        super(DetailsWrapper, self).__init__(*args, **kwargs)
        self._owner = None
        self._group = None

    def getOwner(self):
        """
        Returns the Owner of the object that these details apply to

        :return:    Owner
        :rtype:     :class:`ExperimenterWrapper`
        """
        if self._owner is None:
            owner = self._obj.getOwner()
            self._owner = owner and ExperimenterWrapper(
                self._conn, self._obj.getOwner()) or None
        return self._owner

    def getGroup(self):
        """
        Returns the Group that these details refer to

        :return:    Group
        :rtype:     :class:`ExperimenterGroupWrapper`
        """
        if self._group is None:
            group = self._obj.getGroup()
            self._group = group and ExperimenterGroupWrapper(
                self._conn, self._obj.getGroup()) or None
        return self._group


class _DatasetWrapper (BlitzObjectWrapper):
    """
    omero_model_DatasetI class wrapper extends BlitzObjectWrapper.
    """

    def __bstrap__(self):
        self.OMERO_CLASS = 'Dataset'
        self.LINK_CLASS = "DatasetImageLink"
        self.CHILD_WRAPPER_CLASS = 'ImageWrapper'
        self.PARENT_WRAPPER_CLASS = 'ProjectWrapper'

    def __loadedHotSwap__(self):
        """
        In addition to loading the Dataset, this method also loads the Images
        """

        super(_DatasetWrapper, self).__loadedHotSwap__()
        if not self._obj.isImageLinksLoaded():
            links = self._conn.getQueryService().findAllByQuery(
                "select l from DatasetImageLink as l join fetch l.child as a "
                "where l.parent.id=%i"
                % (self._oid), None, self._conn.SERVICE_OPTS)
            self._obj._imageLinksLoaded = True
            self._obj._imageLinksSeq = links

DatasetWrapper = _DatasetWrapper


class _ProjectWrapper (BlitzObjectWrapper):
    """
    omero_model_ProjectI class wrapper extends BlitzObjectWrapper.
    """

    def __bstrap__(self):
        self.OMERO_CLASS = 'Project'
        self.LINK_CLASS = "ProjectDatasetLink"
        self.CHILD_WRAPPER_CLASS = 'DatasetWrapper'
        self.PARENT_WRAPPER_CLASS = None

ProjectWrapper = _ProjectWrapper


class _ScreenWrapper (BlitzObjectWrapper):
    """
    omero_model_ScreenI class wrapper extends BlitzObjectWrapper.
    """

    def __bstrap__(self):
        self.OMERO_CLASS = 'Screen'
        self.LINK_CLASS = "ScreenPlateLink"
        self.CHILD_WRAPPER_CLASS = 'PlateWrapper'
        self.PARENT_WRAPPER_CLASS = None

ScreenWrapper = _ScreenWrapper


def _letterGridLabel(i):
    """  Convert number to letter label. E.g. 0 -> 'A' and 100 -> 'CW'  """
    r = chr(ord('A') + i % 26)
    i = i/26
    while i > 0:
        i -= 1
        r = chr(ord('A') + i % 26) + r
        i = i/26
    return r


class _PlateWrapper (BlitzObjectWrapper):
    """
    omero_model_PlateI class wrapper extends BlitzObjectWrapper.
    """

    def __bstrap__(self):
        self.OMERO_CLASS = 'Plate'
        self.LINK_CLASS = None
        self.CHILD_WRAPPER_CLASS = 'WellWrapper'
        self.PARENT_WRAPPER_CLASS = 'ScreenWrapper'

    def __prepare__(self):
        self.__reset__()

    def __reset__(self):
        """
        Clears child cache, so next _listChildren will query the server
        """
        self._childcache = None
        self._gridSize = None

    def _loadPlateAcquisitions(self):
        p = omero.sys.Parameters()
        p.map = {}
        p.map["pid"] = self._obj.id
        sql = ("select pa from PlateAcquisition as pa "
               "join fetch pa.plate as p where p.id=:pid")
        self._obj._plateAcquisitionsSeq = self._conn.getQueryService(
            ).findAllByQuery(sql, p, self._conn.SERVICE_OPTS)
        self._obj._plateAcquisitionsLoaded = True

    def countPlateAcquisitions(self):
        if self._obj.sizeOfPlateAcquisitions() < 0:
            self._loadPlateAcquisitions()
        return self._obj.sizeOfPlateAcquisitions()

    def listPlateAcquisitions(self):
        if not self._obj._plateAcquisitionsLoaded:
            self._loadPlateAcquisitions()
        for pa in self._obj.copyPlateAcquisitions():
            yield PlateAcquisitionWrapper(self._conn, pa)

    @timeit
    def getNumberOfFields(self, pid=None):
        """
        Returns tuple of min and max of indexed collection of well samples
        per plate acquisition if exists
        """

        q = self._conn.getQueryService()
        sql = "select minIndex(ws), maxIndex(ws) from Well w " \
            "join w.wellSamples ws where w.plate.id=:oid"

        p = omero.sys.Parameters()
        p.map = {}
        p.map["oid"] = self._obj.id
        if pid is not None:
            sql += " and ws.plateAcquisition.id=:pid"
            p.map["pid"] = rlong(pid)

        fields = None
        try:
            res = [r for r in unwrap(
                q.projection(
                    sql, p, self._conn.SERVICE_OPTS))[0] if r is not None]
            if len(res) == 2:
                fields = tuple(res)
        except:
            pass
        return fields

    def _listChildren(self, **kwargs):
        """
        Lists Wells in this plate, not sorted. Saves wells to
        :attr:`_childcache` map, where key is (row, column).

        :rtype: list of :class:`omero.model.WellI` objects
        :return: child objects.
        """
        if self._childcache is None:
            q = self._conn.getQueryService()
            params = omero.sys.Parameters()
            params.map = {}
            params.map["oid"] = omero_type(self.getId())
            query = ("select well from Well as well "
                     "join fetch well.details.creationEvent "
                     "join fetch well.details.owner "
                     "join fetch well.details.group "
                     "left outer join fetch well.plate as pt "
                     "left outer join fetch well.wellSamples as ws "
                     "left outer join fetch ws.image as img "
                     "where well.plate.id = :oid")

            self._childcache = {}
            for well in q.findAllByQuery(
                    query, params, self._conn.SERVICE_OPTS):
                self._childcache[(well.row.val, well.column.val)] = well
        return self._childcache.values()

    def countChildren(self):
        return len(self._listChildren())

    def setGridSizeConstraints(self, row, col):
        """
        Makes sure the grid side count is the exact power of two of row and
        col arguments, keeping their ratio, that fits the existing well count.
        """
        gs = self.getGridSize()
        mul = 0
        while gs['rows'] > (row*(2**mul)) or gs['columns'] > (col*(2**mul)):
            mul += 1
        self._gridSize['rows'] = row * (2**mul)
        self._gridSize['columns'] = col * (2**mul)

    def getGridSize(self):
        """
        Iterates all wells on plate to retrieve grid size as {'rows': rSize,
        'columns':cSize} dict.

        :rtype:     dict of {'rows': rSize, 'columns':cSize}
        """
        if self._gridSize is None:
            r, c = 0, 0
            for child in self._listChildren():
                r, c = max(child.row.val, r), max(child.column.val, c)
            self._gridSize = {'rows': r+1, 'columns': c+1}
        return self._gridSize

    def getWellGrid(self, index=0):
        """
        Returns a grid of WellWrapper objects, indexed by [row][col].

        :rtype:     2D array of :class:`WellWrapper`. Empty well positions
                    are None
        """
        grid = self.getGridSize()
        childw = self._getChildWrapper()
        rv = [[None]*grid['columns'] for x in range(grid['rows'])]
        for child in self._listChildren():
            rv[child.row.val][child.column.val] = childw(
                self._conn, child, index=index)
        return rv

    def getColumnLabels(self):
        """
        Returns a list of labels for the columns on this plate.
        E.g. [1, 2, 3...] or ['A', 'B', 'C'...] etc
        """
        if (self.columnNamingConvention
                and self.columnNamingConvention.lower() == 'letter'):
            # this should simply be precalculated!
            return [_letterGridLabel(x)
                    for x in range(self.getGridSize()['columns'])]
        else:
            return range(1, self.getGridSize()['columns']+1)

    def getRowLabels(self):
        """
        Returns a list of labels for the rows on this plate.
        E.g. [1, 2, 3...] or ['A', 'B', 'C'...] etc
        """
        if (self.rowNamingConvention
                and self.rowNamingConvention.lower() == 'number'):
            return range(1, self.getGridSize()['rows']+1)
        else:
            # this should simply be precalculated!
            return [_letterGridLabel(x)
                    for x in range(self.getGridSize()['rows'])]

#        if self._childcache is None:
#            q = self._conn.getQueryService()
#            params = omero.sys.Parameters()
#            params.map = {}
#            params.map["oid"] = omero_type(self.getId())
#            query = "select well from Well as well "\
#                    "left outer join fetch well.wellSamples as ws " \
#                    "where well.plate.id = :oid"
#            children = q.findAllByQuery(query, params)
#        else:
#            children = self._listChildren()
#        f = 0
#        for child in children:
#            f = max(len(child._wellSamplesSeq), f)
#        return f

    def exportOmeTiff(self):
        """
        Make sure full project export doesn't pick up wellsample images
        TODO: do we want to support this at all?
        """
        return None

    def _getQueryString(self):
        """
        Returns a query string for constructing custom queries,
        loading the screen for each plate.
        """
        query = ("select obj from Plate as obj "
                 "join fetch obj.details.owner as owner "
                 "join fetch obj.details.group "
                 "join fetch obj.details.creationEvent "
                 "left outer join fetch obj.screenLinks spl "
                 "left outer join fetch spl.parent sc")
        return query

PlateWrapper = _PlateWrapper


class _PlateAcquisitionWrapper (BlitzObjectWrapper):

    def __bstrap__(self):
        self.OMERO_CLASS = 'PlateAcquisition'

    def getName(self):
        name = super(_PlateAcquisitionWrapper, self).getName()
        if name is None:
            if self.startTime is not None and self.endTime is not None:
                name = "%s - %s" % (
                    datetime.fromtimestamp(self.startTime/1000),
                    datetime.fromtimestamp(self.endTime/1000))
            else:
                name = "Run %i" % self.id
        return name
    name = property(getName)

    def listParents(self, withlinks=False):
        """
        Because PlateAcquisitions are direct children of plates, with no links
        in between, a special listParents is needed
        """
        rv = self._conn.getObject('Plate', self.plate.id.val)
        if withlinks:
            return [(rv, None)]
        return [rv]

PlateAcquisitionWrapper = _PlateAcquisitionWrapper


class _WellWrapper (BlitzObjectWrapper):
    """
    omero_model_WellI class wrapper extends BlitzObjectWrapper.
    """

    def __bstrap__(self):
        self.OMERO_CLASS = 'Well'
        self.LINK_CLASS = None
        self.CHILD_WRAPPER_CLASS = 'WellSampleWrapper'
        self.PARENT_WRAPPER_CLASS = 'PlateWrapper'

    def __prepare__(self, **kwargs):
        try:
            self.index = int(kwargs['index'])
        except:
            self.index = 0
        self.__reset__()

    def __reset__(self):
        """
        Clears child cache, so next _listChildren will query the server
        """
        self._childcache = None

    def __loadedHotSwap__(self):
        query = ("select well from Well as well "
                 "join fetch well.details.creationEvent "
                 "join fetch well.details.owner "
                 "join fetch well.details.group "
                 "left outer join fetch well.wellSamples as ws "
                 "left outer join fetch ws.image as img "
                 "where well.id = %d" % self.getId())

        self._obj = self._conn.getQueryService().findByQuery(
            query, None, self._conn.SERVICE_OPTS)

    def _listChildren(self, **kwargs):
        if self._childcache is None:
            if not self.isWellSamplesLoaded():
                self.__loadedHotSwap__()
            if self.isWellSamplesLoaded():
                self._childcache = self.copyWellSamples()
        return self._childcache

    def simpleMarshal(self, xtra=None, parents=False):
        rv = self.getImage().simpleMarshal(xtra=xtra)
        plate = self.getParent()
        rv['wellPos'] = "%s%s" % (
            plate.getRowLabels()[self.row],
            plate.getColumnLabels()[self.column])
        rv['plateId'] = plate.getId()
        rv['wellId'] = self.getId()
        return rv

    def listParents(self, withlinks=False):
        """
        Because wells are direct children of plates, with no links in between,
        a special listParents is needed
        """
        rv = self._conn.getObject('Plate', self.plate.id.val)
        if withlinks:
            return [(rv, None)]
        return [rv]

    def getScreens(self):
        """ returns the screens that link to plates that link to this well """
        params = omero.sys.Parameters()
        params.map = {'id': omero_type(self.getId())}
        query = """select s from Well w
        left outer join w.plate p
        left outer join p.screenLinks spl
        left outer join spl.parent s
        where spl.parent.id=s.id and spl.child.id=p.id and w.plate.id=p.id
        and w.id=:id"""
        return [omero.gateway.ScreenWrapper(self._conn, x) for x in
                self._conn.getQueryService().findAllByQuery(
                    query, params, self._conn.SERVICE_OPTS)]

    def isWellSample(self):
        """
        Return True if well samples exist (loaded)

        :return:    True if well samples loaded
        :rtype:     Boolean
        """

        if self.isWellSamplesLoaded():
            childnodes = self.copyWellSamples()
            logger.debug(
                'listChildren for %s %d: already loaded, %d samples'
                % (self.OMERO_CLASS, self.getId(), len(childnodes)))
            if len(childnodes) > 0:
                return True
        return False

    def countWellSample(self):
        """
        Return the number of well samples loaded

        :return:    well sample count
        :rtype:     Int
        """
        return len(self._listChildren())

    def getWellSample(self, index=None):
        """
        Return the well sample at the specified index. If index is ommited,
        the currently selected index is used instead (self.index) and if
        that is not defined, the first one (index 0) is returned.

        :param index: the well sample index
        :type index: integer
        :return:    The Well Sample
        :rtype:     :class:`WellSampleWrapper`
        """
        if index is None:
            index = self.index
        if index is None:
            index = 0
        index = int(index)
        childnodes = self._listChildren()
        if len(childnodes) > index:
            return self._getChildWrapper()(self._conn, childnodes[index])
        return None

    def getImage(self, index=None):
        """
        Return the image at the specified well sample index. If index is
        ommited, the currently selected index is used instead (self.index) and
        if that is not defined, the first one (index 0) is returned.

        :param index: the well sample index
        :type index: integer
        :return:    The Image
        :rtype:     :class:`ImageWrapper`
        """
        wellsample = self.getWellSample(index)
        if wellsample:
            return wellsample.getImage()
        return None

    def selectedWellSample(self):
        """
        Return the well sample at the current index (0 if not set)

        :return:    The Well Sample wrapper
        :rtype:     :class:`WellSampleWrapper`

        """
        return self.getWellSample()

#    def loadWellSamples (self):
#        """
#        Return a generator yielding child objects
#
#        :return:    Well Samples
#        :rtype:     :class:`WellSampleWrapper` generator
#        """
#
#        if getattr(self, 'isWellSamplesLoaded')():
#            childnodes = getattr(self, 'copyWellSamples')()
#            logger.debug(
#                'listChildren for %s %d: already loaded, %d samples'
#                % (self.OMERO_CLASS, self.getId(), len(childnodes)))
#            for ch in childnodes:
#                yield WellSampleWrapper(self._conn, ch)
#
#    def plate(self):
#        """
#        Gets the Plate.
#
#        :return:    The Plate
#        :rtype:     :class:`PlateWrapper`
#        """
#
#        return PlateWrapper(self._conn, self._obj.plate)

WellWrapper = _WellWrapper


class _WellSampleWrapper (BlitzObjectWrapper):
    """
    omero_model_WellSampleI class wrapper extends BlitzObjectWrapper.
    """

    def __bstrap__(self):
        self.OMERO_CLASS = 'WellSample'
        self.CHILD_WRAPPER_CLASS = 'ImageWrapper'
        self.PARENT_WRAPPER_CLASS = 'WellWrapper'
        self.LINK_CLASS = 'WellSample'
        self.LINK_PARENT = lambda x: x
        self.LINK_CHILD = 'image'

    def listParents(self, withlinks=False):
        """
        Because wellsamples are direct children of wells, with no links in
        between, a special listParents is needed
        """
        rv = self._conn.getQueryService().findAllByQuery(
            ("select w from Well w "
             "left outer join fetch w.wellSamples as ws"
             "where ws.id=%d" % self.getId()),
            None, self._conn.SERVICE_OPTS)
        if not len(rv):
            rv = [None]
        # rv = self._conn.getObject('Plate', self.plate.id.val)
        pwc = self._getParentWrappers()
        if withlinks:
            return [(pwc[0](self._conn, x), None) for x in rv]
        return [pwc[0](self._conn, x) for x in rv]

    def getImage(self):
        """
        Gets the Image for this well sample.

        :return:    The Image
        :rtype:     :class:`ImageWrapper`
        """
        return self._getChildWrapper()(self._conn, self._obj.image)

    def image(self):
        """
        Gets the Image for this well sample.

        :return:    The Image
        :rtype:     :class:`ImageWrapper`
        """
        return self.getImage()

    def getPlateAcquisition(self):
        """
        Gets the PlateAcquisition for this well sample, or None

        :return:    The PlateAcquisition
        :rtype:     :class:`PlateAcquisitionWrapper` or None
        """
        aquisition = self._obj.plateAcquisition
        if aquisition is None:
            return None
        return PlateAcquisitionWrapper(self._conn, aquisition)

WellSampleWrapper = _WellSampleWrapper

# class CategoryWrapper (BlitzObjectWrapper):
#     def __bstrap__ (self):
#         self.LINK_CLASS = "CategoryImageLink"
#         self.CHILD_WRAPPER_CLASS = ImageWrapper
#         self.PARENT_WRAPPER_CLASS= 'CategoryGroupWrapper'
#
# class CategoryGroupWrapper (BlitzObjectWrapper):
#     def __bstrap__ (self):
#         self.LINK_CLASS = "CategoryGroupCategoryLink"
#         self.CHILD_WRAPPER_CLASS = CategoryWrapper
#         self.PARENT_WRAPPER_CLASS = None

# IMAGE #


class ColorHolder (object):
    """
    Stores color internally as (R,G,B,A) and allows setting and getting in
    multiple formats
    """

    _color = {'red': 0, 'green': 0, 'blue': 0, 'alpha': 255}

    def __init__(self, colorname=None):
        """
        If colorname is 'red', 'green' or 'blue', set color accordingly
        - Otherwise black

        :param colorname:   'red', 'green' or 'blue'
        :type colorname:    String
        """

        self._color = {'red': 0, 'green': 0, 'blue': 0, 'alpha': 255}
        if colorname and colorname.lower() in self._color.keys():
            self._color[colorname.lower()] = 255

    @classmethod
    def fromRGBA(klass, r, g, b, a):
        """
        Class method for creating a ColorHolder from r,g,b,a values

        :param r:   red 0 - 255
        :type r:    int
        :param g:   green 0 - 255
        :type g:    int
        :param b:   blue 0 - 255
        :type b:    int
        :param a:   alpha 0 - 255
        :type a:    int
        :return:    new Color object
        :rtype:     :class:`ColorHolder`
        """

        rv = klass()
        rv.setRed(r)
        rv.setGreen(g)
        rv.setBlue(b)
        rv.setAlpha(a)
        return rv

    def getRed(self):
        """
        Gets the Red component

        :return:    red
        :rtype:     int
        """

        return self._color['red']

    def setRed(self, val):
        """
        Set red, as int 0..255

        :param val: value of Red.
        :type val:  Int
        """

        self._color['red'] = max(min(255, int(val)), 0)

    def getGreen(self):
        """
        Gets the Green component

        :return:    green
        :rtype:     int
        """

        return self._color['green']

    def setGreen(self, val):
        """
        Set green, as int 0..255

        :param val: value of Green.
        :type val:  Int
        """

        self._color['green'] = max(min(255, int(val)), 0)

    def getBlue(self):
        """
        Gets the Blue component

        :return:    blue
        :rtype:     int
        """

        return self._color['blue']

    def setBlue(self, val):
        """
        Set Blue, as int 0..255

        :param val: value of Blue.
        :type val:  Int
        """

        self._color['blue'] = max(min(255, int(val)), 0)

    def getAlpha(self):
        """
        Gets the Alpha component

        :return:    alpha
        :rtype:     int
        """

        return self._color['alpha']

    def setAlpha(self, val):
        """
        Set alpha, as int 0..255.

        :param val: value of alpha.
        """

        self._color['alpha'] = max(min(255, int(val)), 0)

    def getHtml(self):
        """
        Gets the html usable color. Dumps the alpha information. E.g. 'FF0000'

        :return:    html color
        :rtype:     String
        """

        return "%(red)0.2X%(green)0.2X%(blue)0.2X" % (self._color)

    def getCss(self):
        """
        Gets the css string: rgba(r,g,b,a)

        :return:    css color
        :rtype:     String
        """

        c = self._color.copy()
        c['alpha'] /= 255.0
        return "rgba(%(red)i,%(green)i,%(blue)i,%(alpha)0.3f)" % (c)

    def getRGB(self):
        """
        Gets the (r,g,b) as a tuple.

        :return:    Tuple of (r,g,b) values
        :rtype:     tuple of ints
        """

        return (self._color['red'], self._color['green'], self._color['blue'])

    def getInt(self):
        """
        Returns the color as an Integer

        :return:    Integer
        :rtype:     int
        """

        a = self.getAlpha() << 24
        r = self.getRed() << 16
        g = self.getGreen() << 8
        b = self.getBlue() << 0
        return r+g+b+a


class _LogicalChannelWrapper (BlitzObjectWrapper):
    """
    omero_model_LogicalChannelI class wrapper extends BlitzObjectWrapper.
    Specifies a number of _attrs for the channel metadata.
    """
    _attrs = ('name',
              'pinHoleSize',
              '#illumination',
              'contrastMethod',
              'excitationWave',
              'emissionWave',
              'fluor',
              'ndFilter',
              'otf',
              'detectorSettings|DetectorSettingsWrapper',
              'lightSourceSettings|LightSettingsWrapper',
              'filterSet|FilterSetWrapper',
              'samplesPerPixel',
              '#photometricInterpretation',
              'mode',
              'pockelCellSetting',
              '()lightPath|',
              'version')

    def __loadedHotSwap__(self):
        """ Loads the logical channel using the metadata service """
        if self._obj is not None:
            ctx = self._conn.SERVICE_OPTS.copy()
            if ctx.getOmeroGroup() is None:
                ctx.setOmeroGroup(-1)
            self._obj = self._conn.getMetadataService(
                ).loadChannelAcquisitionData([self._obj.id.val], ctx)[0]

    def getLightPath(self):
        """
        Make sure we have the channel fully loaded, then return
        :class:`LightPathWrapper`
        """
        self.__loadedHotSwap__()
        if self._obj.lightPath is not None:
            return LightPathWrapper(self._conn, self._obj.lightPath)

LogicalChannelWrapper = _LogicalChannelWrapper


class _LightPathWrapper (BlitzObjectWrapper):
    """
    base Light Source class wrapper, extends BlitzObjectWrapper.
    """
    _attrs = ('dichroic|DichroicWrapper',
              '()emissionFilters|',
              '()excitationFilters|')

    def __bstrap__(self):
        self.OMERO_CLASS = 'LightPath'

    def getExcitationFilters(self):
        """ Returns list of excitation :class:`FilterWrapper`. Ordered
        collections can contain nulls"""
        return [FilterWrapper(self._conn, link.child)
                for link in self.copyExcitationFilterLink()
                if link is not None]

    def getEmissionFilters(self):
        """ Returns list of emission :class:`FilterWrapper` """
        return [FilterWrapper(self._conn, link.child)
                for link in self.copyEmissionFilterLink()]

LightPathWrapper = _LightPathWrapper


class _PixelsWrapper (BlitzObjectWrapper):
    """
    omero_model_PixelsI class wrapper extends BlitzObjectWrapper.
    """

    def __bstrap__(self):
        self.OMERO_CLASS = 'Pixels'

    def _prepareRawPixelsStore(self):
        """
        Creates RawPixelsStore and sets the id etc
        """
        ps = self._conn.createRawPixelsStore()
        ps.setPixelsId(self._obj.id.val, True, self._conn.SERVICE_OPTS)
        return ps

    def getPixelsType(self):
        """
        This simply wraps the :class:`omero.model.PixelsType` object in a
        BlitzObjectWrapper. Shouldn't be needed when this is done
        automatically.

        It has the methods :meth:`getValue` and :meth:`getBitSize`.
        """
        return BlitzObjectWrapper(self._conn, self._obj.getPixelsType())

    def copyPlaneInfo(self, theC=None, theT=None, theZ=None):
        """
        Loads plane infos and returns sequence of omero.model.PlaneInfo objects
        wrapped in BlitzObjectWrappers ordered by planeInfo.deltaT.
        Set of plane infos can be filtered by C, T or Z

        :param theC:    Filter plane infos by Channel index
        :type  theC:    int or None
        :param theT:    Filter plane infos by Time index
        :type  theT:    int or None
        :param theZ:    Filter plane infos by Z index
        :type  theT:    int or None

        :return:  Generator of PlaneInfo wrapped in BlitzObjectWrappers
        """

        params = omero.sys.Parameters()
        params.map = {}
        params.map["pid"] = rlong(self._obj.id)
        query = "select info from PlaneInfo as info where pixels.id=:pid"
        if theC is not None:
            params.map["theC"] = rint(theC)
            query += " and info.theC=:theC"
        if theT is not None:
            params.map["theT"] = rint(theT)
            query += " and info.theT=:theT"
        if theZ is not None:
            params.map["theZ"] = rint(theZ)
            query += " and info.theZ=:theZ"
        query += " order by info.deltaT"
        queryService = self._conn.getQueryService()
        result = queryService.findAllByQuery(
            query, params, self._conn.SERVICE_OPTS)
        for pi in result:
            yield BlitzObjectWrapper(self._conn, pi)

    def getPlanes(self, zctList):
        """
        Returns generator of numpy 2D planes from this set of pixels for a
        list of Z, C, T indexes.

        :param zctList:     A list of indexes: [(z,c,t), ]
        """

        zctTileList = []
        for zct in zctList:
            z, c, t = zct
            zctTileList.append((z, c, t, None))
        return self.getTiles(zctTileList)

    def getPlane(self, theZ=0, theC=0, theT=0):
        """
        Gets the specified plane as a 2D numpy array by calling
        :meth:`getPlanes`
        If a range of planes are required, :meth:`getPlanes` is approximately
        30% faster.
        """
        planeList = list(self.getPlanes([(theZ, theC, theT)]))
        return planeList[0]

    def getTiles(self, zctTileList):
        """
        Returns generator of numpy 2D planes from this set of pixels for a
        list of (Z, C, T, tile) where tile is (x, y, width, height) or None if
        you want the whole plane.

        :param zctrList:     A list of indexes: [(z,c,t, region), ]
        """

        import numpy
        from struct import unpack

        pixelTypes = {"int8": ['b', numpy.int8],
                      "uint8": ['B', numpy.uint8],
                      "int16": ['h', numpy.int16],
                      "uint16": ['H', numpy.uint16],
                      "int32": ['i', numpy.int32],
                      "uint32": ['I', numpy.uint32],
                      "float": ['f', numpy.float32],
                      "double": ['d', numpy.float64]}

        rawPixelsStore = self._prepareRawPixelsStore()
        sizeX = self.sizeX
        sizeY = self.sizeY
        pixelType = self.getPixelsType().value
        numpyType = pixelTypes[pixelType][1]
        exc = None
        try:
            for zctTile in zctTileList:
                z, c, t, tile = zctTile
                if tile is None:
                    rawPlane = rawPixelsStore.getPlane(z, c, t)
                    planeY = sizeY
                    planeX = sizeX
                else:
                    x, y, width, height = tile
                    rawPlane = rawPixelsStore.getTile(
                        z, c, t, x, y, width, height)
                    planeY = height
                    planeX = width
                # +str(sizeX*sizeY)+pythonTypes[pixelType]
                convertType = '>%d%s' % (
                    (planeY*planeX), pixelTypes[pixelType][0])
                convertedPlane = unpack(convertType, rawPlane)
                remappedPlane = numpy.array(convertedPlane, numpyType)
                remappedPlane.resize(planeY, planeX)
                yield remappedPlane
        except Exception, e:
            logger.error(
                "Failed to getPlane() or getTile() from rawPixelsStore",
                exc_info=True)
            exc = e
        try:
            rawPixelsStore.close()
        except Exception, e:
            logger.error("Failed to close rawPixelsStore", exc_info=True)
            if exc is None:
                exc = e
        if exc is not None:
            raise exc

    def getTile(self, theZ=0, theC=0, theT=0, tile=None):
        """
        Gets the specified plane as a 2D numpy array by calling
        :meth:`getTiles`
        If a range of tile are required, :meth:`getTiles` is approximately 30%
        faster.
        """
        tileList = list(self.getTiles([(theZ, theC, theT, tile)]))
        return tileList[0]

PixelsWrapper = _PixelsWrapper


class _FilesetWrapper (BlitzObjectWrapper):
    """
    omero_model_FilesetI class wrapper extends BlitzObjectWrapper
    """

    def __bstrap__(self):
        self.OMERO_CLASS = 'Fileset'

    def _getQueryString(self):
        """
        Used for building queries in generic methods such as
        getObjects("Fileset")
        """
        return "select obj from Fileset obj "\
            "left outer join fetch obj.images as image "\
            "left outer join fetch obj.usedFiles as usedFile " \
            "join fetch usedFile.originalFile"

    def copyImages(self):
        """ Returns a list of :class:`ImageWrapper` linked to this Fileset """
        return [ImageWrapper(self._conn, i) for i in self._obj.copyImages()]

    def listFiles(self):
        """
        Returns a list of :class:`OriginalFileWrapper` linked to this Fileset
        via Fileset Entries
        """
        return [OriginalFileWrapper(self._conn, f.originalFile)
                for f in self._obj.copyUsedFiles()]

FilesetWrapper = _FilesetWrapper


class _ChannelWrapper (BlitzObjectWrapper):
    """
    omero_model_ChannelI class wrapper extends BlitzObjectWrapper.
    """

    BLUE_MIN = 400
    BLUE_MAX = 500
    GREEN_MIN = 501
    GREEN_MAX = 600
    RED_MIN = 601
    RED_MAX = 700
    COLOR_MAP = ((BLUE_MIN, BLUE_MAX, ColorHolder('Blue')),
                 (GREEN_MIN, GREEN_MAX, ColorHolder('Green')),
                 (RED_MIN, RED_MAX, ColorHolder('Red')),
                 )

    def __bstrap__(self):
        self.OMERO_CLASS = 'Channel'

    def __prepare__(self, idx=-1, re=None, img=None):
        """
        Sets values of idx, re and img
        """
        self._re = re
        self._idx = idx
        self._img = img

    def save(self):
        """
        Extends the superclass save method to save Pixels. Returns result of
        saving superclass (TODO: currently this is None)
        """

        self._obj.setPixels(
            omero.model.PixelsI(self._obj.getPixels().getId(), False))
        return super(_ChannelWrapper, self).save()

    def isActive(self):
        """
        Returns True if the channel is active (turned on in rendering settings)

        :return:    True if Channel is Active
        :rtype:     Boolean
        """

        if self._re is None:
            return False
        return self._re.isActive(self._idx, self._conn.SERVICE_OPTS)

    def getLogicalChannel(self):
        """
        Returns the logical channel

        :return:    Logical Channel
        :rtype:     :class:`LogicalChannelWrapper`
        """

        if self._obj.logicalChannel is not None:
            return LogicalChannelWrapper(self._conn, self._obj.logicalChannel)

    def getLabel(self):
        """
        Returns the logical channel name, emission wave or index. The first
        that is not null in the described order.

        :return:    The logical channel string representation
        :rtype:     String
        """

        lc = self.getLogicalChannel()
        rv = lc.name
        if rv is None or len(rv.strip()) == 0:
            rv = lc.emissionWave
            if rv is not None:
                # Don't show as double if it's really an int
                if int(rv) == rv:
                    rv = int(rv)
        if rv is None or len(unicode(rv).strip()) == 0:
            rv = self._idx
        return unicode(rv)

    def getName(self):
        """
        Returns the logical channel name or None

        :return:    The logical channel string representation
        :rtype:     String
        """

        lc = self.getLogicalChannel()
        rv = lc.name
        if rv is not None:
            return unicode(rv)

    def getEmissionWave(self):
        """
        Returns the emission wave or None.

        :return:    Emission wavelength or None
        :rtype:     int
        """

        lc = self.getLogicalChannel()
        wave = lc.emissionWave
        if wave is not None and int(wave) == wave:
            wave = int(wave)
        return wave

    def getExcitationWave(self):
        """
        Returns the excitation wave or None.

        :return:    Excitation wavelength or None
        :rtype:     int
        """

        lc = self.getLogicalChannel()
        wave = lc.excitationWave
        if wave is not None and int(wave) == wave:
            wave = int(wave)
        return wave

    def getColor(self):
        """
        Returns the rendering settings color of this channel

        :return:    Channel color
        :rtype:     :class:`ColorHolder`
        """

        if self._re is None:
            return None
        return ColorHolder.fromRGBA(
            *self._re.getRGBA(self._idx, self._conn.SERVICE_OPTS))

    def getWindowStart(self):
        """
        Returns the rendering settings window-start of this channel

        :return:    Window start
        :rtype:     double
        """

        return self._re.getChannelWindowStart(
            self._idx, self._conn.SERVICE_OPTS)

    def setWindowStart(self, val):
        self.setWindow(val, self.getWindowEnd())

    def getWindowEnd(self):
        """
        Returns the rendering settings window-end of this channel

        :return:    Window end
        :rtype:     double
        """

        return self._re.getChannelWindowEnd(
            self._idx, self._conn.SERVICE_OPTS)

    def setWindowEnd(self, val):
        self.setWindow(self.getWindowStart(), val)

    def setWindow(self, minval, maxval):
        self._re.setChannelWindow(
            self._idx, float(minval), float(maxval), self._conn.SERVICE_OPTS)

    def getWindowMin(self):
        """
        Returns the minimum pixel value of the channel

        :return:    Min pixel value
        :rtype:     double
        """
        si = self._obj.getStatsInfo()
        if si is None:
            logger.error("getStatsInfo() is null. See #9695")
            try:
                minVals = {'int8': -128, 'uint8': 0, 'int16': -32768,
                           'uint16': 0, 'int32': -32768, 'uint32': 0,
                           'float': -32768, 'double': -32768}
                pixtype = self._obj.getPixels(
                    ).getPixelsType().getValue().getValue()
                return minVals[pixtype]
            except:     # Just in case we don't support pixType above
                return None
        return si.getGlobalMin().val

    def getWindowMax(self):
        """
        Returns the maximum pixel value of the channel

        :return:    Min pixel value
        :rtype:     double
        """
        si = self._obj.getStatsInfo()
        if si is None:
            logger.error("getStatsInfo() is null. See #9695")
            try:
                maxVals = {'int8': 127, 'uint8': 255, 'int16': 32767,
                           'uint16': 65535, 'int32': 32767, 'uint32': 65535,
                           'float': 32767, 'double': 32767}
                pixtype = self._obj.getPixels(
                    ).getPixelsType().getValue().getValue()
                return maxVals[pixtype]
            except:     # Just in case we don't support pixType above
                return None
        return si.getGlobalMax().val

ChannelWrapper = _ChannelWrapper


class assert_re (object):
    """
    Function decorator to make sure that rendering engine is prepared before
    call. Is configurable by various options.
    """

    def __init__(self, onPrepareFailureReturnNone=True, ignoreExceptions=None):
        """
        Initialises the decorator.

        :param onPrepareFailureReturnNone: Whether or not on a failure to
        prepare the rendering engine the decorator should return 'None' or
        allow the execution of the decorated function or method. Defaults to
        'True'.
        :type onPrepareFailureReturnNone: Boolean
        :param ignoreExceptions: A set of exceptions thrown during the
        preparation of the rendering engine for whith the decorator should
        ignore and allow the execution of the decorated function or method.
        Defaults to 'None'.
        :type ignoreExceptions: Set
        """
        self.onPrepareFailureReturnNone = onPrepareFailureReturnNone
        self.ignoreExceptions = ignoreExceptions

    def __call__(ctx, f):
        """
        Tries to prepare rendering engine, then calls function and return the
        result.
        """

        def wrapped(self, *args, **kwargs):
            try:
                if not self._prepareRenderingEngine() \
                   and ctx.onPrepareFailureReturnNone:
                    logger.debug('Preparation of rendering engine failed, '
                                 'returning None for %r!' % f)
                    return None
            except ctx.ignoreExceptions:
                logger.debug('Ignoring exception thrown during preparation '
                             'of rendering engine for %r!' % f, exc_info=True)
                pass
            return f(self, *args, **kwargs)
        return wrapped


def assert_pixels(func):
    """
    Function decorator to make sure that pixels are loaded before call

    :param func:    Function
    :type func:     Function
    :return:        Decorated function
    :rtype:         Function
    """

    def wrapped(self, *args, **kwargs):
        """ Tries to load pixels, then call function and return the result"""

        if not self._loadPixels():
            return None
        return func(self, *args, **kwargs)
    return wrapped


class _ImageWrapper (BlitzObjectWrapper):
    """
    omero_model_ImageI class wrapper extends BlitzObjectWrapper.
    """

    _re = None
    _pd = None
    _rm = {}
    _pixels = None
    _archivedFileCount = None
    _filesetFileCount = None
    _importedFilesInfo = None

    _pr = None  # projection
    _prStart = None
    _prEnd = None

    _invertedAxis = False

    PROJECTIONS = {
        'normal': -1,
        'intmax': omero.constants.projection.ProjectionType.MAXIMUMINTENSITY,
        'intmean': omero.constants.projection.ProjectionType.MEANINTENSITY,
        'intsum': omero.constants.projection.ProjectionType.SUMINTENSITY,
        }

    PLANEDEF = omero.romio.XY

    @classmethod
    def fromPixelsId(self, conn, pid):
        """
        Creates a new Image wrapper with the image specified by pixels ID

        :param conn:    The connection
        :type conn:     :class:`BlitzGateway`
        :param pid:     Pixles ID
        :type pid:      Long
        :return:        New Image wrapper
        :rtype:         :class:`ImageWrapper`
        """

        q = conn.getQueryService()
        p = q.find('Pixels', pid, self._conn.SERVICE_OPTS)
        if p is None:
            return None
        return ImageWrapper(conn, p.image)

    def __bstrap__(self):
        self.OMERO_CLASS = 'Image'
        self.LINK_CLASS = None
        self.CHILD_WRAPPER_CLASS = None
        self.PARENT_WRAPPER_CLASS = ['DatasetWrapper', 'WellSampleWrapper']
        self._thumbInProgress = False

    def __del__(self):
        self._re and self._re.untaint()

    def __loadedHotSwap__(self):
        ctx = self._conn.SERVICE_OPTS.copy()
        ctx.setOmeroGroup(self.getDetails().group.id.val)
        self._obj = self._conn.getContainerService().getImages(
            self.OMERO_CLASS, (self._oid,), None, ctx)[0]

    def getInstrument(self):
        """

        Returns the Instrument for this image (or None) making sure the
        instrument is loaded.

        :return:    Instrument (microscope)
        :rtype:     :class:`InstrumentWrapper`
        """

        i = self._obj.instrument
        if i is None:
            return None
        if not i.loaded:
            meta_serv = self._conn.getMetadataService()
            ctx = self._conn.SERVICE_OPTS.copy()
            if ctx.getOmeroGroup() is None:
                ctx.setOmeroGroup(-1)
            i = self._obj.instrument = meta_serv.loadInstrument(i.id.val, ctx)
        return InstrumentWrapper(self._conn, i)

    def _loadPixels(self):
        """
        Checks that pixels are loaded

        :return:    True if loaded
        :rtype:     Boolean
        """

        if not self._obj.pixelsLoaded:
            self.__loadedHotSwap__()
        return self._obj.sizeOfPixels() > 0

    def _getRDef(self):
        """
        Return a rendering def ID based on custom logic.

        :return:            Rendering definition ID or None if no custom
                            logic has found a rendering definition.
        """
        rdefns = self._conn.CONFIG.IMG_RDEFNS
        if rdefns is None:
            return
        ann = self.getAnnotation(rdefns)
        rdid = ann and ann.getValue() or None
        if rdid is None:
            return
        logger.debug('_getRDef: %s, annid=%d' % (str(rdid), ann.getId()))
        logger.debug('now load render options: %s' %
                     str(self._loadRenderOptions()))
        self.loadRenderOptions()
        return rdid

    def _onResetDefaults(self, rdid):
        """
        Called whenever a reset defaults is called by the preparation of
        the rendering engine or the thumbnail bean.

        :param rdid:         Current Rendering Def ID
        :type rdid:          Long
        """
        rdefns = self._conn.CONFIG.IMG_RDEFNS
        if rdefns is None:
            return
        ann = self.getAnnotation(rdefns)
        if ann is None:
            a = LongAnnotationWrapper(self)
            a.setNs(rdefns)
            a.setValue(rdid)
            self.linkAnnotation(a, sameOwner=False)

    def _prepareRE(self, rdid=None):
        """
        Prepare the rendering engine with pixels ID and existing or new
        rendering def.

        :return:            The Rendering Engine service
        :rtype:             :class:`ProxyObjectWrapper`
        """

        pid = self.getPrimaryPixels().id
        re = self._conn.createRenderingEngine()
        ctx = self._conn.SERVICE_OPTS.copy()

        ctx.setOmeroGroup(self.details.group.id.val)
        # if self._conn.canBeAdmin():
        #     ctx.setOmeroUser(self.details.owner.id.val)
        re.lookupPixels(pid, ctx)
        if rdid is None:
            rdid = self._getRDef()
        if rdid is None:
            if not re.lookupRenderingDef(pid, ctx):
                re.resetDefaults(ctx)
                re.lookupRenderingDef(pid, ctx)
            self._onResetDefaults(re.getRenderingDefId(ctx))
        else:
            re.loadRenderingDef(rdid, ctx)
        re.load(ctx)
        return re

    def _prepareRenderingEngine(self, rdid=None):
        """
        Checks that the rendering engine is prepared, calling
        :meth:`_prepareRE` if needed.
        Used by the :meth:`assert_re` method to wrap calls requiring rendering
        engine

        :return:    True if rendering engine is created
        :rtype:     Boolean
        """

        self._loadPixels()
        if self._re is None:
            if self._obj.sizeOfPixels() < 1:
                return False
            if self._pd is None:
                self._pd = omero.romio.PlaneDef(self.PLANEDEF)
            try:
                self._re = self._prepareRE(rdid=rdid)
            except omero.ValidationException:
                logger.debug('on _prepareRE()', exc_info=True)
                self._re = None
        return self._re is not None

    def resetRDefs(self):
        logger.debug('resetRDefs')
        if self.canAnnotate():
            self._deleteSettings()
            rdefns = self._conn.CONFIG.IMG_RDEFNS
            logger.debug(rdefns)
            if rdefns:
                # Use the same group as the image in the context
                ctx = self._conn.SERVICE_OPTS.copy()
                self._conn.SERVICE_OPTS.setOmeroGroup(
                    self.details.group.id.val)
                try:
                    self.removeAnnotations(rdefns)
                finally:
                    self._conn.SERVICE_OPTS = ctx
            return True
        return False

    def simpleMarshal(self, xtra=None, parents=False):
        """
        Creates a dict representation of the Image, including author and date
        info.

        :param xtra: controls the optional parts of simpleMarshal;
                     - thumbUrlPrefix - allows customizing the thumb URL by
                     either a static string prefix or a callable function
                     that will take a single ImgId int argument and return the
                     customized URL string
                     - tiled - if passed and value evaluates to true, add
                     information on whether this image is tiled on this server.
        :type: Dict
        :return:    Dict
        :rtype:     Dict
        """

        rv = super(_ImageWrapper, self).simpleMarshal(
            xtra=xtra, parents=parents)
        rv.update({'author': self.getAuthor(),
                   'date': time.mktime(self.getDate().timetuple()), })
        if xtra:
            if 'thumbUrlPrefix' in xtra:
                if callable(xtra['thumbUrlPrefix']):
                    rv['thumb_url'] = xtra['thumbUrlPrefix'](str(self.id))
                else:
                    rv['thumb_url'] = xtra[
                        'thumbUrlPrefix'] + str(self.id) + '/'
            if xtra.get('tiled', False):
                # Since we need to calculate sizes, store them too in the
                # marshaled value
                maxplanesize = self._conn.getMaxPlaneSize()
                rv['size'] = {'width': self.getSizeX(),
                              'height': self.getSizeY(),
                              }
                if rv['size']['height'] and rv['size']['width']:
                    rv['tiled'] = ((rv['size']['height'] * rv['size']['width'])
                                   > (maxplanesize[0] * maxplanesize[1]))
                else:
                    rv['tiles'] = False

        return rv

    def getStageLabel(self):
        """
        Returns the stage label or None

        :return:    Stage label
        :rtype:     :class:`ImageStageLabelWrapper`
        """

        if self._obj.stageLabel is None:
            return None
        else:
            return ImageStageLabelWrapper(self._conn, self._obj.stageLabel)

    def shortname(self, length=20, hist=5):
        """
        Provides a truncated name of the image.
        E.g. ...catedNameOfTheImage.tiff

        :param length:  The ideal length to return.
                        If truncated, will be ...length
        :type length:   Int
        :param hist:    The amount of leeway allowed before trunction
                        (avoid truncating 1 or 2 letters)
        :type hist:     Int
        :return:        Truncated ...name
        :type:          String
        """

        name = self.name
        if not name:
            return ""
        l = len(name)
        if l < length+hist:
            return name
        return "..." + name[l - length:]

    def getAuthor(self):
        """
        Returns 'Firstname Lastname' of image owner

        :return:    Image owner
        :rtype:     String
        """

        q = self._conn.getQueryService()
        e = q.findByQuery(
            "select e from Experimenter e where e.id = %i"
            % self._obj.details.owner.id.val, None, self._conn.SERVICE_OPTS)
        self._author = e.firstName.val + " " + e.lastName.val
        return self._author

    def getDataset(self):
        """
        XXX: Deprecated since 4.3.2, use listParents(). (See #6660)
        Gets the Dataset that image is in, or None.
        Returns None if Image is in more than one Dataset.

        :return:    Dataset
        :rtype:     :class:`DatasetWrapper`
        """

        try:
            q = """
            select ds from Image i join i.datasetLinks dl join dl.parent ds
            where i.id = %i
            """ % self._obj.id.val
            query = self._conn.getQueryService()
            ds = query.findAllByQuery(q, None, self._conn.SERVICE_OPTS)
            if ds and len(ds) == 1:
                return DatasetWrapper(self._conn, ds[0])
        except:  # pragma: no cover
            logger.debug('on getDataset')
            logger.debug(traceback.format_exc())
            return None

    def getProject(self):
        """
        Gets the Project that image is in, or None.
        TODO: Assumes image is in only 1 Project.
        Why not use getAncestory()[-1]
        Returns None if Image is in more than one Dataset & Project.

        :return:    Project
        :rtype:     :class:`ProjectWrapper`
        """

        try:
            q = ("select p from Image i join i.datasetLinks dl "
                 "join dl.parent ds join ds.projectLinks pl "
                 "join pl.parent p where i.id = %i"
                 % self._obj.id.val)
            query = self._conn.getQueryService()
            prj = query.findAllByQuery(q, None, self._conn.SERVICE_OPTS)
            if prj and len(prj) == 1:
                return ProjectWrapper(self._conn, prj[0])
        except:  # pragma: no cover
            logger.debug('on getProject')
            logger.debug(traceback.format_exc())
            return None

    def getPlate(self):
        """
        If the image is in a Plate/Well hierarchy, returns the parent Plate,
        otherwise None

        :return:    Plate
        :rtype:     :class:`PlateWrapper`
        """

        params = omero.sys.Parameters()
        params.map = {}
        params.map["oid"] = omero.rtypes.rlong(self.getId())
        query = ("select well from Well as well "
                 "join fetch well.details.creationEvent "
                 "join fetch well.details.owner "
                 "join fetch well.details.group "
                 "join fetch well.plate as pt "
                 "left outer join fetch well.wellSamples as ws "
                 "left outer join fetch ws.image as img "
                 "where ws.image.id = :oid")
        q = self._conn.getQueryService()
        for well in q.findAllByQuery(query, params):
            return PlateWrapper(self._conn, well.plate)

    def getObjectiveSettings(self):
        """
        Gets the Ojbective Settings of the Image, or None

        :return:    Objective Settings
        :rtype:     :class:`ObjectiveSettingsWrapper`
        """

        rv = self.objectiveSettings
        if self.objectiveSettings is not None:
            rv = ObjectiveSettingsWrapper(self._conn, self.objectiveSettings)
            if not self.objectiveSettings.loaded:
                self.objectiveSettings = rv._obj
        return rv

    def getImagingEnvironment(self):
        """
        Gets the Imaging Environment of the Image, or None

        :return:    Imaging Environment
        :rtype:     :class:`ImagingEnvironmentWrapper`
        """

        rv = self.imagingEnvironment
        if self.imagingEnvironment is not None:
            rv = ImagingEnvironmentWrapper(self._conn, self.imagingEnvironment)
            if not self.imagingEnvironment.loaded:
                self.imagingEnvironment = rv._obj
        return rv

    @assert_pixels
    def getPixelsId(self):
        """
        Returns the Primary Pixels ID for the image.

        :return:    Pixels ID
        :rtype:     Long
        """

        return self._obj.getPrimaryPixels().getId().val

    # @setsessiongroup
    def _prepareTB(self, _r=False, rdefId=None):
        """
        Prepares Thumbnail Store for the image.

        :param _r:          If True, don't reset default rendering
                            (return None if no rDef exists)
        :type _r:           Boolean
        :param rdefId:      Rendering def ID to use for rendering thumbnail
        :type rdefId:       Long
        :return:            Thumbnail Store or None
        :rtype:             :class:`ProxyObjectWrapper`
        """

        pid = self.getPrimaryPixels().id
        if rdefId is None:
            rdefId = self._getRDef()
        tb = self._conn.createThumbnailStore()

        ctx = self._conn.SERVICE_OPTS.copy()
        ctx.setOmeroGroup(self.details.group.id.val)
        has_rendering_settings = tb.setPixelsId(pid, ctx)
        logger.debug("tb.setPixelsId(%d) = %s " %
                     (pid, str(has_rendering_settings)))
        if rdefId is not None:
            try:
                tb.setRenderingDefId(rdefId, ctx)
            except omero.ValidationException:
                # The annotation exists, but not the rendering def?
                logger.error(
                    'IMG %d, defrdef == %d but object does not exist?'
                    % (self.getId(), rdefId))
                rdefId = None
        if rdefId is None:
            if not has_rendering_settings:
                if self._conn.canBeAdmin():
                    ctx.setOmeroUser(self.details.owner.id.val)
                try:
                    # E.g. May throw Missing Pyramid Exception
                    tb.resetDefaults(ctx)
                except omero.ConcurrencyException, ce:
                    logger.info(
                        "ConcurrencyException: resetDefaults() failed "
                        "in _prepareTB with backOff: %s" % ce.backOff)
                    return tb
                tb.setPixelsId(pid, ctx)
                try:
                    rdefId = tb.getRenderingDefId(ctx)
                # E.g. No rendering def (because of missing pyramid!)
                except omero.ApiUsageException:
                    logger.info(
                        "ApiUsageException: getRenderingDefId() failed "
                        "in _prepareTB")
                    return tb
                self._onResetDefaults(rdefId)
        return tb

    def loadOriginalMetadata(self, sort=True):
        """
        Gets original metadata from the file annotation.
        Returns the File Annotation, list of Global Metadata,
        list of Series Metadata in a tuple.
        Metadata lists are lists of (key, value) tuples.

        :param sort:    If True, we sort Metadata by key
        :return:    Tuple (file-annotation, global-metadata, series-metadata)
        :rtype:     Tuple (:class:`FileAnnotationWrapper`, [], [])
        """

        req = omero.cmd.OriginalMetadataRequest()
        req.imageId = self.id

        handle = self._conn.c.sf.submit(req)
        try:
            cb = self._conn._waitOnCmd(handle)
            rsp = cb.getResponse()
        finally:
            handle.close()

        global_metadata = list()
        series_metadata = list()

        for l, m in ((global_metadata, rsp.globalMetadata),
                     (series_metadata, rsp.seriesMetadata)):

            for k, v in m.items():
                l.append((k, unwrap(v)))  # was RType!

        if sort:
            global_metadata.sort(key=lambda x: x[0].lower())
            series_metadata.sort(key=lambda x: x[0].lower())
        return (None, (global_metadata), (series_metadata))

    @assert_re()
    def _getProjectedThumbnail(self, size, pos):
        """
        Returns a string holding a rendered JPEG of the projected image, sized
        to mimic a thumbnail. This is an 'internal' method of this class, used
        to generate a thumbnail from a full-sized projected image (since
        thumbnails don't support projection). SetProjection should be called
        before this method is called, so that this returns a projected, scaled
        image.

        :param size:    The length of the longest size, in a list or tuple.
                        E.g. (100,)
        :type size:     list or tuple
        :param pos:     The (z, t) position
        :type pos:      Tuple (z,t)
        """

        if pos is None:
            t = z = 0
        else:
            z, t = pos
        img = self.renderImage(z, t)
        if len(size) == 1:
            w = self.getSizeX()
            h = self.getSizeY()
            ratio = float(w) / h
            if ratio > 1:
                h = h * size[0] / w
                w = size[0]
            else:
                w = w * size[0] / h
                h = size[0]
        img = img.resize((w, h), Image.NEAREST)
        rv = StringIO()
        img.save(rv, 'jpeg', quality=70)
        return rv.getvalue()

    # @setsessiongroup
    def getThumbnail(self, size=(64, 64), z=None, t=None, direct=True,
                     rdefId=None):
        """
        Returns a string holding a rendered JPEG of the thumbnail.

        :type size:         tuple or number
        :param size:        A tuple with one or two ints, or an integer.
                            If a tuple holding a single int, or a single int is
                            passed as param, then that will be used as the
                            longest size on the rendered thumb, and image
                            aspect ratio is kept.
                            If two ints are passed in a tuple, they set the
                            width and height of the rendered thumb.
        :type z:            number
        :param z:           the Z position to use for rendering the thumbnail.
                            If not provided default is used.
        :type t:            number
        :param t:           the T position to use for rendering the thumbnail.
                            If not provided default is used.
        :param direct:      If true, force creation of new thumbnail
                            (don't use cached)
        :param rdefId:      The rendering def to apply to the thumbnail.
        :rtype:             string or None
        :return:            the rendered JPEG, or None if there was an error.
        """
        tb = None
        try:
            tb = self._prepareTB(rdefId=rdefId)
            if tb is None:
                return None
            if isinstance(size, IntType):
                size = (size,)
            if z is not None and t is not None:
                pos = z, t
            else:
                pos = None
                # The following was commented out in the context of
                # omero:#5191. Preparing the rendering engine has the
                # potential to cause the raising of ConcurrencyException's
                # which prevent OMERO.web from executing the thumbnail methods
                # below and consequently showing "in-progress" thumbnails.
                # Tue 24 May 2011 10:42:47 BST -- cxallan
                # re = self._prepareRE()
                # if re:
                #     if z is None:
                #         z = re.getDefaultZ()
                #     if t is None:
                #         t = re.getDefaultT()
                #     pos = z,t
                # else:
                #     pos = None
            if self.getProjection() != 'normal':
                return self._getProjectedThumbnail(size, pos)
            if len(size) == 1:
                if pos is None:
                    if direct:
                        thumb = tb.getThumbnailByLongestSideDirect
                    else:
                        thumb = tb.getThumbnailByLongestSide
                else:
                    thumb = tb.getThumbnailForSectionByLongestSideDirect
            else:
                if pos is None:
                    if direct:
                        thumb = tb.getThumbnailDirect
                    else:
                        thumb = tb.getThumbnail
                else:
                    thumb = tb.getThumbnailForSectionDirect
            args = map(lambda x: rint(x), size)
            if pos is not None:
                args = list(pos) + args
            ctx = self._conn.SERVICE_OPTS.copy()
            ctx.setOmeroGroup(self.details.group.id.val)
            args += [ctx]
            rv = thumb(*args)
            self._thumbInProgress = tb.isInProgress()
            tb.close()      # close every time to prevent stale state
            return rv
        except Exception:  # pragma: no cover
            logger.error(traceback.format_exc())
            if tb is not None:
                tb.close()
            return None

    @assert_pixels
    def getPixelRange(self):
        """
        Returns (min, max) values for the pixels type of this image.
        TODO: Does not handle floats correctly, though.

        :return:    Tuple (min, max)
        """

        pixels_id = self._obj.getPrimaryPixels().getId().val
        rp = self._conn.createRawPixelsStore()
        rp.setPixelsId(pixels_id, True, self._conn.SERVICE_OPTS)
        pmax = 2 ** (8 * rp.getByteWidth())
        if rp.isSigned():
            return (-(pmax / 2), pmax / 2 - 1)
        else:
            return (0, pmax-1)

    @assert_pixels
    def requiresPixelsPyramid(self):
        pixels_id = self._obj.getPrimaryPixels().getId().val
        rp = self._conn.createRawPixelsStore()
        rp.setPixelsId(pixels_id, True, self._conn.SERVICE_OPTS)
        return rp.requiresPixelsPyramid()

    @assert_pixels
    def getPrimaryPixels(self):
        """
        Loads pixels and returns object in a :class:`PixelsWrapper`
        """
        return PixelsWrapper(self._conn, self._obj.getPrimaryPixels())

    @assert_pixels
    def getThumbVersion(self):
        """
        Return the version of (latest) thumbnail owned by current user,
        or None if no thumbnail exists

        :return:        Long or None
        """
        eid = self._conn.getUserId()
        if self._obj.getPrimaryPixels()._thumbnailsLoaded:
            tvs = [t.version.val
                   for t in self._obj.getPrimaryPixels().copyThumbnails()
                   if t.getDetails().owner.id.val == eid]
        else:
            pid = self.getPixelsId()
            params = omero.sys.ParametersI()
            params.addLong('pid', pid)
            params.addLong('ownerId', eid)
            query = ("select t.version from Thumbnail t "
                     "where t.pixels.id = :pid "
                     "and t.details.owner.id = :ownerId")
            tbs = self._conn.getQueryService().projection(
                query, params, self._conn.SERVICE_OPTS)
            tvs = [t[0].val for t in tbs]
        if len(tvs) > 0:
            return max(tvs)
        return None

    @assert_re(ignoreExceptions=(omero.ConcurrencyException))
    def getChannels(self):
        """
        Returns a list of Channels, each initialised with rendering engine

        :return:    Channels
        :rtype:     List of :class:`ChannelWrapper`
        """
        if self._re is not None:
            return [ChannelWrapper(self._conn, c, idx=n, re=self._re, img=self)
                    for n, c in enumerate(
                        self._re.getPixels(
                            self._conn.SERVICE_OPTS).iterateChannels())]
        # E.g. ConcurrencyException (no rendering engine): load channels by
        # hand, use pixels to order channels
        else:
            pid = self.getPixelsId()
            params = omero.sys.Parameters()
            params.map = {"pid": rlong(pid)}
            query = ("select p from Pixels p join fetch p.channels as c "
                     "join fetch c.logicalChannel as lc where p.id=:pid")
            pixels = self._conn.getQueryService().findByQuery(
                query, params, self._conn.SERVICE_OPTS)
            return [ChannelWrapper(self._conn, c, idx=n, re=self._re, img=self)
                    for n, c in enumerate(pixels.iterateChannels())]

    @assert_re()
    def getZoomLevelScaling(self):
        """
        Returns a dict of zoomLevels:scale (fraction) for tiled 'Big' images.
        eg {0: 1.0, 1: 0.25, 2: 0.062489446727078291, 3: 0.031237687848258006}
        Returns None if this image doesn't support tiles.
        """
        if not self._re.requiresPixelsPyramid():
            return None
        levels = self._re.getResolutionDescriptions()
        rv = {}
        sizeXList = [level.sizeX for level in levels]
        for i, level in enumerate(sizeXList):
            rv[i] = float(level)/sizeXList[0]
        return rv

    def setActiveChannels(self, channels, windows=None, colors=None):
        """
        Sets the active channels on the rendering engine.
        Also sets rendering windows and channel colors
        (for channels that are active)

        Examples:
        # Turn first channel ON, others OFF
        image.setActiveChannels([1])
        # First OFF, second ON, windows and colors for both
        image.setActiveChannels(
            [-1, 2], [[20, 300], [50, 500]], ['00FF00', 'FF0000'])
        # Second Channel ON with windows. All others OFF
        image.setActiveChannels([2], [[20, 300]])

        :param channels:    List of active channel indexes ** 1-based index **
        :type channels:     List of int
        :param windows:     Start and stop values for active channel rendering
                            settings
        :type windows:      List of [start, stop].
                            [[20, 300], [None, None], [50, 500]].
                            Must be list for each channel
        :param colors:      List of colors. ['F00', None, '00FF00'].
                            Must be item for each channel
        """
        abs_channels = [abs(c) for c in channels]
        idx = 0     # index of windows/colors args above
        for c in range(len(self.getChannels())):
            self._re.setActive(c, (c+1) in channels, self._conn.SERVICE_OPTS)
            if (c+1) in channels:
                if (windows is not None
                        and windows[idx][0] is not None
                        and windows[idx][1] is not None):
                    self._re.setChannelWindow(
                        c, float(windows[idx][0]), float(windows[idx][1]),
                        self._conn.SERVICE_OPTS)
                if colors is not None and colors[idx]:
                    rgba = splitHTMLColor(colors[idx])
                    if rgba:
                        self._re.setRGBA(
                            c, *(rgba + [self._conn.SERVICE_OPTS]))
            if (c+1 in abs_channels):
                idx += 1
        return True

    def getProjections(self):
        """
        Returns list of available keys for projection.
        E.g. ['intmax', 'intmean']

        :return:    Projection options
        :rtype:     List of strings
        """

        return self.PROJECTIONS.keys()

    def getProjection(self):
        """
        Returns the current projection option (checking it is valid).

        :return:    Projection key. E.g. 'intmax'
        :rtype:     String
        """

        if self._pr in self.PROJECTIONS.keys():
            return self._pr
        return 'normal'

    def setProjection(self, proj):
        """
        Sets the current projection option.

        :param proj:    Projection Option. E.g. 'intmax' or 'normal'
        :type proj:     String
        """

        self._pr = proj

    def getProjectionRange(self):
        """
        Gets the range used for Z-projection as tuple (proStart, proEnd)
        """
        return (self._prStart, self._prEnd)

    def setProjectionRange(self, projStart, projEnd):
        """
        Sets the range used for Z-projection. Will only be used
        if E.g. setProjection('intmax') is not 'normal'
        """
        if projStart is not None:
            projStart = max(0, int(projStart))
        if projEnd is not None:
            projEnd = min(int(projEnd), self.getSizeZ()-1)
        self._prStart = projStart
        self._prEnd = projEnd

    def isInvertedAxis(self):
        """
        Returns the inverted axis flag

        :return:    Inverted Axis
        :rtype:     Boolean
        """

        return self._invertedAxis

    def setInvertedAxis(self, inverted):
        """
        Sets the inverted axis flag

        :param inverted:    Inverted Axis
        :type inverted:     Boolean
        """

        self._invertedAxis = inverted

    LINE_PLOT_DTYPES = {
        (4, True, True): 'f',  # signed float
        (2, False, False): 'H',  # unsigned short
        (2, False, True): 'h',  # signed short
        (1, False, False): 'B',  # unsigned char
        (1, False, True): 'b',  # signed char
        }

    def getPixelLine(self, z, t, pos, axis, channels=None, range=None):
        """
        Grab a horizontal or vertical line from the image pixel data, for the
        specified channels (or 'active' if not specified) and using the
        specified range (or 1:1 relative to the image size). Axis may be 'h'
        or 'v', for horizontal or vertical respectively.

        :param z:           Z index
        :param t:           T index
        :param pos:         X or Y position
        :param axis:        Axis 'h' or 'v'
        :param channels:    map of {index: :class:`ChannelWrapper` }
        :param range:       height of scale
                            (use image height (or width) by default)
        :return: rv         List of lists (one per channel)
        """

        if not self._loadPixels():
            logger.debug("No pixels!")
            return None
        axis = axis.lower()[:1]
        if channels is None:
            channels = map(
                lambda x: x._idx, filter(
                    lambda x: x.isActive(), self.getChannels()))
        if range is None:
            range = axis == 'h' and self.getSizeY() or self.getSizeX()
        if not isinstance(channels, (TupleType, ListType)):
            channels = (channels,)
        chw = map(
            lambda x: (x.getWindowMin(), x.getWindowMax()), self.getChannels())
        rv = []
        pixels_id = self._obj.getPrimaryPixels().getId().val
        rp = self._conn.createRawPixelsStore()
        rp.setPixelsId(pixels_id, True, self._conn.SERVICE_OPTS)
        for c in channels:
            bw = rp.getByteWidth()
            key = self.LINE_PLOT_DTYPES.get(
                (bw, rp.isFloat(), rp.isSigned()), None)
            if key is None:
                logger.error(
                    "Unknown data type: "
                    + str((bw, rp.isFloat(), rp.isSigned())))
            plot = array.array(key, (axis == 'h'
                               and rp.getRow(pos, z, c, t)
                               or rp.getCol(pos, z, c, t)))
            plot.byteswap()  # TODO: Assuming ours is a little endian system
            # now move data into the windowMin..windowMax range
            offset = -chw[c][0]
            if offset != 0:
                plot = map(lambda x: x+offset, plot)
            try:
                normalize = 1.0/chw[c][1]*(range-1)
            except ZeroDivisionError:
                # This channel has zero sized window, no plot here
                continue
            if normalize != 1.0:
                plot = map(lambda x: x*normalize, plot)
            if isinstance(plot, array.array):
                plot = plot.tolist()
            rv.append(plot)
        return rv

    def getRow(self, z, t, y, channels=None, range=None):
        """
        Grab a horizontal line from the image pixel data,
        for the specified channels (or active ones)

        :param z:           Z index
        :param t:           T index
        :param y:           Y position of row
        :param channels:    map of {index: :class:`ChannelWrapper` }
        :param range:       height of scale (use image height by default)
        :return: rv         List of lists (one per channel)
        """

        return self.getPixelLine(z, t, y, 'h', channels, range)

    def getCol(self, z, t, x, channels=None, range=None):
        """
        Grab a horizontal line from the image pixel data,
        for the specified channels (or active ones)

        :param z:           Z index
        :param t:           T index
        :param x:           X position of column
        :param channels:    map of {index: :class:`ChannelWrapper` }
        :param range:       height of scale (use image width by default)
        :return: rv         List of lists (one per channel)
        """

        return self.getPixelLine(z, t, x, 'v', channels, range)

    @assert_re()
    def getRenderingModels(self):
        """
        Gets a list of available rendering models.

        :return:    Rendering models
        :rtype:     List of :class:`BlitzObjectWrapper`
        """

        if not len(self._rm):
            for m in [BlitzObjectWrapper(self._conn, m)
                      for m in self._re.getAvailableModels()]:
                self._rm[m.value.lower()] = m
        return self._rm.values()

    @assert_re()
    def getRenderingModel(self):
        """
        Get the current rendering model.

        :return:    Rendering model
        :rtype:     :class:`BlitzObjectWrapper`
        """

        return BlitzObjectWrapper(self._conn, self._re.getModel())

    def setGreyscaleRenderingModel(self):
        """
        Sets the Greyscale rendering model on this image's current renderer
        """

        rm = self.getRenderingModels()
        self._re.setModel(self._rm.get('greyscale', rm[0])._obj)

    def setColorRenderingModel(self):
        """
        Sets the HSB rendering model on this image's current renderer
        """

        rm = self.getRenderingModels()
        self._re.setModel(self._rm.get('rgb', rm[0])._obj)

    def isGreyscaleRenderingModel(self):
        """
        Returns True if the current rendering model is 'greyscale'

        :return:    isGreyscale
        :rtype:     Boolean
        """
        return self.getRenderingModel().value.lower() == 'greyscale'

<<<<<<< HEAD
    @assert_re()
    def getRenderingDefId(self):
        """
        Returns the ID of the current rendering def on the image.
        Loads and initialises the rendering engine if needed

        :return:    current rendering def ID
        :rtype:     Long
        """
        return self._re.getRenderingDefId()

    def getAllRenderingDefs (self, eid=-1):
=======
    def getAllRenderingDefs(self, eid=-1):
>>>>>>> a22472ad
        """
        Returns a dict of the rendering settings that exist for this Image
        Can be filtered by owner using the eid parameter.

        :return:    Rdef dict
        :rtype:     Dict
        """

        pixelsService = self._conn.getPixelsService()
        rdefs = pixelsService.retrieveAllRndSettings(
            self.getPixelsId(), eid, self._conn.SERVICE_OPTS)
        rv = []
        for rdef in rdefs:
            d = {}
            owner = rdef.getDetails().owner
            d['id'] = rdef.getId().val
            d['owner'] = {'id': owner.id.val,
                          'firstName': owner.getFirstName().val,
                          'lastName': owner.getLastName().val}
            d['z'] = rdef.getDefaultZ().val
            d['t'] = rdef.getDefaultT().val
            # greyscale / rgb
            d['model'] = rdef.getModel().getValue().val
            waves = rdef.iterateWaveRendering()
            d['c'] = []
            for w in waves:
                color = ColorHolder.fromRGBA(
                    w.getRed().val, w.getGreen().val, w.getBlue().val, 255)
                d['c'].append({
                    'active': w.getActive().val,
                    'start': w.getInputStart().val,
                    'end': w.getInputEnd().val,
                    'color': color.getHtml(),
                    'rgb': {'red': w.getRed().val,
                            'green': w.getGreen().val,
                            'blue': w.getBlue().val}
                    })
            rv.append(d)
        return rv

    @assert_re()
    def renderBirdsEyeView(self, size):
        """
        Returns the data from rendering the bird's eye view of the image.

        :param size:   Maximum size of the longest side of
                       the resulting bird's eye view.
        :return:       Data containing a bird's eye view jpeg
        """
        # Prepare the rendering engine parameters on the ImageWrapper.
        re = self._prepareRE()
        z = re.getDefaultZ()
        t = re.getDefaultT()
        x = 0
        y = 0
        size_x = self.getSizeX()
        size_y = self.getSizeY()
        tile_width, tile_height = re.getTileSize()
        tiles_wide = math.ceil(float(size_x) / tile_width)
        tiles_high = math.ceil(float(size_y) / tile_height)
        # Since the JPEG 2000 algorithm is iterative and rounds pixel counts
        # at each resolution level we're doing the resulting tile size
        # calculations in a loop. Also, since the image is physically tiled
        # the resulting size is a multiple of the tile size and not the
        # iterative quotient of a 2**(resolutionLevels - 1).
        for i in range(1, re.getResolutionLevels()):
            tile_width = round(tile_width / 2.0)
            tile_height = round(tile_height / 2.0)
        width = int(tiles_wide * tile_width)
        height = int(tiles_high * tile_height)
        jpeg_data = self.renderJpegRegion(z, t, x, y, width, height, level=0)
        if size is None:
            return jpeg_data
        # We've been asked to scale the image by its longest side so we'll
        # perform that operation until the server has the capability of
        # doing so.
        ratio = float(size) / max(width, height)
        if width > height:
            size = (int(size), int(height * ratio))
        else:
            size = (int(width * ratio), int(size))
        jpeg_data = Image.open(StringIO(jpeg_data))
        jpeg_data.thumbnail(size, Image.ANTIALIAS)
        ImageDraw.Draw(jpeg_data)
        f = StringIO()
        jpeg_data.save(f, "JPEG")
        f.seek(0)
        return f.read()

    @assert_re()
    def renderJpegRegion(self, z, t, x, y, width, height, level=None,
                         compression=0.9):
        """
        Return the data from rendering a region of an image plane.
        NB. Projection not supported by the API currently.

        :param z:               The Z index. Ignored if projecting image.
        :param t:               The T index.
        :param x:               The x coordinate of region (int)
        :param y:               The y coordinate of region (int)
        :param width:           The width of region (int)
        :param height:          The height of region (int)
        :param compression:     Compression level for jpeg
        :type compression:      Float
        """

        self._pd.z = long(z)
        self._pd.t = long(t)

        regionDef = omero.romio.RegionDef()
        regionDef.x = int(x)
        regionDef.y = int(y)
        regionDef.width = int(width)
        regionDef.height = int(height)
        self._pd.region = regionDef
        try:
            if level is not None:
                self._re.setResolutionLevel(level)
            if compression is not None:
                try:
                    self._re.setCompressionLevel(float(compression))
                except omero.SecurityViolation:  # pragma: no cover
                    self._obj.clearPixels()
                    self._obj.pixelsLoaded = False
                    self._re = None
                    return self.renderJpeg(z, t, None)
            rv = self._re.renderCompressed(self._pd, self._conn.SERVICE_OPTS)
            return rv
        except omero.InternalException:  # pragma: no cover
            logger.debug('On renderJpegRegion')
            logger.debug(traceback.format_exc())
            return None
        except Ice.MemoryLimitException:  # pragma: no cover
            # Make sure renderCompressed isn't called again on this re, as it
            # hangs
            self._obj.clearPixels()
            self._obj.pixelsLoaded = False
            self._re = None
            raise

    @assert_re()
    def renderJpeg(self, z=None, t=None, compression=0.9):
        """
        Return the data from rendering image, compressed (and projected).
        Projection (or not) is specified by calling :meth:`setProjection`
        before renderJpeg.

        :param z:               The Z index. Ignored if projecting image.
                                If None, use defaultZ
        :param t:               The T index. If None, use defaultT
        :param compression:     Compression level for jpeg
        :type compression:      Float
        """

        if z is None:
            z = self._re.getDefaultZ()
        self._pd.z = long(z)
        if t is None:
            t = self._re.getDefaultT()
        self._pd.t = long(t)
        try:
            if compression is not None:
                try:
                    self._re.setCompressionLevel(float(compression))
                except omero.SecurityViolation:  # pragma: no cover
                    self._obj.clearPixels()
                    self._obj.pixelsLoaded = False
                    self._re = None
                    return self.renderJpeg(z, t, None)
            projection = self.PROJECTIONS.get(self._pr, -1)
            if not isinstance(
                    projection, omero.constants.projection.ProjectionType):
                rv = self._re.renderCompressed(
                    self._pd, self._conn.SERVICE_OPTS)
            else:
                prStart, prEnd = 0, self.getSizeZ()-1
                if self._prStart is not None:
                    prStart = self._prStart
                if self._prEnd is not None:
                    prEnd = self._prEnd
                rv = self._re.renderProjectedCompressed(
                    projection, self._pd.t, 1, prStart, prEnd,
                    self._conn.SERVICE_OPTS)
            return rv
        except omero.InternalException:  # pragma: no cover
            logger.debug('On renderJpeg')
            logger.debug(traceback.format_exc())
            return None
        except Ice.MemoryLimitException:  # pragma: no cover
            # Make sure renderCompressed isn't called again on this re, as it
            # hangs
            self._obj.clearPixels()
            self._obj.pixelsLoaded = False
            self._re = None
            raise

    def exportOmeTiff(self, bufsize=0):
        """
        Exports the OME-TIFF representation of this image.

        :type bufsize: int or tuple
        :param bufsize: if 0 return a single string buffer with the whole
                        OME-TIFF
                        if >0 return a tuple holding total size and generator
                        of chunks (string buffers) of bufsize bytes each
        :return:        OME-TIFF file data
        :rtype:         String or (size, data generator)
        """

        e = self._conn.createExporter()
        e.addImage(self.getId())
        size = e.generateTiff(self._conn.SERVICE_OPTS)
        if bufsize == 0:
            # Read it all in one go
            return fileread(e, size, 65536)
        else:
            # generator using bufsize
            return (size, fileread_gen(e, size, bufsize))

    def _wordwrap(self, width, text, font):
        """
        Wraps text into lines that are less than a certain width (when rendered
        in specified font)

        :param width:   The max width to wrap text (pixels)
        :type width:    Int
        :param text:    The text to wrap
        :type text:     String
        :param font:    Font to use.
        :type font:     E.g. PIL ImageFont
        :return:        List of text lines
        :rtype:         List of Strings
        """

        rv = []
        tokens = filter(None, text.split(' '))
        while len(tokens) > 1:
            p1 = 0
            p2 = 1
            while (p2 <= len(tokens)
                   and font.getsize(' '.join(tokens[p1:p2]))[0] < width):
                p2 += 1
            rv.append(' '.join(tokens[p1:p2-1]))
            tokens = tokens[p2-1:]
        if len(tokens):
            rv.append(' '.join(tokens))
        logger.debug(rv)
        return rv

    @assert_re()
    def createMovie(self, outpath, zstart, zend, tstart, tend, opts=None):
        """
        Creates a movie file from this image.
        TODO:   makemovie import is commented out in 4.2+

        :type outpath: string
        :type zstart: int
        :type zend: int
        :type tstart: int
        :type tend: int
        :type opts: dict
        :param opts: dictionary of extra options.
                     Currently processed options are:
                     - watermark:string: path to image to use as watermark
                     - slides:tuple: tuple of tuples with slides to prefix
                       and postfix video with in format
                       (secs:int,
                        topline:text[, middleline:text[, bottomline:text]])
                       If more than 2 slides are provided they will be ignored
                     - fps:int: frames per second
                     - minsize: tuple of (minwidth, minheight, bgcolor)
                     - format:string: one of video/mpeg or video/quicktime

        :return:    Tuple of (file-ext, format)
        :rtype:     (String, String)
        """
        todel = []
        svc = self._conn.getScriptService()
        mms = filter(lambda x: x.name.val == 'Make_Movie.py', svc.getScripts())
        if not len(mms):
            logger.error('No Make_Movie.py script found!')
            return None, None
        mms = mms[0]
        params = svc.getParams(mms.id.val)
        args = ['IDs=%d' % self.getId()]
        args.append('Do_Link=False')
        args.append('Z_Start=%d' % zstart)
        args.append('Z_End=%d' % zend)
        args.append('T_Start=%d' % tstart)
        args.append('T_End=%d' % tend)
        if 'fps' in opts:
            args.append('FPS=%d' % opts['fps'])
        if 'format' in opts:
            if opts['format'] == 'video/mpeg':
                args.append('Format=MPEG')
            elif opts['format'] == 'video/wmv':
                args.append('Format=WMV')
            else:
                args.append('Format=Quicktime')
        rdid = self._getRDef()
        if rdid is not None:
            args.append('RenderingDef_ID=%d' % rdid)

        # Lets prepare the channel settings
        channels = self.getChannels()
        args.append(
            'ChannelsExtended=%s'
            % (','.join(
                ["%d|%s:%s$%s"
                 % (x._idx+1,
                    Decimal(str(x.getWindowStart())),
                    Decimal(str(x.getWindowEnd())),
                    x.getColor().getHtml())
                    for x in channels if x.isActive()])))

        watermark = opts.get('watermark', None)
        logger.debug('watermark: %s' % watermark)
        if watermark:
            origFile = self._conn.createOriginalFileFromLocalFile(watermark)
            args.append('Watermark=OriginalFile:%d' % origFile.getId())
            todel.append(origFile.getId())

        w, h = self.getSizeX(), self.getSizeY()
        if 'minsize' in opts:
            args.append('Min_Width=%d' % opts['minsize'][0])
            w = max(w, opts['minsize'][0])
            args.append('Min_Height=%d' % opts['minsize'][1])
            h = max(h, opts['minsize'][1])
            args.append('Canvas_Colour=%s' % opts['minsize'][2])

        scalebars = (1, 1, 2, 2, 5, 5, 5, 5, 10, 10, 10, 10)
        scalebar = scalebars[max(min(int(w / 256)-1, len(scalebars)), 1) - 1]
        args.append('Scalebar=%d' % scalebar)
        fsizes = (8, 8, 12, 18, 24, 32, 32, 40, 48, 56, 56, 64)
        fsize = fsizes[max(min(int(w / 256)-1, len(fsizes)), 1) - 1]
        font = ImageFont.load('%s/pilfonts/B%0.2d.pil' % (THISPATH, fsize))
        slides = opts.get('slides', [])
        for slidepos in range(min(2, len(slides))):
            t = slides[slidepos]
            slide = Image.new("RGBA", (w, h))
            for i, line in enumerate(t[1:4]):
                line = line.decode('utf8').encode('iso8859-1')
                wwline = self._wordwrap(w, line, font)
                for j, line in enumerate(wwline):
                    tsize = font.getsize(line)
                    draw = ImageDraw.Draw(slide)
                    if i == 0:
                        y = 10+j*tsize[1]
                    elif i == 1:
                        y = h / 2 - \
                            ((len(wwline)-j)*tsize[1]) + \
                            (len(wwline)*tsize[1])/2
                    else:
                        y = h - (len(wwline) - j)*tsize[1] - 10
                    draw.text((w/2-tsize[0]/2, y), line, font=font)
            fp = StringIO()
            slide.save(fp, "JPEG")
            fileSize = len(fp.getvalue())
            origFile = self._conn.createOriginalFileFromFileObj(
                fp, 'slide', '', fileSize)
            if slidepos == 0:
                args.append('Intro_Slide=OriginalFile:%d' % origFile.getId())
                args.append('Intro_Duration=%d' % t[0])
            else:
                args.append('Ending_Slide=OriginalFile:%d' % origFile.getId())
                args.append('Ending_Duration=%d' % t[0])
            todel.append(origFile.getId())

        m = scripts.parse_inputs(args, params)

        try:
            proc = svc.runScript(mms.id.val, m, None)
            proc.getJob()
        except omero.ValidationException, ve:
            logger.error('Bad Parameters:\n%s' % ve)
            return None, None

        # Adding notification to wait on result
        cb = scripts.ProcessCallbackI(self._conn.c, proc)
        try:
            while proc.poll() is None:
                cb.block(1000)
            rv = proc.getResults(3)
        finally:
            cb.close()

        if 'File_Annotation' not in rv:
            logger.error('Error in createMovie:')
            if 'stderr' in rv:
                x = StringIO()
                self._conn.c.download(ofile=rv['stderr'].val, filehandle=x)
                logger.error(x.getvalue())
            return None, None

        f = rv['File_Annotation'].val
        ofw = OriginalFileWrapper(self._conn, f)
        todel.append(ofw.getId())
        logger.debug('writing movie on %s' % (outpath,))
        outfile = file(outpath, 'w')
        for chunk in ofw.getFileInChunks():
            outfile.write(chunk)
        outfile.close()
        handle = self._conn.deleteObjects('/OriginalFile', todel)
        try:
            self._conn._waitOnCmd(handle)
        finally:
            handle.close()

        return os.path.splitext(f.name.val)[-1], f.mimetype.val

    def renderImage(self, z, t, compression=0.9):
        """
        Render the Image, (projected) and compressed.
        For projection, call :meth:`setProjection` before renderImage.

        :param z:       Z index
        :param t:       T index
        :param compression:   Image compression level
        :return:        A PIL Image or None
        :rtype:         PIL Image.
        """

        rv = self.renderJpeg(z, t, compression)
        if rv is not None:
            i = StringIO(rv)
            rv = Image.open(i)
        return rv

    def renderSplitChannel(self, z, t, compression=0.9, border=2):
        """
        Prepares a jpeg representation of a 2d grid holding a render of each
        channel, along with one for all channels at the set Z and T points.

        :param z:       Z index
        :param t:       T index
        :param compression: Image compression level
        :param border:
        :return: value
        """

        img = self.renderSplitChannelImage(z, t, compression, border)
        rv = StringIO()
        img.save(rv, 'jpeg', quality=int(compression*100))
        return rv.getvalue()

    def splitChannelDims(self, border=2):
        """
        Returns a dict of layout parameters for generating split channel image.
        E.g. row count, column count etc.  for greyscale and color layouts.

        :param border:  spacing between panels
        :type border:   int
        :return:        Dict of parameters
        :rtype:         Dict
        """

        c = self.getSizeC()
        # Greyscale, no channel overlayed image
        x = sqrt(c)
        y = int(round(x))
        if x > y:
            x = y+1
        else:
            x = y
        rv = {'g': {'width': self.getSizeX()*x + border*(x+1),
                    'height': self.getSizeY()*y+border*(y+1),
                    'border': border,
                    'gridx': x,
                    'gridy': y, }
              }
        # Color, one extra image with all channels overlayed
        c += 1
        x = sqrt(c)
        y = int(round(x))
        if x > y:
            x = y+1
        else:
            x = y
        rv['c'] = {'width': self.getSizeX()*x + border*(x+1),
                   'height': self.getSizeY()*y+border*(y+1),
                   'border': border,
                   'gridx': x,
                   'gridy': y, }
        return rv

    def _renderSplit_channelLabel(self, channel):
        return str(channel.getLabel())

    def renderSplitChannelImage(self, z, t, compression=0.9, border=2):
        """
        Prepares a PIL Image with a 2d grid holding a render of each channel,
        along with one for all channels at the set Z and T points.

        :param z:   Z index
        :param t:   T index
        :param compression: Compression level
        :param border:  space around each panel (int)
        :return:        canvas
        :rtype:         PIL Image
        """

        dims = self.splitChannelDims(
            border=border)[self.isGreyscaleRenderingModel() and 'g' or 'c']
        canvas = Image.new('RGBA', (dims['width'], dims['height']), '#fff')
        cmap = [
            ch.isActive() and i+1 or 0
            for i, ch in enumerate(self.getChannels())]
        c = self.getSizeC()
        pxc = 0
        px = dims['border']
        py = dims['border']

        # Font sizes depends on image width
        w = self.getSizeX()
        if w >= 640:
            fsize = (int((w-640)/128)*8) + 24
            if fsize > 64:
                fsize = 64
        elif w >= 512:
            fsize = 24
        elif w >= 384:  # pragma: no cover
            fsize = 18
        elif w >= 298:  # pragma: no cover
            fsize = 14
        elif w >= 256:  # pragma: no cover
            fsize = 12
        elif w >= 213:  # pragma: no cover
            fsize = 10
        elif w >= 96:  # pragma: no cover
            fsize = 8
        else:  # pragma: no cover
            fsize = 0
        if fsize > 0:
            font = ImageFont.load('%s/pilfonts/B%0.2d.pil' % (THISPATH, fsize))

        for i in range(c):
            if cmap[i]:
                self.setActiveChannels((i+1,))
                img = self.renderImage(z, t, compression)
                if fsize > 0:
                    draw = ImageDraw.ImageDraw(img)
                    draw.text(
                        (2, 2),
                        "%s" % (self._renderSplit_channelLabel(
                            self.getChannels()[i])),
                        font=font, fill="#fff")
                canvas.paste(img, (px, py))
            pxc += 1
            if pxc < dims['gridx']:
                px += self.getSizeX() + border
            else:
                pxc = 0
                px = border
                py += self.getSizeY() + border
        # Render merged panel with all current channels in color
        self.setActiveChannels(cmap)
        self.setColorRenderingModel()
        img = self.renderImage(z, t, compression)
        if fsize > 0:
            draw = ImageDraw.ImageDraw(img)
            draw.text((2, 2), "merged", font=font, fill="#fff")
        canvas.paste(img, (px, py))
        return canvas

    LP_PALLETE = [0, 0, 0, 0, 0, 0, 255, 255, 255]
    LP_TRANSPARENT = 0  # Some color
    LP_BGCOLOR = 1  # Black
    LP_FGCOLOR = 2  # white

    def prepareLinePlotCanvas(self):
        """
        Common part of horizontal and vertical line plot rendering.

        :returns: (Image, width, height).
        """
        channels = filter(lambda x: x.isActive(), self.getChannels())
        width = self.getSizeX()
        height = self.getSizeY()

        pal = list(self.LP_PALLETE)
        # Prepare the palette taking channel colors in consideration
        for channel in channels:
            pal.extend(channel.getColor().getRGB())

        # Prepare the PIL classes we'll be using
        im = Image.new('P', (width, height))
        im.putpalette(pal)
        return im, width, height

    @assert_re()
    def renderRowLinePlotGif(self, z, t, y, linewidth=1):
        """
        Draws the Row plot as a gif file. Returns gif data.

        :param z:   Z index
        :param t:   T index
        :param y:   Y position
        :param linewidth:   Width of plot line
        :return:    gif data as String
        :rtype:     String
        """

        self._pd.z = long(z)
        self._pd.t = long(t)

        im, width, height = self.prepareLinePlotCanvas()
        base = height - 1

        draw = ImageDraw.ImageDraw(im)
        # On your marks, get set... go!
        draw.rectangle(
            [0, 0, width-1, base], fill=self.LP_TRANSPARENT,
            outline=self.LP_TRANSPARENT)
        draw.line(((0, y), (width, y)), fill=self.LP_FGCOLOR, width=linewidth)

        # Grab row data
        rows = self.getRow(z, t, y)

        for r in range(len(rows)):
            chrow = rows[r]
            color = r + self.LP_FGCOLOR + 1
            last_point = base-chrow[0]
            for i in range(len(chrow)):
                draw.line(
                    ((i, last_point), (i, base-chrow[i])), fill=color,
                    width=linewidth)
                last_point = base-chrow[i]
        del draw
        out = StringIO()
        im.save(out, format="gif", transparency=0)
        return out.getvalue()

    @assert_re()
    def renderColLinePlotGif(self, z, t, x, linewidth=1):
        """
        Draws the Column plot as a gif file. Returns gif data.

        :param z:   Z index
        :param t:   T index
        :param x:   X position
        :param linewidth:   Width of plot line
        :return:    gif data as String
        :rtype:     String
        """

        self._pd.z = long(z)
        self._pd.t = long(t)

        im, width, height = self.prepareLinePlotCanvas()

        draw = ImageDraw.ImageDraw(im)
        # On your marks, get set... go!
        draw.rectangle([0, 0, width-1, height-1],
                       fill=self.LP_TRANSPARENT, outline=self.LP_TRANSPARENT)
        draw.line(((x, 0), (x, height)), fill=self.LP_FGCOLOR, width=linewidth)

        # Grab col data
        cols = self.getCol(z, t, x)

        for r in range(len(cols)):
            chcol = cols[r]
            color = r + self.LP_FGCOLOR + 1
            last_point = chcol[0]
            for i in range(len(chcol)):
                draw.line(
                    ((last_point, i), (chcol[i], i)), fill=color,
                    width=linewidth)
                last_point = chcol[i]
        del draw
        out = StringIO()
        im.save(out, format="gif", transparency=0)
        return out.getvalue()

    @assert_re()
    def getZ(self):
        """
        Returns the last used value of Z (E.g. for renderingJpeg or line plot)
        Returns 0 if these methods not been used yet.
        TODO: How to get default-Z?

        :return:    current Z index
        :rtype:     int
        """

        return self._pd.z

    @assert_re()
    def getT(self):
        """
        Returns the last used value of T (E.g. for renderingJpeg or line plot)
        Returns 0 if these methods not been used yet.
        TODO: How to get default-T?

        :return:    current T index
        :rtype:     int
        """

        return self._pd.t

    @assert_re()
    def getDefaultZ(self):
        """
        Gets the default Z index from the rendering engine
        """
        return self._re.getDefaultZ()

    @assert_re()
    def getDefaultT(self):
        """
        Gets the default T index from the rendering engine
        """
        return self._re.getDefaultT()

    @assert_pixels
    def getPixelsType(self):
        """
        Gets name of pixel data type.

        :return:    name of the image precision, e.g., float, uint8, etc.
        :rtype:     String
        """
        rv = self._obj.getPrimaryPixels().getPixelsType().value
        return rv is not None and rv.val or 'unknown'

    @assert_pixels
    def getPixelSizeX(self):
        """
        Gets the physical size X of pixels in microns

        :return:    Size of pixel in x or O
        :rtype:     float
        """
        rv = self._obj.getPrimaryPixels().getPhysicalSizeX()
        return rv is not None and rv.val or 0

    @assert_pixels
    def getPixelSizeY(self):
        """
        Gets the physical size Y of pixels in microns

        :return:    Size of pixel in y or O
        :rtype:     float
        """

        rv = self._obj.getPrimaryPixels().getPhysicalSizeY()
        return rv is not None and rv.val or 0

    @assert_pixels
    def getPixelSizeZ(self):
        """
        Gets the physical size Z of pixels in microns

        :return:    Size of pixel in z or O
        :rtype:     float
        """

        rv = self._obj.getPrimaryPixels().getPhysicalSizeZ()
        return rv is not None and rv.val or 0

    @assert_pixels
    def getSizeX(self):
        """
        Gets width (size X) of the image (in pixels)

        :return:    width
        :rtype:     int
        """

        return self._obj.getPrimaryPixels().getSizeX().val

    @assert_pixels
    def getSizeY(self):
        """
        Gets height (size Y) of the image (in pixels)

        :return:    height
        :rtype:     int
        """

        return self._obj.getPrimaryPixels().getSizeY().val

    @assert_pixels
    def getSizeZ(self):
        """
        Gets Z count of the image

        :return:    size Z
        :rtype:     int
        """

        if self.isInvertedAxis():
            return self._obj.getPrimaryPixels().getSizeT().val
        else:
            return self._obj.getPrimaryPixels().getSizeZ().val

    @assert_pixels
    def getSizeT(self):
        """
        Gets T count of the image

        :return:    size T
        :rtype:     int
        """

        if self.isInvertedAxis():
            return self._obj.getPrimaryPixels().getSizeZ().val
        else:
            return self._obj.getPrimaryPixels().getSizeT().val

    @assert_pixels
    def getSizeC(self):
        """
        Gets C count of the image (number of channels)

        :return:    size C
        :rtype:     int
        """

        return self._obj.getPrimaryPixels().getSizeC().val

    def clearDefaults(self):
        """
        Removes specific color settings from channels

        :return:    True if allowed to do this
        :rtype:     Boolean
        """

        if not self.canWrite():
            return False
        for c in self.getChannels():
            c.unloadRed()
            c.unloadGreen()
            c.unloadBlue()
            c.unloadAlpha()
            c.save()
        self._deleteSettings()
        return True

    def _deleteSettings(self):
        handle = self._conn.deleteObjects(
            "/Image/Pixels/RenderingDef", [self.getId()])
        try:
            self._conn._waitOnCmd(handle)
        finally:
            handle.close()

    def _collectRenderOptions(self):
        """
        Returns a map of rendering options not stored in rendering settings.
            - 'p' : projection
            - 'ia' : inverted axis (swap Z and T)

        :return:    Dict of render options
        :rtype:     Dict
        """

        rv = {}
        rv['p'] = self.getProjection()
        rv['ia'] = self.isInvertedAxis() and "1" or "0"
        return rv

    def _loadRenderOptions(self):
        """
        Loads rendering options from an Annotation on the Image.

        :return:    Dict of rendering options
        :rtype:     Dict
        """
        ns = self._conn.CONFIG.IMG_ROPTSNS
        if ns:
            ann = self.getAnnotation(ns)
            if ann is not None:
                opts = dict([x.split('=') for x in ann.getValue().split('&')])
                return opts
        return {}

    def loadRenderOptions(self):
        """
        Loads rendering options from an Annotation on the Image and applies
        them to the Image.

        :return:    True!    TODO: Always True??
        """
        opts = self._loadRenderOptions()
        self.setProjection(opts.get('p', None))
        self.setInvertedAxis(opts.get('ia', "0") == "1")
        return True

    @assert_re()
    def saveDefaults(self):
        """
        Limited support for saving the current prepared image rendering defs.
        Right now only channel colors are saved back.

        :return: Boolean
        """

        if not self.canAnnotate():
            return False
        ns = self._conn.CONFIG.IMG_ROPTSNS
        if ns:
            opts = self._collectRenderOptions()
            self.removeAnnotations(ns)
            ann = omero.gateway.CommentAnnotationWrapper()
            ann.setNs(ns)
            ann.setValue(
                '&'.join(['='.join(map(str, x)) for x in opts.items()]))
            self.linkAnnotation(ann)
        ctx = self._conn.SERVICE_OPTS.copy()
        ctx.setOmeroGroup(self.details.group.id.val)
        self._re.saveCurrentSettings(ctx)
        return True

    @assert_re()
    def resetDefaults(self, save=True):
        if not self.canAnnotate():
            return False
        ns = self._conn.CONFIG.IMG_ROPTSNS
        if ns:
            opts = self._collectRenderOptions()
            self.removeAnnotations(ns)
            ann = omero.gateway.CommentAnnotationWrapper()
            ann.setNs(ns)
            ann.setValue(
                '&'.join(['='.join(map(str, x)) for x in opts.items()]))
            self.linkAnnotation(ann)
        ctx = self._conn.SERVICE_OPTS.copy()
        ctx.setOmeroGroup(self.details.group.id.val)
        self._re.resetDefaultSettings(save, ctx)
        return True

    def countArchivedFiles(self):
        """
        Returns the number of Original 'archived' Files linked to primary
        pixels.
        Used by :meth:`countImportedImageFiles` which also handles FS files.
        """
        if self._archivedFileCount is None:
            info = self._conn.getArchivedFilesInfo([self.getId()])
            self._archivedFileCount = info['count']
        return self._archivedFileCount

    def countFilesetFiles(self):
        """
        Counts the Original Files that are part of the FS Fileset linked to
        this image
        """

        if self._filesetFileCount is None:
            info = self._conn.getFilesetFilesInfo([self.getId()])
            self._filesetFileCount = info['count']
        return self._filesetFileCount

    def getImportedFilesInfo(self):
        """
        Returns a dict of 'count' and 'size' of the Fileset files (OMERO 5) or
        the Original Archived files (OMERO 4)

        :return:        A dict of 'count' and sum 'size' of the files.
        """
        if self._importedFilesInfo is None:
            self._importedFilesInfo = self._conn.getArchivedFilesInfo(
                [self.getId()])
            if (self._importedFilesInfo['count'] == 0):
                self._importedFilesInfo = self._conn.getFilesetFilesInfo(
                    [self.getId()])
        return self._importedFilesInfo

    def countImportedImageFiles(self):
        """
        Returns a count of the number of Imported Image files
        (Archived files for pre-FS images)
        This will only be 0 if the image was imported pre-FS
        and original files NOT archived
        """
        fCount = self.countFilesetFiles()
        if fCount > 0:
            return fCount
        return self.countArchivedFiles()

    def getArchivedFiles(self):
        """
        Returns a generator of :class:`OriginalFileWrapper` corresponding to
        the archived files linked to primary pixels
        ** Deprecated ** Use :meth:`getImportedImageFiles`.
        """
        warnings.warn(
            "Deprecated. Use getImportedImageFiles()", DeprecationWarning)
        return self.getImportedImageFiles()

    def getImportedImageFiles(self):
        """
        Returns a generator of :class:`OriginalFileWrapper` corresponding to
        the Imported image files that created this image, if available.
        """
        # If we have an FS image, return Fileset files.
        fs = self.getFileset()
        if fs is not None:
            for usedfile in fs.copyUsedFiles():
                yield OriginalFileWrapper(self._conn, usedfile.originalFile)

        # Otherwise, return Original Archived Files
        pid = self.getPixelsId()
        params = omero.sys.Parameters()
        params.map = {"pid": rlong(pid)}
        query = ("select link from PixelsOriginalFileMap link "
                 "join fetch link.parent as p where link.child.id=:pid")
        links = self._conn.getQueryService().findAllByQuery(
            query, params, self._conn.SERVICE_OPTS)
        for l in links:
            yield OriginalFileWrapper(self._conn, l.parent)

    def getFileset(self):
        """
        Returns the Fileset linked to this Image.
        Fileset images, usedFiles and originalFiles are loaded.
        """
        if self.countFilesetFiles() > 0:
            return self._conn.getObject("Fileset", self.fileset.id.val)

    def getROICount(self, shapeType=None, filterByCurrentUser=False):
        """
        Count number of ROIs associated to an image

        :param shapeType: Filter by shape type ("Rect",...).
        :param filterByCurrentUser: Whether or not to filter the count by
                                    the currently logged in user.
        :return: Number of ROIs found for the currently logged in user if
                 filterByCurrentUser is True, otherwise the total number
                 found.
        """

        # Create ROI shape validator (return True if at least one shape is
        # found)
        def isValidType(shape):
            if not shapeType:
                return True
            elif isinstance(shapeType, list):
                for t in shapeType:
                    if isinstance(shape, getattr(omero.model, t)):
                        return True
            elif isinstance(shape, getattr(omero.model, shapeType)):
                return True
            return False

        def isValidROI(roi):
            for shape in roi.copyShapes():
                if isValidType(shape):
                    return True
            return False

        # Optimisation for the most common use case of unfiltered ROI counts
        # for the current user.
        if shapeType is None:
            params = omero.sys.ParametersI()
            params.addLong('imageId', self.id)
            query = 'select count(*) from Roi as roi ' \
                    'where roi.image.id = :imageId'
            if filterByCurrentUser:
                query += ' and roi.details.owner.id = :ownerId'
                params.addLong('ownerId', self._conn.getUserId())
            count = self._conn.getQueryService().projection(
                query, params, self._conn.SERVICE_OPTS)
            # Projection returns a two dimensional array of RType wrapped
            # return values so we want the value of row one, column one.
            return count[0][0].getValue()

        roiOptions = omero.api.RoiOptions()
        if filterByCurrentUser:
            roiOptions.userId = omero.rtypes.rlong(self._conn.getUserId())

        result = self._conn.getRoiService().findByImage(self.id, roiOptions)
        count = sum(1 for roi in result.rois if isValidROI(roi))
        return count

ImageWrapper = _ImageWrapper

# INSTRUMENT AND ACQUISITION #


class _ImageStageLabelWrapper (BlitzObjectWrapper):
    """
    omero_model_StageLabelI class wrapper extends BlitzObjectWrapper.
    """
    pass

ImageStageLabelWrapper = _ImageStageLabelWrapper


class _ImagingEnvironmentWrapper(BlitzObjectWrapper):
    """
    omero_model_ImagingEnvironment class wrapper extends BlitzObjectWrapper.
    """
    pass

ImagingEnvironmentWrapper = _ImagingEnvironmentWrapper


class _ImagingEnviromentWrapper (BlitzObjectWrapper):
    """
    omero_model_ImagingEnvironmentI class wrapper extends BlitzObjectWrapper.
    """
    _attrs = ('temperature',
              'airPressure',
              'humidity',
              'co2percent',
              'version')

    def __bstrap__(self):
        self.OMERO_CLASS = 'ImagingEnvironment'

ImagingEnviromentWrapper = _ImagingEnviromentWrapper


class _TransmittanceRangeWrapper (BlitzObjectWrapper):
    """
    omero_model_TransmittanceRangeI class wrapper extends BlitzObjectWrapper.
    """
    _attrs = ('cutIn',
              'cutOut',
              'cutInTolerance',
              'cutOutTolerance',
              'transmittance',
              'version')

    def __bstrap__(self):
        self.OMERO_CLASS = 'TransmittanceRange'

TransmittanceRangeWrapper = _TransmittanceRangeWrapper


class _DetectorSettingsWrapper (BlitzObjectWrapper):
    """
    omero_model_DetectorSettingsI class wrapper extends BlitzObjectWrapper.
    """
    _attrs = ('voltage',
              'gain',
              'offsetValue',
              'readOutRate',
              'binning|BinningWrapper',
              'detector|DetectorWrapper',
              'version')

    def __bstrap__(self):
        self.OMERO_CLASS = 'DetectorSettings'

DetectorSettingsWrapper = _DetectorSettingsWrapper


class _BinningWrapper (BlitzObjectWrapper):
    """
    omero_model_BinningI class wrapper extends BlitzObjectWrapper.
    """

    def __bstrap__(self):
        self.OMERO_CLASS = 'Binning'

BinningWrapper = _BinningWrapper


class _DetectorWrapper (BlitzObjectWrapper):
    """
    omero_model_DetectorI class wrapper extends BlitzObjectWrapper.
    """
    _attrs = ('manufacturer',
              'model',
              'serialNumber',
              'voltage',
              'gain',
              'offsetValue',
              'zoom',
              'amplificationGain',
              '#type;detectorType',
              'version')

    def __bstrap__(self):
        self.OMERO_CLASS = 'Detector'

    def getDetectorType(self):
        """
        The type of detector (enum value)

        :return:    Detector type
        :rtype:     :class:`EnumerationWrapper`
        """

        rv = self.type
        if self.type is not None:
            rv = EnumerationWrapper(self._conn, self.type)
            if not self.type.loaded:
                self.type = rv._obj
            return rv

DetectorWrapper = _DetectorWrapper


class _ObjectiveWrapper (BlitzObjectWrapper):
    """
    omero_model_ObjectiveI class wrapper extends BlitzObjectWrapper.
    """
    _attrs = ('manufacturer',
              'model',
              'serialNumber',
              'nominalMagnification',
              'calibratedMagnification',
              'lensNA',
              '#immersion',
              '#correction',
              'workingDistance',
              'iris',
              'version')

    def __bstrap__(self):
        self.OMERO_CLASS = 'Objective'

    def getImmersion(self):
        """
        The type of immersion for this objective (enum value)

        :return:    Immersion type, or None
        :rtype:     :class:`EnumerationWrapper`
        """

        rv = self.immersion
        if self.immersion is not None:
            rv = EnumerationWrapper(self._conn, self.immersion)
            if not self.immersion.loaded:
                self.immersion = rv._obj
            return rv

    def getCorrection(self):
        """
        The type of Correction for this objective (enum value)

        :return:    Correction type, or None
        :rtype:     :class:`EnumerationWrapper`
        """

        rv = self.correction
        if self.correction is not None:
            rv = EnumerationWrapper(self._conn, self.correction)
            if not self.correction.loaded:
                self.correction = rv._obj
            return rv

    def getIris(self):
        """
        The type of Iris for this objective (enum value)

        :return:    Iris type
        :rtype:     :class:`EnumerationWrapper`
        """

        rv = self.iris
        if self.iris is not None:
            rv = EnumerationWrapper(self._conn, self.iris)
            if not self.iris.loaded:
                self.iris = rv._obj
            return rv

ObjectiveWrapper = _ObjectiveWrapper


class _ObjectiveSettingsWrapper (BlitzObjectWrapper):
    """
    omero_model_ObjectiveSettingsI class wrapper extends BlitzObjectWrapper.
    """
    _attrs = ('correctionCollar',
              '#medium',
              'refractiveIndex',
              'objective|ObjectiveWrapper',
              'version')

    def __bstrap__(self):
        self.OMERO_CLASS = 'ObjectiveSettings'

    def getObjective(self):
        """
        Gets the Objective that these settings refer to

        :return:    Objective
        :rtype:     :class:`ObjectiveWrapper`
        """

        rv = self.objective
        if self.objective is not None:
            rv = ObjectiveWrapper(self._conn, self.objective)
            if not self.objective.loaded:
                self.objective = rv._obj
        return rv

    def getMedium(self):
        """
        Gets the Medium type that these settings refer to (enum value)

        :return:    Medium
        :rtype:     :class:`EnumerationWrapper`
        """

        rv = self.medium
        if self.medium is not None:
            rv = EnumerationWrapper(self._conn, self.medium)
            if not self.medium.loaded:
                self.medium = rv._obj
            return rv

ObjectiveSettingsWrapper = _ObjectiveSettingsWrapper


class _FilterWrapper (BlitzObjectWrapper):
    """
    omero_model_FilterI class wrapper extends BlitzObjectWrapper.
    """
    _attrs = ('manufacturer',
              'model',
              'lotNumber',
              'filterWheel',
              '#type;filterType',
              'transmittanceRange|TransmittanceRangeWrapper',
              'version')

    def __bstrap__(self):
        self.OMERO_CLASS = 'Filter'

    def getFilterType(self):
        """
        Gets the Filter type for this filter (enum value)

        :return:    Filter type
        :rtype:     :class:`EnumerationWrapper`
        """

        rv = self.type
        if self.type is not None:
            rv = EnumerationWrapper(self._conn, self.type)
            if not self.type.loaded:
                self.type = rv._obj
            return rv

FilterWrapper = _FilterWrapper


class _DichroicWrapper (BlitzObjectWrapper):
    """
    omero_model_DichroicI class wrapper extends BlitzObjectWrapper.
    """
    _attrs = ('manufacturer',
              'model',
              'lotNumber',
              'version')

    def __bstrap__(self):
        self.OMERO_CLASS = 'Dichroic'

DichroicWrapper = _DichroicWrapper


class _FilterSetWrapper (BlitzObjectWrapper):
    """
    omero_model_FilterSetI class wrapper extends BlitzObjectWrapper.
    """
    _attrs = ('manufacturer',
              'model',
              'lotNumber',
              'dichroic|DichroicWrapper',
              'version')

    def __bstrap__(self):
        self.OMERO_CLASS = 'FilterSet'

    def copyEmissionFilters(self):
        """ TODO: not implemented """
        pass

    def copyExcitationFilters(self):
        """ TODO: not implemented """
        pass

FilterSetWrapper = _FilterSetWrapper


class _OTFWrapper (BlitzObjectWrapper):
    """
    omero_model_OTFI class wrapper extends BlitzObjectWrapper.
    """
    _attrs = ('sizeX',
              'sizeY',
              'opticalAxisAveraged'
              'pixelsType',
              'path',
              'filterSet|FilterSetWrapper',
              'objective|ObjectiveWrapper',
              'version')

    def __bstrap__(self):
        self.OMERO_CLASS = 'OTF'

OTFWrapper = _OTFWrapper


class _LightSettingsWrapper (BlitzObjectWrapper):
    """
    base Light Source class wrapper, extends BlitzObjectWrapper.
    """
    _attrs = ('attenuation',
              'wavelength',
              # 'lightSource|LightSourceWrapper',
              'microbeamManipulation',
              'version')

    def __bstrap__(self):
        self.OMERO_CLASS = 'LightSettings'

    def getLightSource(self):
        if self._obj.lightSource is None:
            return None
        if not self._obj.lightSource.isLoaded():    # see #5742
            lid = self._obj.lightSource.id.val
            params = omero.sys.Parameters()
            params.map = {"id": rlong(lid)}
            query = ("select l from Laser as l left outer join fetch l.type "
                     "left outer join fetch l.laserMedium "
                     "left outer join fetch l.pulse as pulse "
                     "left outer join fetch l.pump as pump "
                     "left outer join fetch pump.type as pt "
                     "where l.id = :id")
            self._obj.lightSource = self._conn.getQueryService().findByQuery(
                query, params, self._conn.SERVICE_OPTS)
        return LightSourceWrapper(self._conn, self._obj.lightSource)

LightSettingsWrapper = _LightSettingsWrapper


class _LightSourceWrapper (BlitzObjectWrapper):
    """
    base Light Source class wrapper, extends BlitzObjectWrapper.
    """
    _attrs = ('manufacturer',
              'model',
              'power',
              'serialNumber',
              '#type;lightSourceType',
              'version')

    def getLightSourceType(self):
        """
        Gets the Light Source type for this light source (enum value)

        :return:    Light Source type
        :rtype:     :class:`EnumerationWrapper`
        """

        rv = self.type
        if self.type is not None:
            rv = EnumerationWrapper(self._conn, self.type)
            if not self.type.loaded:
                self.type = rv._obj
            return rv

# map of light source gateway classes to omero model objects. E.g.
# omero.model.Arc : 'ArcWrapper'
_LightSourceClasses = {}


def LightSourceWrapper(conn, obj, **kwargs):
    """
    Creates wrapper instances for omero.model light source objects

    :param conn:    :class:`BlitzGateway` connection
    :param obj:     omero.model object
    :return:        :class:`_LightSourceWrapper` subclass
    """
    for k, v in _LightSourceClasses.items():
        if isinstance(obj, k):
            return getattr(omero.gateway, v)(conn, obj, **kwargs)
    return None


class _FilamentWrapper (_LightSourceWrapper):
    """
    omero_model_FilamentI class wrapper extends LightSourceWrapper.
    """

    def __bstrap__(self):
        super(_FilamentWrapper, self).__bstrap__()
        self.OMERO_CLASS = 'Filament'

FilamentWrapper = _FilamentWrapper
_LightSourceClasses[omero.model.FilamentI] = 'FilamentWrapper'


class _ArcWrapper (_FilamentWrapper):
    """
    omero_model_ArcI class wrapper extends FilamentWrapper.
    """

    def __bstrap__(self):
        super(_ArcWrapper, self).__bstrap__()
        self.OMERO_CLASS = 'Arc'

ArcWrapper = _ArcWrapper
_LightSourceClasses[omero.model.ArcI] = 'ArcWrapper'


class _LaserWrapper (_LightSourceWrapper):
    """
    omero_model_LaserI class wrapper extends LightSourceWrapper.
    """

    def __bstrap__(self):
        super(_LaserWrapper, self).__bstrap__()
        self.OMERO_CLASS = 'Laser'
        self._attrs += (
            '#laserMedium',
            'frequencyMultiplication',
            'tuneable',
            'pulse',
            'wavelength',
            'pockelCell',
            'pump',
            'repetitionRate')

    def getLaserMedium(self):
        """
        Gets the laser medium type for this Laser (enum value)

        :return:    Laser medium type
        :rtype:     :class:`EnumerationWrapper`
        """

        rv = self.laserMedium
        if self.laserMedium is not None:
            rv = EnumerationWrapper(self._conn, self.laserMedium)
            if not self.laserMedium.loaded:
                self.laserMedium = rv._obj
            return rv

LaserWrapper = _LaserWrapper
_LightSourceClasses[omero.model.LaserI] = 'LaserWrapper'


class _LightEmittingDiodeWrapper (_LightSourceWrapper):
    """
    omero_model_LightEmittingDiodeI class wrapper extends LightSourceWrapper.
    """

    def __bstrap__(self):
        super(_LightEmittingDiodeWrapper, self).__bstrap__()
        self.OMERO_CLASS = 'LightEmittingDiode'

LightEmittingDiodeWrapper = _LightEmittingDiodeWrapper
_LightSourceClasses[
    omero.model.LightEmittingDiodeI] = 'LightEmittingDiodeWrapper'


class _MicroscopeWrapper (BlitzObjectWrapper):
    """
    omero_model_MicroscopeI class wrapper extends BlitzObjectWrapper.
    """
    _attrs = ('manufacturer',
              'model',
              'serialNumber',
              '#type;microscopeType',
              'version')

    def __bstrap__(self):
        self.OMERO_CLASS = 'Microscope'

    def getMicroscopeType(self):
        """
        Returns the 'type' of microscope this is.

        :return:    Microscope type.
        :rtype:     :class:`EnumerationWrapper`
        """

        rv = self.type
        if self.type is not None:
            rv = EnumerationWrapper(self._conn, self.type)
            if not self.type.loaded:
                self.type = rv._obj
            return rv

MicroscopeWrapper = _MicroscopeWrapper


class _InstrumentWrapper (BlitzObjectWrapper):
    """
    omero_model_InstrumentI class wrapper extends BlitzObjectWrapper.
    """

    # TODO: wrap version

    _attrs = ('microscope|MicroscopeWrapper',)

    def __bstrap__(self):
        self.OMERO_CLASS = 'Instrument'

    def getMicroscope(self):
        """
        Returns the microscope component of the Instrument.

        :return:    Microscope
        :rtype:     omero.model.Microscope
        """

        if self._obj.microscope is not None:
            return MicroscopeWrapper(self._conn, self._obj.microscope)
        return None

    def getDetectors(self):
        """
        Gets the Instrument detectors.

        :return:    List of Detectors
        :rtype:     :class:`DetectorWrapper` list
        """

        return [DetectorWrapper(self._conn, x) for x in self._detectorSeq]

    def getObjectives(self):
        """
        Gets the Instrument Objectives.

        :return:    List of Objectives
        :rtype:     :class:`ObjectiveWrapper` list
        """

        return [ObjectiveWrapper(self._conn, x) for x in self._objectiveSeq]

    def getFilters(self):
        """
        Gets the Instrument Filters.

        :return:    List of Filters
        :rtype:     :class:`FilterWrapper` list
        """

        return [FilterWrapper(self._conn, x) for x in self._filterSeq]

    def getDichroics(self):
        """
        Gets the Instrument Dichroics.

        :return:    List of Dichroics
        :rtype:     :class:`DichroicWrapper` list
        """

        return [DichroicWrapper(self._conn, x) for x in self._dichroicSeq]

    def getFilterSets(self):
        """
        Gets the Instrument FilterSets.

        :return:    List of FilterSets
        :rtype:     :class:`FilterSetWrapper` list
        """

        return [FilterSetWrapper(self._conn, x) for x in self._filterSetSeq]

    def getOTFs(self):
        """
        Gets the Instrument OTFs.

        :return:    List of OTFs
        :rtype:     :class:`OTFWrapper` list
        """

        return [OTFWrapper(self._conn, x) for x in self._otfSeq]

    def getLightSources(self):
        """
        Gets the Instrument LightSources.

        :return:    List of LightSources
        :rtype:     :class:`LightSourceWrapper` list
        """

        return [LightSourceWrapper(self._conn, x)
                for x in self._lightSourceSeq]

    def simpleMarshal(self):
        if self._obj:
            rv = super(_InstrumentWrapper, self).simpleMarshal(parents=False)
            rv['detectors'] = [x.simpleMarshal() for x in self.getDetectors()]
            rv['objectives'] = [x.simpleMarshal()
                                for x in self.getObjectives()]
            rv['filters'] = [x.simpleMarshal() for x in self.getFilters()]
            rv['dichroics'] = [x.simpleMarshal() for x in self.getDichroics()]
            rv['filterSets'] = [x.simpleMarshal()
                                for x in self.getFilterSets()]
            rv['otfs'] = [x.simpleMarshal() for x in self.getOTFs()]
            rv['lightsources'] = [x.simpleMarshal()
                                  for x in self.getLightSources()]
        else:
            rv = {}
        return rv

InstrumentWrapper = _InstrumentWrapper

KNOWN_WRAPPERS = {}


def refreshWrappers():
    """
    this needs to be called by modules that extend the base wrappers
    """
    KNOWN_WRAPPERS.update({"project": ProjectWrapper,
                           "dataset": DatasetWrapper,
                           "image": ImageWrapper,
                           "screen": ScreenWrapper,
                           "plate": PlateWrapper,
                           "plateacquisition": PlateAcquisitionWrapper,
                           "acquisition": PlateAcquisitionWrapper,
                           "well": WellWrapper,
                           "experimenter": ExperimenterWrapper,
                           "experimentergroup": ExperimenterGroupWrapper,
                           "originalfile": OriginalFileWrapper,
                           "fileset": FilesetWrapper,
                           "commentannotation": CommentAnnotationWrapper,
                           "tagannotation": TagAnnotationWrapper,
                           "longannotation": LongAnnotationWrapper,
                           "booleanannotation": BooleanAnnotationWrapper,
                           "fileannotation": FileAnnotationWrapper,
                           "doubleannotation": DoubleAnnotationWrapper,
                           "termannotation": TermAnnotationWrapper,
                           "timestampannotation": TimestampAnnotationWrapper,
                           # allows for getObjects("Annotation", ids)
                           "annotation": AnnotationWrapper._wrap})

refreshWrappers()<|MERGE_RESOLUTION|>--- conflicted
+++ resolved
@@ -7560,7 +7560,6 @@
         """
         return self.getRenderingModel().value.lower() == 'greyscale'
 
-<<<<<<< HEAD
     @assert_re()
     def getRenderingDefId(self):
         """
@@ -7572,10 +7571,7 @@
         """
         return self._re.getRenderingDefId()
 
-    def getAllRenderingDefs (self, eid=-1):
-=======
     def getAllRenderingDefs(self, eid=-1):
->>>>>>> a22472ad
         """
         Returns a dict of the rendering settings that exist for this Image
         Can be filtered by owner using the eid parameter.
