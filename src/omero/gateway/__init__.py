# -*- coding: utf-8 -*-
#
# blitz_gateway - python bindings and wrappers to access an OMERO blitz server
# 
# Copyright (c) 2007, 2010 Glencoe Software, Inc. All rights reserved.
# 
# This software is distributed under the terms described by the LICENCE file
# you can find at the root of the distribution bundle, which states you are
# free to use it only for non commercial purposes.
# If the file is missing please request a copy by contacting
# jason@glencoesoftware.com.

# Set up the python include paths
import os,sys
THISPATH = os.path.dirname(os.path.abspath(__file__))

import warnings
import shutil
import tempfile
from types import IntType, LongType, UnicodeType, ListType, TupleType, StringType, StringTypes
from datetime import datetime
from cStringIO import StringIO
import ConfigParser

import omero
import omero.clients
<<<<<<< HEAD
from omero.util.decorators import timeit, TimeIt
from omero.cmd import Chgrp
from omero.callbacks import CmdCallbackI
=======
from omero.util.decorators import timeit, TimeIt, setsessiongroup
>>>>>>> 908fa08e
import Ice
import Glacier2

import traceback
import time
import array
import math

import logging
logger = logging.getLogger(__name__)

try:
    import Image, ImageDraw, ImageFont
except: #pragma: nocover
    try:
        from PIL import Image, ImageDraw, ImageFont
    except:
        logger.error('No PIL installed, line plots and split channel will fail!')
from cStringIO import StringIO
from math import sqrt

from omero.rtypes import rstring, rint, rlong, rbool, rtime, rlist, rdouble, unwrap

def omero_type(val):
    """
    Converts rtypes from static factory methods:
      - StringType to rstring
      - UnicodeType to rstring
      - IntType to rint
      - LongType to rlong
    elswere return the argument itself

    @param val: value 
    @rtype:     omero.rtype
    @return:    matched RType or value
    """
    
    if isinstance(val, StringType):
        return rstring(val)
    elif isinstance(val, UnicodeType):
        return rstring(val.encode('utf-8'))
    elif isinstance(val, IntType):
        return rint(val)
    elif isinstance(val, LongType):
        return rlong(val)
    else:
        return val

def fileread (fin, fsize, bufsize):
    """
    Reads everything from fin, in chunks of bufsize.

    
    @type fin: file
    @param fin: filelike readable object
    @type fsize: int
    @param fsize: total number of bytes to read
    @type bufsize: int
    @param fsize: size of each chunk of data read from fin
    @rtype: string
    @return: string buffer holding the contents read from the file
    """
    # Read it all in one go
    p = 0
    rv = ''
    while p < fsize:
        s = min(bufsize, fsize-p)
        rv += fin.read(p,s)
        p += s
    fin.close()
    return rv
    

def fileread_gen (fin, fsize, bufsize):
    """
    Generator helper function that yields chunks of the file of size fsize. 

    @type fin: file
    @param fin: filelike readable object
    @type fsize: int
    @param fsize: total number of bytes to read
    @type bufsize: int
    @param fsize: size of each chunk of data read from fin that gets yielded
    @rtype: generator
    @return: generator of string buffers of size up to bufsize read from fin
    """
    p = 0
    while p < fsize:
        s = min(bufsize, fsize-p)
        yield fin.read(p,s)
        p += s
    fin.close()

class BlitzObjectWrapper (object):
    """
    Object wrapper class which provides various methods for hierarchy traversing, 
    saving, handling permissions etc. 
    This is the 'abstract' super class which is subclassed by 
    E.g. _ProjectWrapper, _DatasetWrapper etc. 
    All ojbects have a reference to the L{BlitzGateway} connection, and therefore all services are
    available for handling calls on the object wrapper. E.g listChildren() uses queryservice etc.
    """
    
    OMERO_CLASS = None              # E.g. 'Project', 'Dataset', 'Experimenter' etc. 
    LINK_CLASS = None
    LINK_CHILD = 'child'
    CHILD_WRAPPER_CLASS = None
    PARENT_WRAPPER_CLASS = None

    @staticmethod
    def LINK_PARENT (x):
        return x.parent

    def __init__ (self, conn=None, obj=None, cache=None, **kwargs):
        """
        Initialises the wrapper object, setting the various class variables etc
        
        @param conn:    The L{omero.gateway.BlitzGateway} connection.
        @type conn:     L{omero.gateway.BlitzGateway}
        @param obj:     The object to wrap. E.g. omero.model.Image
        @type obj:      omero.model object
        @param cache:   Cache which is passed to new child wrappers
        """
        self.__bstrap__()
        self._obj = obj
        self._cache = cache
        if self._cache is None:
            self._cache = {}
        self._conn = conn
        self._creationDate = None
        if conn is None:
            return
        if hasattr(obj, 'id') and obj.id is not None:
            self._oid = obj.id.val
            if not self._obj.loaded:
                self._obj = self._conn.getQueryService().get(self._obj.__class__.__name__, self._oid, self._conn.CONFIG['SERVICE_OPTS'])
        self.__prepare__ (**kwargs)

    def __eq__ (self, a):
        """
        Returns true if the object is of the same type and has same id and name
        
        @param a:   The object to compare to this one
        @return:    True if objects are same - see above
        @rtype:     Boolean
        """
        return type(a) == type(self) and self._obj.id == a._obj.id and self.getName() == a.getName()

    def __bstrap__ (self):
        """ Initialisation method which is implemented by subclasses to set their class variables etc. """
        pass

    def __prepare__ (self, **kwargs):
        """ Initialisation method which is implemented by subclasses to handle various init tasks """
        pass

    def __repr__ (self):
        """
        Returns a String representation of the Object, including ID if set. 
        
        @return:    String E.g. '<DatasetWrapper id=123>'
        @rtype:     String
        """
        if hasattr(self, '_oid'):
            return '<%s id=%s>' % (self.__class__.__name__, str(self._oid))
        return super(BlitzObjectWrapper, self).__repr__()
        
    def _getQueryString(self):
        """
        Used for building queries in generic methods such as getObjects("Project")
        """
        return "select obj from %s obj join fetch obj.details.owner as owner join fetch obj.details.group "\
                "join fetch obj.details.creationEvent" % self.OMERO_CLASS

    def _getChildWrapper (self):
        """
        Returns the wrapper class of children of this object. 
        Checks that this is one of the Wrapper objects in the L{omero.gateway} module
        Raises NotImplementedError if this is not true or class is not defined (None)
        This is used internally by the L{listChildren} and L{countChildren} methods. 
        
        @return:    The child wrapper class. E.g. omero.gateway.DatasetWrapper.__class__
        @rtype:     class
        """
        if self.CHILD_WRAPPER_CLASS is None:
            raise NotImplementedError('%s has no child wrapper defined' % self.__class__)
        if type(self.CHILD_WRAPPER_CLASS) is type(''):
            # resolve class
            if hasattr(omero.gateway, self.CHILD_WRAPPER_CLASS):
                self.__class__.CHILD_WRAPPER_CLASS = self.CHILD_WRAPPER_CLASS = getattr(omero.gateway, self.CHILD_WRAPPER_CLASS)
            else: #pragma: no cover
                raise NotImplementedError
        return self.CHILD_WRAPPER_CLASS

    def _getParentWrappers (self):
        """
        Returns the wrapper classes of the parent of this object. 
        This is used internally by the L{listParents} method.
        
        @return:    List of parent wrapper classes. E.g. omero.gateway.DatasetWrapper.__class__
        @rtype:     class
        """
        if self.PARENT_WRAPPER_CLASS is None:
            raise NotImplementedError
        pwc = self.PARENT_WRAPPER_CLASS
        if not isinstance(pwc, ListType):
            pwc = [pwc,]
        for i in range(len(pwc)):
            if isinstance(pwc[i], StringTypes):
                # resolve class
                g = globals()
                if not g.has_key(pwc[i]): #pragma: no cover
                    raise NotImplementedError
                pwc[i] = g[pwc[i]]
                
        #if type(self.PARENT_WRAPPER_CLASS) is type(''):
        #    # resolve class
        #    g = globals()
        #    if not g.has_key(self.PARENT_WRAPPER_CLASS): #pragma: no cover
        #        raise NotImplementedError
        #    self.__class__.PARENT_WRAPPER_CLASS = self.PARENT_WRAPPER_CLASS = g[self.PARENT_WRAPPER_CLASS]
        #return self.PARENT_WRAPPER_CLASS
        if pwc != self.PARENT_WRAPPER_CLASS or pwc != self.__class__.PARENT_WRAPPER_CLASS:
            self.__class__.PARENT_WRAPPER_CLASS = self.PARENT_WRAPPER_CLASS = pwc
        return self.PARENT_WRAPPER_CLASS

    def __loadedHotSwap__ (self):
        """
        Loads the object that is wrapped by this class. This includes linked objects. 
        This method can be overwritten by subclasses that want to specify how/which linked objects 
        are loaded. 
        """
        self._obj = self._conn.getContainerService().loadContainerHierarchy(self.OMERO_CLASS, (self._oid,), None, self._conn.CONFIG['SERVICE_OPTS'])[0]

    def _moveLink (self, newParent):
        """ 
        Moves this object from a parent container (first one if there are more than one) to a new parent.
        TODO: might be more useful if it didn't assume only 1 parent - option allowed you to specify the oldParent.
        
        @param newParent:   The new parent Object Wrapper. 
        @return:            True if moved from parent to parent. 
                            False if no parent exists or newParent has mismatching type
        @rtype:             Boolean
        """
        p = self.getParent()
        # p._obj.__class__ == p._obj.__class__ ImageWrapper(omero.model.DatasetI())
        if p.OMERO_CLASS == newParent.OMERO_CLASS:
            link = self._conn.getQueryService().findAllByQuery("select l from %s as l where l.parent.id=%i and l.child.id=%i" % (p.LINK_CLASS, p.id, self.id), None, self._conn.CONFIG['SERVICE_OPTS'])
            if len(link):
                link[0].parent = newParent._obj
                self._conn.getUpdateService().saveObject(link[0], self._conn.CONFIG['SERVICE_OPTS'])
                return True
            logger.debug("## query didn't return objects: 'select l from %s as l where l.parent.id=%i and l.child.id=%i'" % (p.LINK_CLASS, p.id, self.id))
        else:
            logger.debug("## %s != %s ('%s' - '%s')" % (type(p), type(newParent), str(p), str(newParent)))
        return False

    def findChildByName (self, name, description=None):
        """
        Find the first child object with a matching name, and description if specified.
        
        @param name:    The name which must match the child name
        @param description: If specified, child description must match too
        @return:        The wrapped child object
        @rtype:         L{BlitzObjectWrapper}
        """
        for c in self.listChildren():
            if c.getName() == name:
                if description is None or omero_type(description) == omero_type(c.getDescription()):
                    return c
        return None

    def getDetails (self):
        """
        Gets the details of the wrapped object
        
        @return:    L{omero.gateway.DetailsWrapper} or None if object not loaded
        @rtype:     L{DetailsWrapper}
        """
        if self._obj.loaded:
            return omero.gateway.DetailsWrapper (self._conn, self._obj.getDetails())
        return None
    
    
    def getDate(self):
        """
        Returns the object's acquisitionDate, or creation date (details.creationEvent.time)
        
        @return:    A L{datetime.datetime} object 
        @rtype:     datetime
        """
        
        try:
            if self._obj.acquisitionDate.val is not None and self._obj.acquisitionDate.val > 0:
                t = self._obj.acquisitionDate.val
                return datetime.fromtimestamp(t/1000)
        except:
            # object doesn't have acquisitionDate
            pass
        
        return self.creationEventDate()
    
    
    def save (self):
        """ 
        Uses the updateService to save the wrapped object.
        
        @rtype:     None
        """
        sopts = dict(self._conn.CONFIG['SERVICE_OPTS'] or {})
        if self.getDetails() and self.getDetails().getGroup():
            # This is a save for an object that already exists, make sure group matches
            sopts['omero.group'] = str(self.getDetails().getGroup().getId())
        self._obj = self._conn.getUpdateService().saveAndReturnObject(self._obj, sopts)

    def saveAs (self, details):
        """ 
        Save this object, keeping the object owner the same as the one on provided details 
        If the current user is an admin but is NOT the owner specified in 'details',
        then create a new connection for that owner, clone the current object under that
        connection and save. 
        Otherwise, simply save. 
        
        @param details:     The Details specifying owner to save to
        @type details:      L{DetailsWrapper}
        @return:            None
        """
        if self._conn.isAdmin():
            d = self.getDetails()
            if d.getOwner() and \
                    d.getOwner().omeName == details.getOwner().omeName and \
                    d.getGroup().name == details.getGroup().name:
                return self.save()
            else:
                newConn = self._conn.suConn(details.getOwner().omeName, details.getGroup().name)
                #p = omero.sys.Principal()
                #p.name = details.getOwner().omeName
                #p.group = details.getGroup().name
                #p.eventType = "User"
                #newConnId = self._conn.getSessionService().createSessionWithTimeout(p, 60000)
                #newConn = self._conn.clone()
                #newConn.connect(sUuid=newConnId.getUuid().val)
            clone = self.__class__(newConn, self._obj)
            clone.save()
            self._obj = clone._obj
            return
        else:
            return self.save()

    def canWrite (self):
        """ 
        Delegates to the connection L{BlitzGateway.canWrite} method
        
        @rtype:     Boolean
        """
        return self._conn.canWrite(self)

    def canOwnerWrite (self):
        """
        Delegates to the connection L{BlitzGateway.canWrite} method
        
        @rtype:     Boolean
        @return:    True if the objects's permissions allow owner to write
        """
        return self._conn.canOwnerWrite(self)
    
    def canDelete(self):
        """
        Determines whether the current user can delete this object.
        Returns True if the object L{isOwned} by the current user or L{isLeaded}
        (current user is leader of this the group that this object belongs to)
        
        @rtype:     Boolean
        @return:    see above
        """
        return self.isOwned() or self.isLeaded()
    
    def isOwned(self):
        """
        Returns True if the object owner is the same user specified in the connection's Event Context
        
        @rtype:     Boolean
        @return:    True if current user owns this object
        """
        return (self._obj.details.owner.id.val == self._conn.getEventContext().userId)
    
    def isLeaded(self):
        """
        Returns True if the group that this object belongs to is lead by the currently logged-in user
        
        @rtype:     Boolean
        @return:    see above
        """
        g = self._obj.details.group or self._obj.details 
        if g.id.val in self._conn.getEventContext().leaderOfGroups:
            return True
        return False
    
    def isEditable(self):
        """
        Determines whether the current user can edit this object. 
        Returns True if the object L{isOwned} by the current user
        Also True if object is not L{private<isPrivate>} AND not L{readOnly<isReadOnly>}
        
        @rtype:     Boolean
        @return:    see above
        """
        return self.isOwned() or (not self.isPrivate() and not self.isReadOnly())
    
    def isPublic(self):
        """
        Determines if the object permissions are world readable, ie permissions.isWorldRead()
        
        @rtype:     Boolean
        @return:    see above
        """
        g = self._obj.details.group or self._obj.details 
        return g.permissions.isWorldRead()
    
    def isShared(self):
        """
        Determines if the object is sharable between groups (but not public) 
        
        @rtype:     Boolean
        @return:    True if the object is not L{public<isPublic>} AND the 
                    object permissions allow group read.
        """
        if not self.isPublic():
            g = self._obj.details.group or self._obj.details 
            return g.permissions.isGroupRead()
        return False
    
    def isPrivate(self):
        """
        Determines if the object is private
        
        @rtype:     Boolean
        @return:    True if the object is not L{public<isPublic>} and not L{shared<isShared>} and 
                    permissions allow user to read.
        """
        if not self.isPublic() and not self.isShared():
            g = self._obj.details.group or self._obj.details 
            return g.permissions.isUserRead()
        return False
    
    def isReadOnly(self):
        """
        Determines if the object is visible but not writeable
        
        @rtype:     Boolean
        @return:    True if public but not world writable
                    True if shared but not group writable
                    True if private but not user writable
        """
        g = self._obj.details.group or self._obj.details 
        if self.isPublic() and not g.permissions.isWorldWrite():
            return True
        elif self.isShared() and not g.permissions.isGroupWrite():
            return True
        elif self.isPrivate() and not g.permissions.isUserWrite():
            return True
        return False
    
    def countChildren (self):
        """
        Counts available number of child objects.
        
        @return:    The number of child objects available
        @rtype:     Long
        """
        
        childw = self._getChildWrapper()
        klass = "%sLinks" % childw().OMERO_CLASS.lower()
        #self._cached_countChildren = len(self._conn.getQueryService().findAllByQuery("from %s as c where c.parent.id=%i" % (self.LINK_CLASS, self._oid), None))
        self._cached_countChildren = self._conn.getContainerService().getCollectionCount(self.OMERO_CLASS, klass, [self._oid], None, self._conn.CONFIG['SERVICE_OPTS'])[self._oid]
        return self._cached_countChildren

    def countChildren_cached (self):
        """
        countChildren, but caching the first result, useful if you need to call this multiple times in
        a single sequence, but have no way of storing the value between them.
        It is actually a hack to support django template's lack of break in for loops
        
        @return:    The number of child objects available
        @rtype:     Long
        """
        
        if not hasattr(self, '_cached_countChildren'):
            return self.countChildren()
        return self._cached_countChildren

    def _listChildren (self, ns=None, val=None, params=None):
        """
        Lists available child objects.

        @rtype: generator of Ice client proxy objects for the child nodes
        @return: child objects.
        """
        if not params:
            params = omero.sys.Parameters()
        if not params.map:
            params.map = {}
        params.map["dsid"] = omero_type(self._oid)
        query = "select c from %s as c" % self.LINK_CLASS
        if ns is not None:
            params.map["ns"] = omero_type(ns)
        query += """ join fetch c.child as ch
                     left outer join fetch ch.annotationLinks as ial
                     left outer join fetch ial.child as a """
        query += " where c.parent.id=:dsid"
        if ns is not None:
            query += " and a.ns=:ns"
            if val is not None:
                if isinstance(val, StringTypes):
                    params.map["val"] = omero_type(val)
                    query +=" and a.textValue=:val"
        query += " order by c.child.name"
        for child in ( x.child for x in self._conn.getQueryService().findAllByQuery(query, params, self._conn.CONFIG['SERVICE_OPTS']) ):
            yield child

    def listChildren (self, ns=None, val=None, params=None):
        """
        Lists available child objects.

        @rtype: generator of L{BlitzObjectWrapper} objs
        @return: child objects.
        """
        childw = self._getChildWrapper()
        for child in self._listChildren(ns=ns, val=val, params=params):
            yield childw(self._conn, child, self._cache)

    def getParent (self, withlinks=False):
        """
        List a single parent, if available.

        While the model suports many to many relationships between most objects, there are
        implementations that assume a single project per dataset, a single dataset per image,
        etc. This is just a shortcut method to return a single parent object.

        @type withlinks: Boolean
        @param withlinks: if true result will be a tuple of (linkobj, obj)
        @rtype: L{BlitzObjectWrapper} ( or tuple(L{BlitzObjectWrapper}, L{BlitzObjectWrapper}) )
        @return: the parent object with or without the link depending on args
        """

        rv = self.listParents(withlinks=withlinks)
        return len(rv) and rv[0] or None

    def listParents (self, withlinks=False):
        """
        Lists available parent objects.

        @type withlinks: Boolean
        @param withlinks: if true each yielded result will be a tuple of (linkobj, obj)
        @rtype: list of L{BlitzObjectWrapper} ( or tuple(L{BlitzObjectWrapper}, L{BlitzObjectWrapper}) )
        @return: the parent objects, with or without the links depending on args
        """
        if self.PARENT_WRAPPER_CLASS is None:
            return ()
        parentw = self._getParentWrappers()
        param = omero.sys.Parameters() # TODO: What can I use this for?
        parentnodes = []
        for pwc in parentw:
            pwck = pwc()
            if withlinks:
                parentnodes.extend([(pwc(self._conn, pwck.LINK_PARENT(x), self._cache), BlitzObjectWrapper(self._conn, x)) for x in self._conn.getQueryService().findAllByQuery("from %s as c where c.%s.id=%i" % (pwck.LINK_CLASS, pwck.LINK_CHILD, self._oid), param, self._conn.CONFIG['SERVICE_OPTS'])])
            else:
                t =  self._conn.getQueryService().findAllByQuery("from %s as c where c.%s.id=%i" % (pwck.LINK_CLASS, pwck.LINK_CHILD, self._oid), param, self._conn.CONFIG['SERVICE_OPTS'])
                parentnodes.extend([pwc(self._conn, pwck.LINK_PARENT(x), self._cache) for x in t])
        return parentnodes

    def getAncestry (self):
        """
        Get a list of Ancestors. First in list is parent of this object. 
        TODO: Assumes getParent() returns a single parent. 
        
        @rtype: List of L{BlitzObjectWrapper}
        @return:    List of Ancestor objects
        """
        rv = []
        p = self.getParent()
        while p:
            rv.append(p)
            p = p.getParent()
        return rv
    
    def getParentLinks(self, pids=None):
        """
        Get a list of parent objects links. 
        
        @param pids:    List of parent IDs
        @type pids:     L{Long}
        @rtype:         List of L{BlitzObjectWrapper}
        @return:        List of parent object links
        """
        
        if self.PARENT_WRAPPER_CLASS is None:
            raise AttributeError("This object has no parent objects")
        parentwrappers = self._getParentWrappers()
        link_class = None
        for v in parentwrappers:
            link_class = v().LINK_CLASS
            if link_class is not None:
                break
        if link_class is None:
            raise AttributeError(
                    "This object has no parent objects with a link class!")
        query_serv = self._conn.getQueryService()
        p = omero.sys.Parameters()
        p.map = {}
        p.map["child"] = rlong(self.id)                    
        sql = "select pchl from %s as pchl " \
                "left outer join fetch pchl.parent as parent " \
                "left outer join fetch pchl.child as child " \
                "where child.id=:child" % link_class
        if isinstance(pids, list) and len(pids) > 0:
            p.map["parent"] = rlist([rlong(pa) for pa in pids])
            sql+=" and parent.id in (:parent)"
        for pchl in query_serv.findAllByQuery(sql, p, self._conn.CONFIG['SERVICE_OPTS']):
            yield BlitzObjectWrapper(self, pchl) 
        
    def getChildLinks(self, chids=None):
        """
        Get a list of child objects links. 
        
        @param chids:   List of children IDs
        @type chids:    L{Long}
        @rtype:         List of L{BlitzObjectWrapper}
        @return:        List of child object links
        """
        
        if self.CHILD_WRAPPER_CLASS is None:
            raise AttributeError("This object has no child objects")
        childw = self._getChildWrapper()
        query_serv = self._conn.getQueryService()
        p = omero.sys.Parameters()
        p.map = {}
        p.map["parent"] = rlong(self.id)                    
        sql = "select pchl from %s as pchl left outer join fetch pchl.child as child \
                left outer join fetch pchl.parent as parent where parent.id=:parent" % self.LINK_CLASS
        if isinstance(chids, list) and len(chids) > 0:
            p.map["children"] = rlist([rlong(ch) for ch in chids])
            sql+=" and child.id in (:children)"
        for pchl in query_serv.findAllByQuery(sql, p, self._conn.CONFIG['SERVICE_OPTS']):
            yield BlitzObjectWrapper(self, pchl)       

    def _loadAnnotationLinks (self):
        """ Loads the annotation links for the object (if not already loaded) and saves them to the object """
        if not hasattr(self._obj, 'isAnnotationLinksLoaded'): #pragma: no cover
            raise NotImplementedError
        if not self._obj.isAnnotationLinksLoaded():
            query = "select l from %sAnnotationLink as l join fetch l.details.owner join fetch l.details.creationEvent "\
            "join fetch l.child as a join fetch a.details.owner join fetch a.details.creationEvent "\
            "where l.parent.id=%i" % (self.OMERO_CLASS, self._oid)
            links = self._conn.getQueryService().findAllByQuery(query, None, self._conn.CONFIG['SERVICE_OPTS'])
            self._obj._annotationLinksLoaded = True
            self._obj._annotationLinksSeq = links

    # _listAnnotationLinks
    def _getAnnotationLinks (self, ns=None):
        """
        Checks links are loaded and returns a list of Annotation Links filtered by 
        namespace if specified
        
        @param ns:  Namespace
        @type ns:   String
        @return:    List of Annotation Links on this object 
        @rtype:     List of Annotation Links
        """
        self._loadAnnotationLinks()
        rv = self.copyAnnotationLinks()
        if ns is not None:
            rv = filter(lambda x: x.getChild().getNs() and x.getChild().getNs().val == ns, rv)
        return rv


    def unlinkAnnotations (self, ns):
        """
        Uses updateService to unlink annotations, with specified ns
        
        @param ns:      Namespace
        @type ns:       String
        """
        dcs = []
        for al in self._getAnnotationLinks(ns=ns):
            dcs.append(omero.api.delete.DeleteCommand(
                "/%s" % al.ice_id().split("::")[-1], # This could be refactored
                al.id.val, None))

        # Using queueDelete rather than deleteObjects since we need
        # spec/id pairs rather than spec+id_list as arguments
        handle = self._conn.getDeleteService().queueDelete(dcs)
        callback = omero.callbacks.DeleteCallbackI(self._conn.c, handle)
        # Maximum wait time 5 seconds, will raise a LockTimeout if the
        # delete has not finished by then.
        callback.loop(10, 500)
        self._obj.unloadAnnotationLinks()

    def removeAnnotations (self, ns):
        """
        Uses the delete service to delete annotations, with a specified ns,
        and their links on the object and any other objects. Will raise a
        L{omero.LockTimeout} if the annotation removal has not finished in
        5 seconds.
        
        @param ns:      Namespace
        @type ns:       String
        """
        ids = list()
        for al in self._getAnnotationLinks(ns=ns):
            a = al.child
            ids.append(a.id.val)
        handle = self._conn.deleteObjects('/Annotation', ids)
        callback = omero.callbacks.DeleteCallbackI(self._conn.c, handle)
        # Maximum wait time 5 seconds, will raise a LockTimeout if the
        # delete has not finished by then.
        callback.loop(10, 500)
        self._obj.unloadAnnotationLinks()        
    
    # findAnnotations(self, ns=[])
    def getAnnotation (self, ns=None):
        """
        Gets the first annotation on the object, filtered by ns if specified
        
        @param ns:      Namespace
        @type ns:       String
        @return:        L{AnnotationWrapper} or None
        """
        rv = self._getAnnotationLinks(ns)
        if len(rv):
            return AnnotationWrapper._wrap(self._conn, rv[0].child, link=rv[0])
        return None

    def listAnnotations (self, ns=None):
        """
        List annotations in the ns namespace, linked to this object
        
        @return:    Generator yielding L{AnnotationWrapper}
        @rtype:     L{AnnotationWrapper} generator
        """
        for ann in self._getAnnotationLinks(ns):
            yield AnnotationWrapper._wrap(self._conn, ann.child, link=ann)
    
    def listOrphanedAnnotations(self, eid=None, ns=None, anntype=None):
        """
        Retrieve all Annotations not linked to the given Project, Dataset, Image,
        Screen, Plate, Well ID controlled by the security system. 
        
        @param o_type:      type of Object
        @type o_type:       String
        @param oid:         Object ID
        @type oid:          Long
        @return:            Generator yielding Tags
        @rtype:             L{AnnotationWrapper} generator
        """
        
        if anntype is not None:
            if anntype.title() not in ('Text', 'Tag', 'File', 'Long', 'Boolean'):
                raise AttributeError('It only retrieves: Text, Tag, File, Long, Boolean')
            sql = "select an from %sAnnotation as an " % anntype.title()
        else:
            sql = "select an from Annotation as an " \
        
        if anntype.title() == "File":
            sql += " join fetch an.file "
        
        sql += "where not exists ( select obal from %sAnnotationLink as obal "\
                "where obal.child=an.id and obal.parent.id=:oid) " % self.OMERO_CLASS
        
        q = self._conn.getQueryService()                
        p = omero.sys.Parameters()
        p.map = {}
        p.map["oid"] = rlong(self._oid)
        if ns is None:            
            sql += " and an.ns is null"
        else:
            p.map["ns"] = rlist([rstring(n) for n in ns])
            sql += " and (an.ns not in (:ns) or an.ns is null)"        
        if eid is not None:
            sql += " and an.details.owner.id=:eid"
            p.map["eid"] = rlong(eid)
 
        for e in q.findAllByQuery(sql,p,self._conn.CONFIG['SERVICE_OPTS']):
            yield AnnotationWrapper._wrap(self._conn, e)

    def _linkObject (self, obj, lnkobjtype):
        """
        Saves the object to DB if needed - setting the permissions manually.
        Creates the object link and saves it, setting permissions manually.
        TODO: Can't set permissions manually in 4.2 - Assumes world & group writable
        
        @param obj:     The object to link
        @type obj:      L{BlitzObjectWrapper}
        """
        if not obj.getId():
            # Not yet in db, save it
            obj = obj.__class__(self._conn, self._conn.getUpdateService().saveAndReturnObject(obj._obj))
        lnk = getattr(omero.model, lnkobjtype)()
        lnk.setParent(self._obj.__class__(self._obj.id, False))
        lnk.setChild(obj._obj.__class__(obj._obj.id, False))
        self._conn.getUpdateService().saveObject(lnk)
        return obj
        
    def _linkAnnotation (self, ann):
        """
        Saves the annotation to DB if needed - setting the permissions manually.
        Creates the annotation link and saves it, setting permissions manually.
        TODO: Can't set permissions manually in 4.2 - Assumes world & group writable
        
        @param ann:     The annotation object
        @type ann:      L{AnnotationWrapper}
        """
        return self._linkObject(ann, "%sAnnotationLinkI" % self.OMERO_CLASS)

    def linkAnnotation (self, ann, sameOwner=True):
        """
        Link the annotation to this object.
        
        @param ann:         The Annotation object
        @type ann:          L{AnnotationWrapper}
        @param sameOwner:   If True, try to make sure that the link is created by the object owner
        @type sameOwner:    Boolean
        @return:            The annotation
        @rtype:             L{AnnotationWrapper}
        """
        
        """
        My notes (will) to try and work out what's going on! 
        If sameOwner:
            if current user is admin AND they are not the object owner,
                if the object owner and annotation owner are the same:
                    use the Annotation connection to do the linking
                else use a new connection for the object owner (?same owner as ann?)
                do linking
            else:
                try to switch the current group of this object to the group of the annotation - do linking
        else - just do linking
        
        """
        if sameOwner:
            d = self.getDetails()
            ad = ann.getDetails()
            if self._conn.isAdmin() and self._conn._userid != d.getOwner().id:
                # Keep the annotation owner the same as the linked of object's
                if ad.getOwner() and d.getOwner().omeName == ad.getOwner().omeName and d.getGroup().name == ad.getGroup().name:
                    newConn = ann._conn
                else:
                    #p = omero.sys.Principal()
                    #p.name = d.getOwner().omeName
                    group = None
                    if d.getGroup():
                        group = d.getGroup().name
                    # TODO: Do you know that the object owner is same as ann owner??
                    newConn = self._conn.suConn(d.getOwner().omeName, group)
                    #p.eventType = "User"
                    #newConnId = self._conn.getSessionService().createSessionWithTimeout(p, 60000)
                    #newConn = self._conn.clone()
                    #newConn.connect(sUuid=newConnId.getUuid().val)
                clone = self.__class__(newConn, self._obj)
                ann = clone._linkAnnotation(ann)
                if newConn != self._conn:
                    newConn.seppuku()
            elif d.getGroup():
                # Try to match group
                # TODO: Should switch session of this object to use group from annotation (ad) not this object (d) ?
                self._conn.setGroupForSession(d.getGroup().getId())
                ann = self._linkAnnotation(ann)
                self._conn.revertGroupForSession()
            else:
                ann = self._linkAnnotation(ann)
        else:
            ann = self._linkAnnotation(ann)
        self.unloadAnnotationLinks()
        return ann


    def simpleMarshal (self, xtra=None, parents=False):
        """
        Creates a dict representation of this object.
        E.g. for Image: {'description': '', 'author': 'Will Moore', 'date': 1286332557.0,
            'type': 'Image', 'id': 3841L, 'name': 'cb_4_w500_t03_z01.tif'}
        
        @param xtra:        A dict of extra keys to include. E.g. 'childCount'
        @type xtra:         Dict
        @param parents:     If True, include a list of ancestors (in simpleMarshal form) as 'parents'
        @type parents:      Boolean
        @return:            A dict representation of this object
        @rtype:             Dict
        """
        rv = {'type': self.OMERO_CLASS,
              'id': self.getId(),
              'name': self.getName(),
              'description': self.getDescription(),
              }
        if hasattr(self, '_attrs'):
            # for each of the lines in _attrs an instance variable named
            #  'key' or 'title' where the line value can be:
            #   'key' -> _obj[key]
            #   '#key' -> _obj[key].value.val
            #   '()key' -> _obj.getKey()
            #   '()#key' -> _obj.getKey().value.val
            # suffix to the above we can have:
            #   'key;title' - will use 'title' as the variable name, instead of 'key'
            #   'key|wrapper' ->  omero.gateway.wrapper(_obj[key]).simpleMarshal()
            #   'key|' ->  key.simpleMarshal() (useful with ()key )
            for k in self._attrs:
                if ';' in k:
                    s = k.split(';')
                    k = s[0]
                    rk = ';'.join(s[1:])
                else:
                    rk = k
                if '|' in k:
                    s = k.split('|')
                    if rk == k:
                        rk = s[0]
                    k = s[0]
                    wrapper = '|'.join(s[1:])
                else:
                    wrapper = None
                    
                if k.startswith('()'):
                    if k == rk:
                        rk = k[2:]
                    k = k[2:]
                    getter = True
                else:
                    getter = False

                if k.startswith('#'):
                    k = k[1:]
                    unwrap = True
                else:
                    unwrap = False

                if getter:
                    v = getattr(self, 'get'+k[0].upper()+k[1:])()
                else:
                    v = getattr(self, k)
                if unwrap and v is not None:
                    v = v._value
                if wrapper is not None and v is not None:
                    if wrapper == '':
                        if isinstance(v, ListType):
                            v = map(lambda x: x.simpleMarshal(), v)
                        else:
                            v = v.simpleMarshal()
                    else:
                        v = getattr(omero.gateway, wrapper)(self._conn, v).simpleMarshal()

                rv[rk] = v
        if xtra: # TODO check if this can be moved to a more specific place
            if xtra.has_key('childCount'):
                rv['child_count'] = self.countChildren()
        if parents:
            rv['parents'] = map(lambda x: x.simpleMarshal(), self.getAncestry())
        return rv

    #def __str__ (self):
    #    if hasattr(self._obj, 'value'):
    #        return str(self.value)
    #    return str(self._obj)

    def __getattr__ (self, attr):
        """
        Attempts to return the named attribute of this object. E.g. image.__getattr__('name') or 'getName'
        In cases where the attribute E.g. 'getImmersion' should return an enumeration, this is specified by the
        attr name starting with '#' #immersion.
        In cases where the attribute E.g. 'getLightSource' should return a wrapped object, this is handled
        by the parent encoding the wrapper in the attribute name. E.g 'lightSource|LightSourceWrapper'
        In both cases this returns a method that will return the object.
        In addition, lookup of methods that return an rtype are wrapped to the method instead returns a primitive type.
        E.g. image.getArchived() will return a boolean instead of rbool.

        @param attr:    The name of the attribute to get
        @type attr:     String
        @return:        The named attribute.
        @rtype:         method, value (string, long etc)
        """
        
        # handle lookup of 'get' methods, using '_attrs' dict to define how we wrap returned objects. 
        if attr != 'get' and attr.startswith('get') and hasattr(self, '_attrs'):
            tattr = attr[3].lower() + attr[4:]      # 'getName' -> 'name'
            attrs = filter(lambda x: tattr in x, self._attrs)   # find attr with 'name'
            for a in attrs:
                if a.startswith('#') and a[1:] == tattr:
                    v = getattr(self, tattr)
                    if v is not None:
                        v = v._value
                    def wrap ():
                        return v
                    return wrap
                if len(a) > len(tattr) and a[len(tattr)] == '|':        # E.g.  a = lightSource|LightSourceWrapper
                    def wrap ():                                # E.g. method returns a LightSourceWrapper(omero.model.lightSource)
                        return getattr(omero.gateway, a[len(tattr)+1:])(self._conn, getattr(self, tattr))
                    return wrap

        # handle lookup of 'get' methods when we don't have '_attrs' on the object, E.g. image.getAcquisitionDate
        if attr != 'get' and attr.startswith('get'):
            attrName = attr[3].lower() + attr[4:]   # E.g. getAcquisitionDate -> acquisitionDate
            if hasattr(self._obj, attrName):
                def wrap():
                    rv = getattr(self._obj, attrName)
                    if hasattr(rv, 'val'):
                        return isinstance(rv.val, StringType) and rv.val.decode('utf8') or rv.val
                    elif isinstance(rv, omero.model.IObject):
                        return BlitzObjectWrapper(self._conn, rv)
                    return rv
                return wrap

        # handle direct access of attributes. E.g. image.acquisitionDate
        # also handles access to other methods E.g. image.unloadPixels()
        if not hasattr(self._obj, attr) and hasattr(self._obj, '_'+attr):
            attr = '_' + attr
        if hasattr(self._obj, attr):
            rv = getattr(self._obj, attr)
            if hasattr(rv, 'val'):   # unwrap rtypes
                return isinstance(rv.val, StringType) and rv.val.decode('utf8') or rv.val
            return rv
        raise AttributeError("'%s' object has no attribute '%s'" % (self._obj.__class__.__name__, attr))


    # some methods are accessors in _obj and return and omero:: type. The obvious ones we wrap to return a python type
    
    def getId (self):
        """
        Gets this object ID
        
        @return: Long or None
        """
        oid = self._obj.getId()
        if oid is not None:
            return oid.val
        return None

    def getName (self):
        """
        Gets this object name
        
        @return: String or None
        """
        if hasattr(self._obj, 'name'):
            if hasattr(self._obj.name, 'val'):
                return self._obj.getName().val
            else:
                return self._obj.getName()
        else:
            return None

    def getDescription (self):
        """
        Gets this object description
        
        @return: String
        """
        rv = hasattr(self._obj, 'description') and self._obj.getDescription() or None
        return rv and rv.val or ''

    def getOwner (self):
        """
        Gets user who is the owner of this object.
        
        @return: _ExperimenterWrapper
        """
        return self.getDetails().getOwner()

    def getOwnerFullName (self):
        """
        Gets full name of the owner of this object.
        
        @return: String or None
        """
        try:
            lastName = self.getDetails().getOwner().lastName
            firstName = self.getDetails().getOwner().firstName
            middleName = self.getDetails().getOwner().middleName
            
            if middleName is not None and middleName != '':
                name = "%s %s. %s" % (firstName, middleName, lastName)
            else:
                name = "%s %s" % (firstName, lastName)
            return name
        except:
            logger.error(traceback.format_exc())
            return None

    def getOwnerOmeName (self):
        """
        Gets omeName of the owner of this object.
        
        @return: String
        """
        return self.getDetails().getOwner().omeName

    
    def creationEventDate(self):
        """
        Gets event time in timestamp format (yyyy-mm-dd hh:mm:ss.fffffff) when object was created.
        
        @return:    The datetime for object creation
        @rtype:     datetime.datetime
        """
        
        if self._creationDate is not None:
            return datetime.fromtimestamp(self._creationDate/1000)
            
        try:
            if self._obj.details.creationEvent._time is not None:
                self._creationDate = self._obj.details.creationEvent._time.val
            else:
                self._creationDate = self._conn.getQueryService().get("Event", self._obj.details.creationEvent.id.val, self._conn.CONFIG['SERVICE_OPTS']).time.val
        except:
            self._creationDate = self._conn.getQueryService().get("Event", self._obj.details.creationEvent.id.val, self._conn.CONFIG['SERVICE_OPTS']).time.val
        return datetime.fromtimestamp(self._creationDate/1000)
        

    def updateEventDate(self):
        """
        Gets event time in timestamp format (yyyy-mm-dd hh:mm:ss.fffffff) when object was updated.
        
        @return:    The datetime for object update
        @rtype:     datetime.datetime
        """
        
        try:
            if self._obj.details.updateEvent.time is not None:
                t = self._obj.details.updateEvent.time.val
            else:
                t = self._conn.getQueryService().get("Event", self._obj.details.updateEvent.id.val, self._conn.CONFIG['SERVICE_OPTS']).time.val
        except:
            t = self._conn.getQueryService().get("Event", self._obj.details.updateEvent.id.val, self._conn.CONFIG['SERVICE_OPTS']).time.val
        return datetime.fromtimestamp(t/1000)


    # setters are also provided
    
    def setName (self, value):
        """
        Sets the name of the object
        
        @param value:   New name
        @type value:    String
        """
        self._obj.setName(omero_type(value))

    def setDescription (self, value):
        """
        Sets the description of the object
        
        @param value:   New description
        @type value:    String
        """
        self._obj.setDescription(omero_type(value))

## BASIC ##

class NoProxies (object):
    """ A dummy placeholder to indicate that proxies haven't been created """
    def __getitem__ (self, k):
        raise Ice.ConnectionLostException

class _BlitzGateway (object):
    """
    Connection wrapper. Handles connecting and keeping the session alive, creation of various services,
    context switching, security privilidges etc.  
    """
    
    CONFIG = {'SERVICE_OPTS': None}
    """
    Holder for class wide configuration properties:
     - IMG_RDEFNS:  a namespace for annotations linked on images holding the default rendering
                    settings object id.
     - IMG_ROPTSNS: a namespace for annotations linked on images holding default rendering options
                    that don't get saved in the rendering settings.
    One good place to define this is on the extending class' connect() method.
    """
    ICE_CONFIG = None
    """
    ICE_CONFIG - Defines the path to the Ice configuration
    """
#    def __init__ (self, username, passwd, server, port, client_obj=None, group=None, clone=False):
    
    def __init__ (self, username=None, passwd=None, client_obj=None, group=None, clone=False, try_super=False, host=None, port=None, extra_config=None, secure=False, anonymous=True, useragent=None):
        """
        Create the connection wrapper. Does not attempt to connect at this stage
        Initialises the omero.client
        
        @param username:    User name. If not specified, use 'omero.gateway.anon_user'
        @type username:     String
        @param passwd:      Password.
        @type passwd:       String
        @param client_obj:  omero.client
        @param group:       name of group to try to connect to
        @type group:        String
        @param clone:       If True, overwrite anonymous with False
        @type clone:        Boolean
        @param try_super:   Try to log on as super user ('system' group) 
        @type try_super:    Boolean
        @param host:        Omero server host. 
        @type host:         String
        @param port:        Omero server port. 
        @type port:         Integer
        @param extra_config:    Dictionary of extra configuration
        @type extra_config:     Dict
        @param secure:      Initial underlying omero.client connection type (True=SSL/False=insecure)
        @type secure:       Boolean
        @param anonymous:   
        @type anonymous:    Boolean
        @param useragent:   Log which python clients use this connection. E.g. 'OMERO.webadmin'
        @type useragent:    String
        """

        if extra_config is None: extra_config = []
        super(_BlitzGateway, self).__init__()
        self.c = client_obj
        if not type(extra_config) in (type(()), type([])):
            extra_config=[extra_config]
        self.extra_config = extra_config
        self.ice_config = [self.ICE_CONFIG]
        self.ice_config.extend(extra_config)
        self.ice_config = map(lambda x: os.path.abspath(str(x)), filter(None, self.ice_config))

        self.host = host
        self.port = port
        self.secure = secure
        self.useragent = useragent

        self._sessionUuid = None
        self._session_cb = None
        self._session = None
        self._lastGroupId = None
        self._anonymous = anonymous

        self._connected = False
        self._user = None
        self._userid = None
        self._proxies = NoProxies()
        if self.c is None:
            self._resetOmeroClient()
        else:
            # if we already have client initialised, we can go ahead and create our services.
            self._connected = True
            self._createProxies()
        if not username:
            username = self.c.ic.getProperties().getProperty('omero.gateway.anon_user')
            passwd = self.c.ic.getProperties().getProperty('omero.gateway.anon_pass')
        #logger.debug('super: %s %s %s' % (try_super, str(group), self.c.ic.getProperties().getProperty('omero.gateway.admin_group')))
        if try_super:
            self.group = 'system' #self.c.ic.getProperties().getProperty('omero.gateway.admin_group')
        else:
            self.group = group and group or None

        # The properties we are setting through the interface
        self.setIdentity(username, passwd, not clone)

    def isAnonymous (self):
        """ 
        Returns the anonymous flag 
        
        @return:    Anonymous
        @rtype:     Boolean
        """
        return not not self._anonymous

    def getProperty(self, k):
        """
        Returns named property of the wrapped omero.client
        
        @return:    named client property
        """
        return self.c.getProperty(k)

    def clone (self):
        """
        Returns a new instance of this class, with all matching properties. 
        TODO: Add anonymous and userAgent parameters?
        
        @return:    Clone of this connection wrapper
        @rtype:     L{_BlitzGateway}
        """
        return self.__class__(self._ic_props[omero.constants.USERNAME],
                              self._ic_props[omero.constants.PASSWORD],
                              host = self.host,
                              port = self.port,
                              extra_config=self.extra_config,
                              clone=True,
                              secure=self.secure,
                              anonymous=self._anonymous, 
                              useragent=self.useragent)
                              #self.server, self.port, clone=True)

    def setIdentity (self, username, passwd, _internal=False):
        """
        Saves the username and password for later use, creating session etc
        
        @param username:    User name. 
        @type username:     String
        @param passwd:      Password.
        @type passwd:       String
        @param _internal:   If False, set _anonymous = False
        @type _internal:    Booelan
        """
        self._ic_props = {omero.constants.USERNAME: username,
                          omero.constants.PASSWORD: passwd}
        if not _internal:
            self._anonymous = False
    
    def suConn (self, username, group=None, ttl=60000):
        """
        If current user isAdmin, return new connection owned by 'username'
        
        @param username:    Username for new connection
        @type username:     String
        @param group:       If specified, try to log in to this group
        @type group:        String
        @param ttl:         Timeout for new session
        @type ttl:          Int
        @return:            Clone of this connection, with username's new Session
        @rtype:             L{_BlitzGateway} or None if not admin or username unknown
        """
        if self.isAdmin():
            if group is None:
                e = self.getObject("Experimenter", attributes={'omeName': username})
                if e is None:
                    return
                group = e._obj._groupExperimenterMapSeq[0].parent.name.val
            p = omero.sys.Principal()
            p.name = username
            p.group = group
            p.eventType = "User"
            newConnId = self.getSessionService().createSessionWithTimeout(p, ttl)
            newConn = self.clone()
            newConn.connect(sUuid=newConnId.getUuid().val)
            return newConn

    def keepAlive (self):
        """
        Keeps service alive. 
        Returns True if connected. If connection was lost, reconnecting.
        If connection failed, returns False and error is logged. 
        
        @return:    True if connection alive. 
        @rtype:     Boolean
        """
        
        try:
            if self.c.sf is None: #pragma: no cover
                logger.debug('... c.sf is None, reconnecting')
                return self.connect()
            return self.c.sf.keepAlive(self._proxies['admin']._obj)
        except Ice.ObjectNotExistException: #pragma: no cover
            # The connection is there, but it has been reset, because the proxy no longer exists...
            logger.debug(traceback.format_exc())
            logger.debug("... reset, not reconnecting")
            return False
        except Ice.ConnectionLostException: #pragma: no cover
            # The connection was lost. This shouldn't happen, as we keep pinging it, but does so...
            logger.debug(traceback.format_exc())
            logger.debug("... lost, reconnecting")
            #return self.connect()
            return False
        except Ice.ConnectionRefusedException: #pragma: no cover
            # The connection was refused. We lost contact with glacier2router...
            logger.debug(traceback.format_exc())
            logger.debug("... refused, not reconnecting")
            return False
        except omero.SessionTimeoutException: #pragma: no cover
           # The connection is there, but it has been reset, because the proxy no longer exists...
           logger.debug(traceback.format_exc())
           logger.debug("... reset, not reconnecting")
           return False
        except omero.RemovedSessionException: #pragma: no cover
            # Session died on us
            logger.debug(traceback.format_exc())
            logger.debug("... session has left the building, not reconnecting")
            return False
        except Ice.UnknownException, x: #pragma: no cover
            # Probably a wrapped RemovedSession
            logger.debug(traceback.format_exc())
            logger.debug('Ice.UnknownException: %s' % str(x))
            logger.debug("... ice says something bad happened, not reconnecting")
            return False
        except:
            # Something else happened
            logger.debug(traceback.format_exc())
            logger.debug("... error not reconnecting")
            return False

    def seppuku (self, softclose=False): #pragma: no cover
        """
        Terminates connection with killSession(). If softclose is False, the session is really
        terminate disregarding its connection refcount. 

        @param softclose:   Boolean
        """
        self._connected = False
        if softclose:
            try:
                r = self.c.sf.getSessionService().getReferenceCount(self._sessionUuid)
                self.c.closeSession()
                if r < 2:
                    self._session_cb and self._session_cb.close(self)
            except Ice.OperationNotExistException:
                self.c.closeSession()
        else:
            self._closeSession()
        self._proxies = NoProxies()
        logger.info("closed connecion (uuid=%s)" % str(self._sessionUuid))

#    def __del__ (self):
#        logger.debug("##GARBAGE COLLECTOR KICK IN")
    
    def _createProxies (self):
        """
        Creates proxies to the server services. Called on connection or security switch.
        Doesn't actually create any services themselves. Created if/when needed. 
        If proxies have been created already, they are resynced and reused. 
        """
        
        if not isinstance(self._proxies, NoProxies):
            logger.debug("## Reusing proxies")
            for k, p in self._proxies.items():
                p._resyncConn(self)
        else:
            logger.debug("## Creating proxies")
            self._proxies = {}
            self._proxies['admin'] = ProxyObjectWrapper(self, 'getAdminService')
            self._proxies['config'] = ProxyObjectWrapper(self, 'getConfigService')
            self._proxies['container'] = ProxyObjectWrapper(self, 'getContainerService')
            self._proxies['delete'] = ProxyObjectWrapper(self, 'getDeleteService')
            self._proxies['ldap'] = ProxyObjectWrapper(self, 'getLdapService')
            self._proxies['metadata'] = ProxyObjectWrapper(self, 'getMetadataService')
            self._proxies['query'] = ProxyObjectWrapper(self, 'getQueryService')
            self._proxies['pixel'] = ProxyObjectWrapper(self, 'getPixelsService')
            self._proxies['projection'] = ProxyObjectWrapper(self, 'getProjectionService')
            self._proxies['rawpixels'] = ProxyObjectWrapper(self, 'createRawPixelsStore')
            self._proxies['rendering'] = ProxyObjectWrapper(self, 'createRenderingEngine')
            self._proxies['rendsettings'] = ProxyObjectWrapper(self, 'getRenderingSettingsService')
            self._proxies['thumbs'] = ProxyObjectWrapper(self, 'createThumbnailStore')
            self._proxies['rawfile'] = ProxyObjectWrapper(self, 'createRawFileStore')
            self._proxies['repository'] = ProxyObjectWrapper(self, 'getRepositoryInfoService')
            self._proxies['roi'] = ProxyObjectWrapper(self, 'getRoiService')
            self._proxies['script'] = ProxyObjectWrapper(self, 'getScriptService')
            self._proxies['search'] = ProxyObjectWrapper(self, 'createSearchService')
            self._proxies['session'] = ProxyObjectWrapper(self, 'getSessionService')
            self._proxies['share'] = ProxyObjectWrapper(self, 'getShareService')
            self._proxies['sharedres'] = ProxyObjectWrapper(self, 'sharedResources')
            self._proxies['timeline'] = ProxyObjectWrapper(self, 'getTimelineService')
            self._proxies['types'] = ProxyObjectWrapper(self, 'getTypesService')
            self._proxies['update'] = ProxyObjectWrapper(self, 'getUpdateService')
        self._ctx = self._proxies['admin'].getEventContext()
        if self._ctx is not None:
            self._userid = self._ctx.userId
            self._username = self._ctx.userName
            # "guest" user has no access that method.
            self._user = self._ctx.userName!="guest" and self.getObject("Experimenter", self._userid) or None
        else:
            self._userid = None
            self._username = None
            self._user = None

        if self._session_cb: #pragma: no cover
            if self._was_join:
                self._session_cb.join(self)
            else:
                self._session_cb.create(self)

    def setSecure (self, secure=True):
        """ 
        Switches between SSL and insecure (faster) connections to Blitz.
        The gateway must already be connected.
        
        @param secure:  If False, use an insecure connection
        @type secure:   Boolean
        """
        if hasattr(self.c, 'createClient') and (secure ^ self.c.isSecure()):
            oldC = self.c
            self.c = oldC.createClient(secure=secure)
            oldC.__del__() # only needs to be called if previous doesn't throw
            self.c = self.c.createClient(secure=secure)
            self._createProxies()
            self.secure = secure

    def isSecure (self):
        """ Returns 'True' if the underlying omero.clients.BaseClient is connected using SSL """
        return hasattr(self.c, 'isSecure') and self.c.isSecure() or False

    def _getSessionId (self):
        return self.c.getSessionId()

    def _createSession (self):
        """
        Creates a new session for the principal given in the constructor.
        Used during L{connect} method
        """
        s = self.c.createSession(self._ic_props[omero.constants.USERNAME],
                                 self._ic_props[omero.constants.PASSWORD])
        self._sessionUuid = self._getSessionId()
        ss = self.c.sf.getSessionService()
        self._session = ss.getSession(self._sessionUuid)
        self._lastGroupId = None
        s.detachOnDestroy()
        self._was_join = False
        if self.group is not None:
            # try something that fails if the user don't have permissions on the group
            self.c.sf.getAdminService().getEventContext()
        self.setSecure(self.secure)
    
    def _closeSession (self):
        """
        Close session.
        """
        self._session_cb and self._session_cb.close(self)
        try:
            self.c.killSession()
        except Glacier2.SessionNotExistException: #pragma: no cover
            pass
        except:
            logger.warn(traceback.format_exc())
                        
    def _resetOmeroClient (self):
        """
        Creates new omero.client object using self.host or self.ice_config (if host is None)
        Also tries to setAgent for the client
        """
        logger.debug(self.host)
        logger.debug(self.port)
        logger.debug(self.ice_config)
        
        if self.host is not None:
            if self.port is not None:
                self.c = omero.client(host=str(self.host), port=int(self.port), args=['--Ice.Config='+','.join(self.ice_config)])#, pmap=['--Ice.Config='+','.join(self.ice_config)])
            else:
                self.c = omero.client(host=str(self.host), args=['--Ice.Config='+','.join(self.ice_config)])
        else:
            self.c = omero.client(args=['--Ice.Config='+','.join(self.ice_config)])
  
        if hasattr(self.c, "setAgent"):
            if self.useragent is not None:
                self.c.setAgent(self.useragent)
            else:
                self.c.setAgent("OMERO.py.gateway")

    def connect (self, sUuid=None):
        """
        Creates or retrieves connection for the given sessionUuid.
        Returns True if connected.
        
        @param sUuid:   omero_model_SessionI
        @return:        Boolean
        """
        
        logger.debug("Connect attempt, sUuid=%s, group=%s, self.sUuid=%s" % (str(sUuid), str(self.group), self._sessionUuid))
        if not self.c: #pragma: no cover
            self._connected = False
            logger.debug("Ooops. no self._c")
            return False
        try:
            if self._sessionUuid is None and sUuid:
                self._sessionUuid = sUuid
            if self._sessionUuid is not None:
                try:
                    logger.debug('connected? %s' % str(self._connected))
                    if self._connected:
                        self._connected = False
                        logger.debug("was connected, creating new omero.client")
                        self._resetOmeroClient()
                    s = self.c.joinSession(self._sessionUuid)   # timeout to allow this is $ omero config set omero.sessions.timeout 3600000
                    s.detachOnDestroy()
                    logger.debug('Joined Session OK with Uuid: %s and timeToIdle: %s, timeToLive: %s' % (self._sessionUuid, self.getSession().timeToIdle.val, self.getSession().timeToLive.val))
                    self._was_join = True
                except Ice.SyscallException: #pragma: no cover
                    raise
                except Exception, x: #pragma: no cover
                    logger.debug("Error: " + str(x))
                    self._sessionUuid = None
                    if sUuid:
                        return False
            if self._sessionUuid is None:
                if sUuid: #pragma: no cover
                    logger.debug("Uncaptured sUuid failure!") 
                if self._connected:
                    self._connected = False
                    try:
                        logger.debug("Closing previous connection...creating new client")
                        #args = self.c._ic_args
                        #logger.debug(str(args))
                        self._closeSession()
                        self._resetOmeroClient()
                        #self.c = omero.client(*args)
                    except Glacier2.SessionNotExistException: #pragma: no cover
                        pass
                setprop = self.c.ic.getProperties().setProperty
                map(lambda x: setprop(x[0],str(x[1])), self._ic_props.items())
                if self._anonymous:
                    self.c.ic.getImplicitContext().put(omero.constants.EVENT, 'Internal')
                if self.group is not None:
                    self.c.ic.getImplicitContext().put(omero.constants.GROUP, self.group)
                try:
                    logger.debug("Creating Session...")
                    self._createSession()
                    logger.debug("Session created with timeout: %s & timeToLive: %s" % (self.getSession().timeToIdle.val, self.getSession().timeToLive.val))
                except omero.SecurityViolation:
                    if self.group is not None:
                        # User don't have access to group
                        logger.debug("## User not in '%s' group" % self.group)
                        self.group = None
                        self._closeSession()
                        self._sessionUuid = None
                        self._connected=True
                        return self.connect()
                    else: #pragma: no cover
                        logger.debug("BlitzGateway.connect().createSession(): " + traceback.format_exc())
                        logger.info('first create session threw SecurityViolation, retry (but only once)')
                        #time.sleep(10)
                        try:
                            self._createSession()
                        except omero.SecurityViolation:
                            if self.group is not None:
                                # User don't have access to group
                                logger.debug("## User not in '%s' group" % self.group)
                                self.group = None
                                self._connected=True
                                return self.connect()
                            else:
                                raise
                except Ice.SyscallException: #pragma: no cover
                    raise
                except:
                    logger.info("BlitzGateway.connect().createSession(): " + traceback.format_exc())
                    #time.sleep(10)
                    self._createSession()

            self._last_error = None
            self._createProxies()
            self._connected = True
            logger.info('created connection (uuid=%s)' % str(self._sessionUuid))
        except Ice.SyscallException: #pragma: no cover
            logger.debug('This one is a SyscallException', exc_info=True)
            raise
        except Ice.LocalException, x: #pragma: no cover
            logger.debug("connect(): " + traceback.format_exc())
            self._last_error = x
            return False
        except Exception, x: #pragma: no cover
            logger.debug("connect(): " + traceback.format_exc())
            self._last_error = x
            return False
        logger.debug(".. connected!")
        return True

    def getLastError (self): #pragma: no cover
        """
        Returns error if thrown by _BlitzGateway.connect connect.
        
        @return: String
        """
        
        return self._last_error

    def isConnected (self):
        """
        Returns last status of connection.
        
        @return:    Boolean
        """
        
        return self._connected

    ######################
    ## Connection Stuff ##

    def getEventContext (self):
        """
        Returns omero_System_ice.EventContext.
        It containes:: 
            shareId, sessionId, sessionUuid, userId, userName, 
            groupId, groupName, isAdmin, isReadOnly, 
            eventId, eventType, eventType,
            memberOfGroups, leaderOfGroups
        Also saves context to self._ctx
        
        @return:    Event Context from admin service. 
        @rtype:     L{omero.sys.EventContext}
        """
        if self._ctx is None:
            self._ctx = self._proxies['admin'].getEventContext()
        return self._ctx

    def getUser (self):
        """
        Returns current Experimenter.
         
        @return:    Current Experimenter
        @rtype:     L{ExperimenterWrapper}
        """
        
        return self._user
    
    def getGroupFromContext(self):
        """
        Returns current omero_model_ExperimenterGroupI.
         
        @return:    omero.model.ExperimenterGroupI
        """
        admin_service = self.getAdminService()
        group = admin_service.getGroup(self.getEventContext().groupId)
        return ExperimenterGroupWrapper(self, group)
    
    def isAdmin (self):
        """
        Checks if a user has administration privileges.
        
        @return:    Boolean
        """
        
        return self.getEventContext().isAdmin
    
    def canBeAdmin (self):
        """
        Checks if a user is in system group, i.e. can have administration privileges.
        
        @return:    Boolean
        """
        return 0 in self.getEventContext().memberOfGroups

    def isOwner (self, gid=None):
        """
        Checks if a user has owner privileges of a particular group
        or any group if gid is not specified. 
        
        @param gid:     ID of group to check for ownership
        @type gid:      Long
        @return:    True if gid specified and owner belongs to that group
                    Otherwise True if owner belongs to any group
        """
        if gid is not None:
            if not isinstance(gid, LongType) or not isinstance(gid, IntType):
                gid = long(gid)
            for gem in self._user.copyGroupExperimenterMap():
                if gem.parent.id.val == gid and gem.owner.val == True:
                    return True
        else:
            for gem in self._user.copyGroupExperimenterMap():
                if gem.owner.val == True:
                    return True
        return False
    
    def canWrite (self, obj):
        """
        Checks if a user has write privileges to the given object.
        
        @param obj: Given object
        @return:    Boolean
        """
        
        return self.isAdmin() or (self._userid == obj.getDetails().getOwner().getId() and
                                  obj.getDetails().getPermissions().isUserWrite())

    def canOwnerWrite (self, obj):
        """
        Returns isUserWrite() from the object's permissions
        
        @param obj: Given object
        @return:    True if the objects's permissions allow owner to write
        """
        return obj.getDetails().getPermissions().isUserWrite()
    
    def getSession (self):
        """
        Returns the existing session, or creates a new one if needed
        
        @return:    The session from session service 
        @rtype:     L{omero.model.session}
        """
        if self._session is None:
            ss = self.c.sf.getSessionService()
            self._session = ss.getSession(self._sessionUuid)
        return self._session

#    def setDefaultPermissionsForSession (self, permissions):
#        self.getSession()
#        self._session.setDefaultPermissions(rstring(permissions))
#        self._session.setTimeToIdle(None)
#        self.getSessionService().updateSession(self._session)

    def setGroupNameForSession (self, group):
        """
        Looks up the group by name, then delegates to L{setGroupForSession}, returning the result
        
        @param group:       Group name
        @type group:        String
        @return:            True if group set successfully
        @rtype:             Boolean
        """
        a = self.getAdminService()
        g = a.lookupGroup(group)
        return self.setGroupForSession(g.getId().val)

    def setGroupForSession (self, groupid):
        """
        Sets the security context of this connection to the specified group
        
        @param groupid:     The ID of the group to switch to
        @type groupid:      Long
        @rtype:             Boolean
        @return:            True if the group was switched successfully
        """
        if self.getEventContext().groupId == groupid:
            return None
        if groupid not in self._ctx.memberOfGroups and 0 not in self._ctx.memberOfGroups:
            return False
        self._lastGroupId = self._ctx.groupId
        self._ctx = None
        if hasattr(self.c.sf, 'setSecurityContext'):
            # Beta4.2
            for s in self.c.getStatefulServices():
                s.close()
            self.c.sf.setSecurityContext(omero.model.ExperimenterGroupI(groupid, False))
        else:
            self.getSession()
            self._session.getDetails().setGroup(omero.model.ExperimenterGroupI(groupid, False))
            self._session.setTimeToIdle(None)
            self.getSessionService().updateSession(self._session)
        return True


#    def setGroupForSession (self, group):
#        self.getSession()
#        if self._session.getDetails().getGroup().getId().val == group.getId():
#            # Already correct
#            return
#        a = self.getAdminService()
#        if not group.name in [x.name.val for x in a.containedGroups(self._userid)]:
#            # User not in this group
#            return
#        self._lastGroup = self._session.getDetails().getGroup()
#        self._session.getDetails().setGroup(group._obj)
#        self._session.setTimeToIdle(None)
#        self.getSessionService().updateSession(self._session)
#
    def revertGroupForSession (self):
        """ Switches the group to the previous group """
        if self._lastGroupId is not None:
            self.setGroupForSession(self._lastGroupId)
            self._lastGroupId = None

    ##############
    ## Services ##

    def getAdminService (self):
        """
        Gets reference to the admin service from ProxyObjectWrapper.
        
        @return:    omero.gateway.ProxyObjectWrapper
        """
        
        return self._proxies['admin']

    def getQueryService (self):
        """
        Gets reference to the query service from ProxyObjectWrapper.
        
        @return:    omero.gateway.ProxyObjectWrapper
        """
        return self._proxies['query']

    def getContainerService (self):
        """
        Gets reference to the container service from ProxyObjectWrapper.
        
        @return:    omero.gateway.ProxyObjectWrapper
        """
        
        return self._proxies['container']

    def getPixelsService (self):
        """
        Gets reference to the pixels service from ProxyObjectWrapper.
        
        @return:    omero.gateway.ProxyObjectWrapper
        """
        
        return self._proxies['pixel']
    
    def getMetadataService (self):
        """
        Gets reference to the metadata service from ProxyObjectWrapper.
        
        @return:    omero.gateway.ProxyObjectWrapper
        """
        
        return self._proxies['metadata']
    
    def getRoiService (self):
        """
        Gets ROI service.
        
        @return:    omero.gateway.ProxyObjectWrapper
        """
        
        return self._proxies['roi']
        
    def getScriptService (self):
        """
        Gets script service.
        
        @return:    omero.gateway.ProxyObjectWrapper
        """
        
        return self._proxies['script']
        
    def createRawFileStore (self):
        """
        Creates a new raw file store.
        This service is special in that it does not get cached inside BlitzGateway so every call to this function
        returns a new object, avoiding unexpected inherited states.
        
        @return:    omero.gateway.ProxyObjectWrapper
        """
        
        return self._proxies['rawfile']

    def getRepositoryInfoService (self):
        """
        Gets reference to the repository info service from ProxyObjectWrapper.
        
        @return:    omero.gateway.ProxyObjectWrapper
        """
        
        return self._proxies['repository']

    def getShareService(self):
        """
        Gets reference to the share service from ProxyObjectWrapper.
        
        @return:    omero.gateway.ProxyObjectWrapper
        """
        
        return self._proxies['share']

    def getSharedResources(self):
        """
        Gets reference to the sharedresources from ProxyObjectWrapper.
        
        @return:    omero.gateway.ProxyObjectWrapper
        """
        
        return self._proxies['sharedres']

    def getTimelineService (self):
        """
        Gets reference to the timeline service from ProxyObjectWrapper.
        
        @return:    omero.gateway.ProxyObjectWrapper
        """
        
        return self._proxies['timeline']
    
    def getTypesService(self):
        """
        Gets reference to the types service from ProxyObjectWrapper.
        
        @return:    omero.gateway.ProxyObjectWrapper
        """
        
        return self._proxies['types']

    def getConfigService (self):
        """
        Gets reference to the config service from ProxyObjectWrapper.
        
        @return:    omero.gateway.ProxyObjectWrapper
        """
        
        return self._proxies['config']

    def createRenderingEngine (self):
        """
        Creates a new rendering engine.
        This service is special in that it does not get cached inside BlitzGateway so every call to this function
        returns a new object, avoiding unexpected inherited states.
        
        @return:    omero.gateway.ProxyObjectWrapper
        """
        
        rv = self._proxies['rendering']
        if rv._tainted:
            rv = self._proxies['rendering'] = rv.clone()
        rv.taint()
        return rv

    def getRenderingSettingsService (self):
        """
        Gets reference to the rendering settings service from ProxyObjectWrapper.
        
        @return:    omero.gateway.ProxyObjectWrapper
        """
        
        return self._proxies['rendsettings']
   
    def createRawPixelsStore (self):
        """
        Creates a new raw pixels store.
        This service is special in that it does not get cached inside BlitzGateway so every call to this function
        returns a new object, avoiding unexpected inherited states.
        
        @return:    omero.gateway.ProxyObjectWrapper
        """
        
        return self._proxies['rawpixels']

    def createThumbnailStore (self):
        """
        Gets a reference to the thumbnail store on this connection object or creates a new one
        if none exists.
        
        @rtype: omero.gateway.ProxyObjectWrapper
        @return: The proxy wrapper of the thumbnail store
        """
        
        return self._proxies['thumbs']
    
    def createSearchService (self):
        """
        Gets a reference to the searching service on this connection object or creates a new one
        if none exists.
        
        @return: omero.gateway.ProxyObjectWrapper
        """
        return self._proxies['search']

    def getUpdateService (self):
        """
        Gets reference to the update service from ProxyObjectWrapper.
        
        @return:    omero.gateway.ProxyObjectWrapper
        """
        return self._proxies['update']

    def getDeleteService (self):
        """
        Gets reference to the delete service from ProxyObjectWrapper.
        
        @return:    omero.gateway.ProxyObjectWrapper
        """
        return self._proxies['delete']

    def getSessionService (self):
        """
        Gets reference to the session service from ProxyObjectWrapper.
        
        @return:    omero.gateway.ProxyObjectWrapper
        """
        return self._proxies['session']

    def createExporter (self):
        """
        New instance of non cached Exporter, wrapped in ProxyObjectWrapper.
        
        @return:    omero.gateway.ProxyObjectWrapper
        """
        return ProxyObjectWrapper(self, 'createExporter')

    #############################
    # Top level object fetchers #

    def listProjects (self, eid=None):
        """
        List every Project controlled by the security system.

        @param eid:         Filters Projects by owner ID
        @rtype:             L{ProjectWrapper} list
        """

        params = omero.sys.Parameters()
        params.theFilter = omero.sys.Filter()
        #if only_owned:
        #    params.theFilter.ownerId = rlong(self._userid)
        #elif
        if eid is not None:
            params.theFilter.ownerId = rlong(eid)

        return self.getObjects("Project", params=params)

    def listScreens(self, eid=None):
        """
        List every Screens controlled by the security system.

        @param eid:         Filters Screens by owner ID
        @rtype:             L{ProjectWrapper} list
        """

        params = omero.sys.Parameters()
        params.theFilter = omero.sys.Filter()
        #if only_owned:
        #    params.theFilter.ownerId = rlong(self._userid)
        #elif
        if eid is not None:
            params.theFilter.ownerId = rlong(eid)

        return self.getObjects("Screen", params=params)
    
    #################################################
    ## IAdmin
    
    # GROUPS
    
    def listGroups(self):
        """ 
        Look up all experimenters and related groups.
        Groups are also loaded
        
        @return:    All experimenters
        @rtype:     L{ExperimenterWrapper} generator
        """
        
        admin_serv = self.getAdminService()
        for exp in admin_serv.lookupGroups():
            yield ExperimenterGroupWrapper(self, exp)

    def getDefaultGroup(self, eid):
        """
        Retrieve the default group for the given user id.
        
        @param eid:     Experimenter ID
        @type eid:      Long
        @return:        The default group for user
        @rtype:         L{ExperimenterGroupWrapper}
        """
        
        admin_serv = self.getAdminService()
        dgr = admin_serv.getDefaultGroup(long(eid))
        return ExperimenterGroupWrapper(self, dgr)
    
    def getOtherGroups(self, eid):
        """ 
        Fetch all groups of which the given user is a member. 
        The returned groups will have all fields filled in and all collections unloaded.
        
        @param eid:         Experimenter ID
        @type eid:          Long
        @return:            Generator of groups for user
        @rtype:             L{ExperimenterGroupWrapper} generator
        """
        
        admin_serv = self.getAdminService()
        for gr in admin_serv.containedGroups(long(eid)):
            yield ExperimenterGroupWrapper(self, gr)
        
    def getGroupsLeaderOf(self):
        """ 
        Look up Groups where current user is a leader of.
        
        @return:        Groups that current user leads
        @rtype:         L{ExperimenterGroupWrapper} generator
        """
         
        q = self.getQueryService()
        p = omero.sys.Parameters()
        p.map = {}
        p.map["ids"] = rlist([rlong(a) for a in self.getEventContext().leaderOfGroups])
        sql = "select e from ExperimenterGroup as e where e.id in (:ids)"
        for e in q.findAllByQuery(sql, p,self.CONFIG['SERVICE_OPTS']):
            yield ExperimenterGroupWrapper(self, e)

    def getGroupsMemberOf(self):
        """ 
        Look up Groups where current user is a member of (except "user" group).
        
        @return:        Current users groups
        @rtype:         L{ExperimenterGroupWrapper} generator
        """
        
        q = self.getQueryService()
        p = omero.sys.Parameters()
        p.map = {}
        p.map["ids"] = rlist([rlong(a) for a in self.getEventContext().memberOfGroups])
        sql = "select e from ExperimenterGroup as e where e.id in (:ids)"
        for e in q.findAllByQuery(sql, p,self.CONFIG['SERVICE_OPTS']):
            if e.name.val == "user":
                pass
            else:
                yield ExperimenterGroupWrapper(self, e)


    def createGroup(self, name, owner_Ids=None, member_Ids=None, perms=None, description=None):
        """
        Creates a new ExperimenterGroup. Must have Admin permissions to call this.
        
        @param name:        New group name
        @param owner_Ids:   Option to add existing Experimenters as group owners
        @param member_Ids:  Option to add existing Experimenters as group members
        @param perms:       New group permissions. E.g. 'rw----' (private), 'rwr---'(read-only), 'rwrw--'
        @param description: Group description
        """
        admin_serv = self.getAdminService()

        group = omero.model.ExperimenterGroupI()
        group.name = rstring(str(name))
        group.description = (description!="" and description is not None) and rstring(str(description)) or None
        if perms is not None:
            group.details.permissions = omero.model.PermissionsI(perms)

        gr_id = admin_serv.createGroup(group)

        if owner_Ids is not None:
            group_owners = [owner._obj for owner in self.getObjects("Experimenter", owner_Ids)]
            admin_serv.addGroupOwners(omero.model.ExperimenterGroupI(gr_id, False), group_owners)

        if member_Ids is not None:
            group_members = [member._obj for member in self.getObjects("Experimenter", member_Ids)]
            for user in group_members:
                admin_serv.addGroups(user, [omero.model.ExperimenterGroupI(gr_id, False)])

        return gr_id

    # EXPERIMENTERS

    def findExperimenters (self, start=''):
        """
        Return a generator for all Experimenters whose omeName starts with 'start'.
        Experimenters ordered by omeName.
        
        @param start:   omeName must start with these letters
        @type start:    String
        @return:        Generator of experimenters
        @rtype:         L{ExperimenterWrapper} generator
        """
        
        if isinstance(start, UnicodeType):
            start = start.encode('utf8')
        params = omero.sys.Parameters()
        params.map = {'start': rstring('%s%%' % start.lower())}
        q = self.getQueryService()
        rv = q.findAllByQuery("from Experimenter e where lower(e.omeName) like :start", params,self.CONFIG['SERVICE_OPTS'])
        rv.sort(lambda x,y: cmp(x.omeName.val,y.omeName.val))
        for e in rv:
            yield ExperimenterWrapper(self, e)

    def containedExperimenters(self, gid):
        """ 
        Fetch all users contained in this group. 
        The returned users will have all fields filled in and all collections unloaded.
        
        @param gid:     Group ID
        @type gid:      Long
        @return:        Generator of experimenters
        @rtype:         L{ExperimenterWrapper} generator
        """
        
        admin_serv = self.getAdminService()
        for exp in admin_serv.containedExperimenters(long(gid)):
            yield ExperimenterWrapper(self, exp)
    
    def listColleagues(self):
        """
        Look up users who are a member of the current user active group.
        Returns None if the group is private and isn't lead by the current user
        
        @return:    Generator of Experimenters or None
        @rtype:     L{ExperimenterWrapper} generator
        """
                
        default = self.getObject("ExperimenterGroup", self.getEventContext().groupId)
        if not default.isPrivate() or default.isLeader():
            for d in default.copyGroupExperimenterMap():
                if d.child.id.val != self.getEventContext().userId:
                    yield ExperimenterWrapper(self, d.child)

    def groupSummary(self, gid=None, exclude_self=False):
        """
        Returns lists of 'leaders' and 'members' of the specified group (default is current group)
        as a dict with those keys.

        @return:    {'leaders': list L{ExperimenterWrapper}, 'colleagues': list L{ExperimenterWrapper}}
        @rtype:     dict
        """

        if gid is None:
            gid = self.getEventContext().groupId
        userId = None
        if exclude_self:
            userId = self.getEventContext().userId
        colleagues = []
        leaders = []
        default = self.getObject("ExperimenterGroup", gid)
        if not default.isPrivate() or default.isLeader():
            for d in default.copyGroupExperimenterMap():
                if d.child.id.val == userId:
                    continue
                if d.owner.val:
                    leaders.append(ExperimenterWrapper(self, d.child))
                else:
                    colleagues.append(ExperimenterWrapper(self, d.child))
        else:
            if  default.isLeader():
                leaders =  [self.getUser()]
            else:
                colleagues =  [self.getUser()]
        return {"leaders": leaders, "colleagues": colleagues}

    def listStaffs(self):
        """
        Look up users who are members of groups lead by the current user.
        
        @return:    Members of groups lead by current user
        @rtype:     L{ExperimenterWrapper} generator
        """
        
        q = self.getQueryService()
        p = omero.sys.Parameters()
        p.map = {}
        p.map["gids"] = rlist([rlong(a) for a in set(self.getEventContext().leaderOfGroups)])
        sql = "select e from Experimenter as e where " \
                "exists ( select gem from GroupExperimenterMap as gem where gem.child = e.id " \
                "and gem.parent.id in (:gids)) order by e.omeName"
        for e in q.findAllByQuery(sql, p,self.CONFIG['SERVICE_OPTS']):
            if e.id.val != self.getEventContext().userId:
                yield ExperimenterWrapper(self, e)

    def listOwnedGroups(self):
        """
        Looks up owned groups for the logged user.
        
        @return:    Groups owned by current user
        @rtype:     L{ExperimenterGroupWrapper} generator
        """
            
        exp = self.getUser()
        for gem in exp.copyGroupExperimenterMap():
            if gem.owner.val:
                yield ExperimenterGroupWrapper(self, gem.parent)
    
    def getFreeSpace(self):
        """ 
        Returns the free or available space on this file system
        including nested subdirectories.
        
        @return:    Free space in bytes
        @rtype:     Int
        """
        
        rep_serv = self.getRepositoryInfoService()
        return rep_serv.getFreeSpaceInKilobytes() * 1024
    
    ############################
    # Timeline service getters #

    def timelineListImages (self, tfrom=None, tto=None, limit=10, only_owned=True):
        """
        List images based on their creation times.
        If both tfrom and tto are None, grab the most recent batch.
        
        @param tfrom:       milliseconds since the epoch for start date
        @param tto:         milliseconds since the epoch for end date
        @param limit:       maximum number of results
        @param only_owned:  Only owned by the logged user. Boolean.
        @return:            Generator yielding _ImageWrapper
        @rtype:             L{ImageWrapper} generator
        """
        
        tm = self.getTimelineService()
        p = omero.sys.Parameters()
        f = omero.sys.Filter()
        if only_owned:
            f.ownerId = rlong(self.getEventContext().userId)
            f.groupId = rlong(self.getEventContext().groupId)
        else:
            f.ownerId = rlong(-1)
            f.groupId = None
        f.limit = rint(limit)
        p.theFilter = f
        if tfrom is None and tto is None:
            for e in tm.getMostRecentObjects(['Image'], p, False)["Image"]:
                yield ImageWrapper(self, e)
        else:
            if tfrom is None:
                tfrom = 0
            if tto is None:
                tto = time.time() * 1000
            for e in tm.getByPeriod(['Image'], rtime(long(tfrom)), rtime(long(tto)), p, False)['Image']:
                yield ImageWrapper(self, e)


    ###########################
    # Specific Object Getters #

    def getObject (self, obj_type, oid=None, params=None, attributes=None):
        """
        Retrieve single Object by type E.g. "Image" or None if not found.
        If more than one object found, raises ome.conditions.ApiUsageException
        See L{getObjects} for more info.

        @param obj_type:    Object type. E.g. "Project" see above
        @type obj_type:     String
        @param ids:         object IDs
        @type ids:          List of Long
        @param params:      omero.sys.Parameters, can be used for pagination, filtering etc.
        @param attributes:  Map of key-value pairs to filter results by. Key must be attribute of obj_type. E.g. 'name', 'ns'
        @return:
        """
        oids = (oid!=None) and [oid] or None
        query, params, wrapper = self.buildQuery(obj_type, oids, params, attributes)
        result = self.getQueryService().findByQuery(query, params, self.CONFIG['SERVICE_OPTS'])
        if result is not None:
            return wrapper(self, result)

    def getObjects (self, obj_type, ids=None, params=None, attributes=None):
        """
        Retrieve Objects by type E.g. "Image"
        Returns generator of appropriate L{BlitzObjectWrapper} type. E.g. L{ImageWrapper}.
        If ids is None, all available objects will be returned. i.e. listObjects()
        Filter objects by attributes. E.g. attributes={'name':name}

        @param obj_type:    Object type. E.g. "Project" see above
        @type obj_type:     String
        @param ids:         object IDs
        @type ids:          List of Long
        @param params:      omero.sys.Parameters, can be used for pagination, filtering etc.
        @param attributes:  Map of key-value pairs to filter results by. Key must be attribute of obj_type. E.g. 'name', 'ns'
        @return:            Generator of L{BlitzObjectWrapper} subclasses
        """
        query, params, wrapper = self.buildQuery(obj_type, ids, params, attributes)
        result = self.getQueryService().findAllByQuery(query, params, self.CONFIG['SERVICE_OPTS'])
        for r in result:
            yield wrapper(self, r)

    def buildQuery (self, obj_type, ids=None, params=None, attributes=None):
        """
        Prepares a query for iQuery. Also prepares params and determines appropriate wrapper for result
        Returns (query, params, wrapper) which can be used with the appropriate query method.
        Used by L{getObjects} and L{getObject} above.

        @param obj_type:    Object type. E.g. "Project" see above
        @type obj_type:     String
        @param ids:         object IDs
        @type ids:          List of Long
        @param params:      omero.sys.Parameters, can be used for pagination, filtering etc.
        @param attributes:  Map of key-value pairs to filter results by. Key must be attribute of obj_type. E.g. 'name', 'ns'
        @return:            (query, params, wrapper)
        """

        if type(obj_type) is type(''):
            wrapper = KNOWN_WRAPPERS.get(obj_type.lower(), None)
            if wrapper is None:
                raise KeyError("obj_type of %s not supported by getOjbects(). E.g. use 'Image' etc" % obj_type)
        else:
            raise AttributeError("getObjects uses a string to define obj_type, E.g. 'Image'")

        q = self.getQueryService()
        if params is None:
            params = omero.sys.Parameters()
        if params.map is None:
            params.map = {}

        # get the base query from the instantiated object itself. E.g "select obj Project as obj"
        query = wrapper()._getQueryString()

        clauses = []
        # getting object by ids
        if ids != None:
            clauses.append("obj.id in (:ids)")
            params.map["ids"] = rlist([rlong(a) for a in ids])

        # support filtering by owner (not for some object types)
        if params.theFilter and params.theFilter.ownerId and obj_type.lower() not in ["experimentergroup", "experimenter"]:
            clauses.append("owner.id = (:eid)")
            params.map["eid"] = params.theFilter.ownerId

        # finding by attributes
        if attributes != None:
            for k,v in attributes.items():
                clauses.append('obj.%s=:%s' % (k, k) )
                params.map[k] = omero_type(v)

        if clauses:
            query += " where " + (" and ".join(clauses))

        return (query, params, wrapper)


    def listFileAnnotations (self, eid=None, toInclude=[], toExclude=[]):
        """
        Lists FileAnnotations created by users, filtering by namespaces if specified.
        If NO namespaces are specified, then 'known' namespaces are excluded by default,
        such as original files and companion files etc.
        File objects are loaded so E.g. file name is available without lazy loading.

        @param eid:         Filter results by this owner Id
        @param toInclude:   Only return annotations with these namespaces. List of strings.
        @param toExclude:   Don't return annotations with these namespaces. List of strings.
        @return:            Generator of L{FileAnnotationWrapper}s - with files loaded.
        """

        params = omero.sys.Parameters()
        params.theFilter = omero.sys.Filter()
        if eid is not None:
            params.theFilter.ownerId = rlong(eid)

        if len(toInclude) == 0 and len(toExclude) == 0:
            toExclude.append(omero.constants.namespaces.NSCOMPANIONFILE)
            toExclude.append(omero.constants.annotation.file.ORIGINALMETADATA)
            toExclude.append(omero.constants.namespaces.NSEXPERIMENTERPHOTO)
            toExclude.append(omero.constants.analysis.flim.NSFLIM)

        anns = self.getMetadataService().loadSpecifiedAnnotations("FileAnnotation", toInclude, toExclude, params)

        for a in anns:
            yield(FileAnnotationWrapper(self, a))


    def getAnnotationLinks (self, parent_type, parent_ids=None, ann_ids=None, ns=None, params=None):
        """
        Retrieve Annotation Links by parent_type E.g. "Image". Not Ordered. 
        Returns generator of L{AnnotationLinkWrapper}
        If parent_ids is None, all available objects will be returned. i.e. listObjects()

        @param obj_type:    Object type. E.g. "Project" see above
        @type obj_type:     String
        @param ids:         object IDs
        @type ids:          List of Long
        @return:            Generator yielding wrapped objects.
        """

        if parent_type.lower() not in KNOWN_WRAPPERS:
            wrapper_types = ", ".join(KNOWN_WRAPPERS.keys())
            err_msg = "getAnnotationLinks() does not support type: '%s'. Must be one of: %s" % (parent_type, wrapper_types)
            raise AttributeError(err_msg)
        wrapper = KNOWN_WRAPPERS.get(parent_type.lower(), None)

        query = "select annLink from %sAnnotationLink as annLink join fetch annLink.details.owner as owner " \
                "join fetch annLink.details.creationEvent " \
                "join fetch annLink.child as ann join fetch ann.details.owner join fetch ann.details.creationEvent "\
                "join fetch annLink.parent as parent" % wrapper().OMERO_CLASS

        q = self.getQueryService()
        if params is None:
            params = omero.sys.Parameters()
        if params.map is None:
            params.map = {}

        clauses = []
        if parent_ids:
            clauses.append("parent.id in (:pids)")
            params.map["pids"] = rlist([rlong(a) for a in parent_ids])

        if ann_ids:
            clauses.append("ann.id in (:ann_ids)")
            params.map["ann_ids"] = rlist([rlong(a) for a in ann_ids])

        if ns:
            clauses.append("ann.ns in (:ns)")
            params.map["ns"] = rstring(ns)

        if params.theFilter and params.theFilter.ownerId:
            clauses.append("owner.id = (:eid)")
            params.map["eid"] = params.theFilter.ownerId

        if len(clauses) > 0:
            query += " where %s" % (" and ".join(clauses))

        result = q.findAllByQuery(query, params,self.CONFIG['SERVICE_OPTS'])
        for r in result:
            yield AnnotationLinkWrapper(self, r)


    def createImageFromNumpySeq (self, zctPlanes, imageName, sizeZ=1, sizeC=1, sizeT=1, description=None, dataset=None):
        """
        Creates a new multi-dimensional image from the sequence of 2D numpy arrays in zctPlanes.
        zctPlanes should be a generator of numpy 2D arrays of shape (sizeY, sizeX) ordered
        to iterate through T first, then C then Z.
        Example usage:
        original = conn.getObject("Image", 1)
        sizeZ = original.getSizeZ()
        sizeC = original.getSizeC()
        sizeT = original.getSizeT()
        zctList = []
        for z in range(sizeZ):
            for c in range(sizeC):
                for t in range(sizeT):
                    zctList.append( (z,c,t) )
        def planeGen():
            planes = original.getPrimaryPixels().getPlanes(zctList)
            for p in planes:
                # perform some manipulation on each plane
                yield p
        createImageFromNumpySeq (planeGen(), imageName, sizeZ=sizeZ, sizeC=sizeC, sizeT=sizeT

        @param session          An OMERO service factory or equivalent with getQueryService() etc.
        @param zctPlanes        A generator of numpy 2D arrays, corresponding to Z-planes of new image.
        @param imageName        Name of new image
        @param description      Description for the new image
        @param dataset          If specified, put the image in this dataset. omero.model.Dataset object

        @return The new OMERO image: omero.model.ImageI
        """
        queryService = self.getQueryService()
        pixelsService = self.getPixelsService()
        rawPixelsStore = self.c.sf.createRawPixelsStore()    # Make sure we don't get an existing rpStore
        #renderingEngine = self.createRenderingEngine()
        containerService = self.getContainerService()
        updateService = self.getUpdateService()

        def createImage(firstPlane):
            """ Create our new Image once we have the first plane in hand """
            # need to map numpy pixel types to omero - don't handle: bool_, character, int_, int64, object_
            pTypes = {'int8':'int8', 'int16':'int16', 'uint16':'uint16', 'int32':'int32', 'float_':'float', 'float8':'float', 
                        'float16':'float', 'float32':'float', 'float64':'double', 'complex_':'complex', 'complex64':'complex'}
            dType = firstPlane.dtype.name
            if dType not in pTypes: # try to look up any not named above
                pType = dType
            else:
                pType = pTypes[dType]
            pixelsType = queryService.findByQuery("from PixelsType as p where p.value='%s'" % pType, None) # omero::model::PixelsType
            if pixelsType is None:
                raise Exception("Cannot create an image in omero from numpy array with dtype: %s" % dType)
            sizeY, sizeX = firstPlane.shape
            channelList = range(1, sizeC+1)
            iId = pixelsService.createImage(sizeX, sizeY, sizeZ, sizeT, channelList, pixelsType, imageName, description)
            imageId = iId.getValue()
            return containerService.getImages("Image", [imageId], None)[0]

        def uploadPlane(plane, z, c, t):
            byteSwappedPlane = plane.byteswap();
            convertedPlane = byteSwappedPlane.tostring();
            rawPixelsStore.setPlane(convertedPlane, z, c, t)

        image = None
        channelsMinMax = []
        exc = None
        try:
            for theZ in range(sizeZ):
                for theC in range(sizeC):
                    for theT in range(sizeT):
                        plane = zctPlanes.next()
                        if image == None:   # use the first plane to create image.
                            image = createImage(plane)
                            pixelsId = image.getPrimaryPixels().getId().getValue()
                            rawPixelsStore.setPixelsId(pixelsId, True, self.CONFIG['SERVICE_OPTS'])
                        uploadPlane(plane, theZ, theC, theT)
                        # init or update min and max for this channel
                        minValue = plane.min()
                        maxValue = plane.max()
                        if len(channelsMinMax) < (theC +1):     # first plane of each channel
                            channelsMinMax.append( [minValue, maxValue] )
                        else:
                            channelsMinMax[theC][0] = min(channelsMinMax[theC][0], minValue)
                            channelsMinMax[theC][1] = max(channelsMinMax[theC][1], maxValue)
        except Exception, e:
            logger.error("Failed to setPlane() on rawPixelsStore while creating Image", exc_info=True)
            exc = e
        try:
            rawPixelsStore.close()
        except Exception, e:
            logger.error("Failed to close rawPixelsStore", exc_info=True)
            if exc is None:
                 exc = e
        if exc is not None:
           raise exc

        try:    # simply completing the generator - to avoid a GeneratorExit error.
            zctPlanes.next()
        except StopIteration:
            pass

        for theC, mm in enumerate(channelsMinMax):
            pixelsService.setChannelGlobalMinMax(pixelsId, theC, float(mm[0]), float(mm[1]))
            #resetRenderingSettings(renderingEngine, pixelsId, theC, mm[0], mm[1])

        # put the image in dataset, if specified.
        if dataset:
            link = omero.model.DatasetImageLinkI()
            link.parent = omero.model.DatasetI(dataset.getId(), False)
            link.child = omero.model.ImageI(image.id.val, False)
            updateService.saveObject(link)

        return ImageWrapper(self, image)


    def createFileAnnfromLocalFile (self, localPath, origFilePathAndName=None, mimetype=None, ns=None, desc=None):
        """
        Class method to create a L{FileAnnotationWrapper} from a local file.
        File is uploaded to create an omero.model.OriginalFileI referenced from this File Annotation.
        Returns a new L{FileAnnotationWrapper}

        @param conn:                    Blitz connection
        @param localPath:               Location to find the local file to upload
        @param origFilePathAndName:     Provides the 'path' and 'name' of the OriginalFile. If None, use localPath
        @param mimetype:                The mimetype of the file. String. E.g. 'text/plain'
        @return:                        New L{FileAnnotationWrapper}
        """
        updateService = self.getUpdateService()
        rawFileStore = self.createRawFileStore()

        # create original file, set name, path, mimetype
        if origFilePathAndName is None:
            origFilePathAndName = localPath
        originalFile = omero.model.OriginalFileI()
        path, name = os.path.split(origFilePathAndName)
        originalFile.setName(rstring(name))
        originalFile.setPath(rstring(path))
        if mimetype:
            originalFile.mimetype = rstring(mimetype)
        fileSize = os.path.getsize(localPath)
        originalFile.setSize(rlong(fileSize))
        # set sha1
        try:
            import hashlib
            hash_sha1 = hashlib.sha1
        except:
            import sha
            hash_sha1 = sha.new
        fileHandle = open(localPath)
        h = hash_sha1()
        h.update(fileHandle.read())
        shaHast = h.hexdigest()
        fileHandle.close()
        originalFile.setSha1(rstring(shaHast))
        originalFile = updateService.saveAndReturnObject(originalFile)

        # upload file
        rawFileStore.setFileId(originalFile.getId().getValue())
        fileHandle = open(localPath, 'rb')
        buf = 10000
        for pos in range(0,long(fileSize),buf):
            block = None
            if fileSize-pos < buf:
                blockSize = fileSize-pos
            else:
                blockSize = buf
            fileHandle.seek(pos)
            block = fileHandle.read(blockSize)
            rawFileStore.write(block, pos, blockSize)
        fileHandle.close()

        # create FileAnnotation, set ns & description and return wrapped obj
        fa = omero.model.FileAnnotationI()
        fa.setFile(originalFile)
        if desc:
            fa.setDescription(rstring(desc))
        if ns:
            fa.setNs(rstring(ns))
        fa = updateService.saveAndReturnObject(fa)
        return FileAnnotationWrapper(self, fa)

    def getObjectsByAnnotations(self, obj_type, annids):
        """
        Retrieve objects linked to the given annotation IDs
        controlled by the security system.
        
        @param annids:      Annotation IDs
        @type annids:       L{Long}
        @return:            Generator yielding Objects
        @rtype:             L{BlitzObjectWrapper} generator
        """
        
        wrapper = KNOWN_WRAPPERS.get(obj_type.lower(), None)
        if not wrapper:
            raise AttributeError("Don't know how to handle '%s'" % obj_type)
        
        sql = "select ob from %s ob " \
              "left outer join fetch ob.annotationLinks obal " \
              "left outer join fetch obal.child ann " \
              "where ann.id in (:oids)" % wrapper().OMERO_CLASS
            
        q = self.getQueryService()
        p = omero.sys.Parameters()
        p.map = {}
        p.map["oids"] = rlist([rlong(o) for o in set(annids)])
        for e in q.findAllByQuery(sql,p,self.CONFIG['SERVICE_OPTS']):
            kwargs = {'link': BlitzObjectWrapper(self, e.copyAnnotationLinks()[0])}
            yield wrapper(self, e)


    ################
    # Enumerations #
    
    def getEnumerationEntries(self, klass):
        """
        Get all enumerations by class
        
        @param klass:   Class
        @type klass:    Class or string
        @return:        Generator of Enumerations
        @rtype:         L{EnumerationWrapper} generator
        """
        
        types = self.getTypesService()
        for e in types.allEnumerations(str(klass)):
            yield EnumerationWrapper(self, e)
    
    def getEnumeration(self, klass, string):
        """
        Get enumeration by class and value
        
        @param klass:   Class
        @type klass:    Class or string
        @param string:  Enum value
        @type string:   String
        @return:        Enumeration or None
        @rtype:         L{EnumerationWrapper}
        """
        
        types = self.getTypesService()
        obj = types.getEnumeration(str(klass), str(string))
        if obj is not None:
            return EnumerationWrapper(self, obj)
        else:
            return None
    
    def getEnumerationById(self, klass, eid):
        """
        Get enumeration by class and ID
        
        @param klass:   Class
        @type klass:    Class or string
        @param eid:     Enum ID
        @type eid:      Long
        @return:        Enumeration or None
        @rtype:         L{EnumerationWrapper}
        """
        
        query_serv = self.getQueryService()
        obj =  query_serv.find(klass, long(eid), self.CONFIG['SERVICE_OPTS'])
        if obj is not None:
            return EnumerationWrapper(self, obj)
        else:
            return None
            
    def getOriginalEnumerations(self):
        """
        Gets original enumerations. Returns a dictionary of enumeration class: list of Enumerations
        
        @return:    Original enums
        @rtype:     Dict of <string: L{EnumerationWrapper} list >
        """
        
        types = self.getTypesService()
        rv = dict()
        for e in types.getOriginalEnumerations():
            if rv.get(e.__class__.__name__) is None:
                rv[e.__class__.__name__] = list()
            rv[e.__class__.__name__].append(EnumerationWrapper(self, e))
        return rv
        
    def getEnumerations(self):
        """
        Gets list of enumeration types
        
        @return:    List of enum types
        @rtype:     List of Strings
        """
        
        types = self.getTypesService()
        return types.getEnumerationTypes() 
    
    def getEnumerationsWithEntries(self):
        """
        Get enumeration types, with lists of Enum entries
        
        @return:    Dictionary of type: entries
        @rtype:     Dict of <string: L{EnumerationWrapper} list >
        """
        
        types = self.getTypesService()
        rv = dict()
        for key, value in types.getEnumerationsWithEntries().items():
            r = list()
            for e in value:
                r.append(EnumerationWrapper(self, e))
            rv[key+"I"] = r
        return rv
    
    def deleteEnumeration(self, obj):
        """
        Deletes an enumeration object
        
        @param obj:     Enumeration object
        @type obj:      omero.model.IObject
        """
        
        types = self.getTypesService()
        types.deleteEnumeration(obj)
        
    def createEnumeration(self, obj):
        """
        Create an enumeration with given object 
        
        @param obj:     Object
        @type obj:      omero.model.IObject
        """
        
        types = self.getTypesService()
        types.createEnumeration(obj)
    
    def resetEnumerations(self, klass):
        """
        Resets the enumerations by type
        
        @param klass:   Type of enum to reset
        @type klass:    String
        """
        
        types = self.getTypesService()
        types.resetEnumerations(klass)
    
    def updateEnumerations(self, new_entries):
        """
        Updates enumerations with new entries
        
        @param new_entries:   List of objects
        @type new_entries:    List of omero.model.IObject
        """
        
        types = self.getTypesService()
        types.updateEnumerations(new_entries)
    
    ###################
    # Delete          #
    
    def deleteObjectDirect(self, obj):
        """
        Directly Delete object (removes row from database).
        This may fail with various constraint violations if the object is linked to others in the database
        
        @param obj:     Object to delete
        @type obj:      IObject"""
        
        u = self.getUpdateService() 
        u.deleteObject(obj, self.CONFIG['SERVICE_OPTS'])

    def getAvailableDeleteCommands(self):
        """
        Retrieves the current set of delete commands with type (graph spec)
        and options filled.
        @return:    Exhaustive list of available delete commands.
        @rtype:     L{omero.api.delete.DeleteCommand}
        """
        return self.getDeleteService().availableCommands()

    def deleteObjects(self, graph_spec, obj_ids, deleteAnns=False,
                      deleteChildren=False):
        """
        Generic method for deleting using the delete queue. Options allow to
        delete 'independent' Annotations (Tag, Term, File) and to delete
        child objects.

        @param graph_spec:      String to indicate the object type or graph
                                specification. Examples include:
                                 * 'Project'
                                 * 'Dataset'
                                 * 'Image'
                                 * 'Screen'
                                 * 'Plate'
                                 * 'Well'
                                 * 'Annotation'
                                 * '/OriginalFile'
                                 * '/Image+Only'
                                 * '/Image/Pixels/Channel'
                                As of OMERO 4.4.0 the correct case is now
                                explicitly required, the use of 'project'
                                or 'dataset' is no longer supported.
        @param obj_ids:         List of IDs for the objects to delete
        @param deleteAnns:      If true, delete linked Tag, Term and File
                                annotations
        @param deleteChildren:  If true, delete children. E.g. Delete Project
                                AND it's Datasets & Images.
        @return:                Delete handle
        @rtype:                 L{omero.api.delete.DeleteHandle}
        """

        if not isinstance(obj_ids, list) and len(obj_ids) < 1:
            raise AttributeError('Must be a list of object IDs')

        if not graph_spec.startswith('/'):
            graph_spec = '/%s' % graph_spec
            logger.debug('Received object type, using "%s"' % graph_spec)

        op = dict()
        if not deleteAnns and graph_spec not in ["/Annotation",
                                                 "/TagAnnotation"]:
            op["/TagAnnotation"] = "KEEP"
            op["/TermAnnotation"] = "KEEP"
            op["/FileAnnotation"] = "KEEP"

        childTypes = {'/Project':['/Dataset', '/Image'],
                '/Dataset':['/Image'],
                '/Image':[],
                '/Screen':['/Plate'],
                '/Plate':['/Image'],
                '/Well':[],
                '/Annotation':[] }

        if not deleteChildren:
            try:
                for c in childTypes[graph_spec]:
                    op[c] = "KEEP"
            except KeyError:
                pass

        dcs = list()
        logger.debug('Deleting %s [%s]. Options: %s' % \
                (graph_spec, str(obj_ids), op))
        for oid in obj_ids:
            dcs.append(omero.api.delete.DeleteCommand(
                graph_spec, long(oid), op))
        handle = self.getDeleteService().queueDelete(dcs, self.CONFIG['SERVICE_OPTS'])
        return handle


    def chgrpObject(self, graph_spec, obj_id, group_id):
        """
        Change the Group for a specified object using queue.

        @param graph_spec:      String to indicate the object type or graph
                                specification. Examples include:
                                 * '/Image'
                                 * '/Project'   # will move contents too.
                                 * NB: Also supports 'Image' etc for convenience
        @param obj_id:          ID for the object to move.
        @param group_id:        The group to move the data to.
        """

        if not graph_spec.startswith('/'):
            graph_spec = '/%s' % graph_spec
            logger.debug('chgrp Received object type, using "%s"' % graph_spec)

        chgrp = omero.cmd.Chgrp(type=graph_spec, id=obj_id, options=None, grp=group_id)

        prx = self.c.sf.submit(chgrp)
        return prx


    ###################
    # Searching stuff #

    def searchObjects(self, obj_types, text, created=None):
        """
        Search objects of type "Project", "Dataset", "Image", "Screen", "Plate"
        Returns a list of results
        
        @param obj_types:   E.g. ["Dataset", "Image"]
        @param text:        The text to search for
        @param created:     L{omero.rtime} list or tuple (start, stop)
        @return:            List of Object wrappers. E.g. L{ImageWrapper}
        """
        if not text:
            return []
        if isinstance(text, UnicodeType):
            text = text.encode('utf8')
        if obj_types is None:
            types = (ProjectWrapper, DatasetWrapper, ImageWrapper)
        else:
            def getWrapper(obj_type):
                if obj_type.lower() not in ["project", "dataset", "image", "screen", "plate", "well"]:
                    raise AttributeError("%s not recognised. Can only search for 'Project', 'Dataset', 'Image', 'Screen', 'Plate', 'Well'" % obj_type)
                return KNOWN_WRAPPERS.get(obj_type.lower(), None)
            types = [getWrapper(o) for o in obj_types]
        search = self.createSearchService()
        try:
            if created:
                search.onlyCreatedBetween(created[0], created[1]);
            if text[0] in ('?','*'):
                search.setAllowLeadingWildcard(True)
            rv = []
            for t in types:
                def actualSearch ():
                    search.onlyType(t().OMERO_CLASS)
                    search.byFullText(text)
                timeit(actualSearch)()
                if search.hasNext():
                    def searchProcessing ():
                        rv.extend(map(lambda x: t(self, x), search.results()))
                    timeit(searchProcessing)()
        finally:
            search.close()
        return rv


class OmeroGatewaySafeCallWrapper(object): #pragma: no cover
    """
    Function or method wrapper that handles certain types of server side
    exceptions and debugging of errors.
    """

    def __init__(self, proxyObjectWrapper, attr, f):
        """
        Initialises the function call wrapper.

        @param attr:    Function name
        @type attr:     String
        @param f:       Function to wrap
        @type f:        Function
        """
        self.proxyObjectWrapper = proxyObjectWrapper
        self.attr = attr
        self.f = f
        try:
            self.__f__name = f.im_self.ice_getIdentity().name
        except:
            self.__f__name = "unknown"

    def debug(self, exc_class, args, kwargs):
        logger.warn("%s on %s to <%s> %s(%r, %r)",
                    exc_class, self.__class__, self.__f__name, self.attr,
                    args, kwargs, exc_info=True)

    def handle_exception(self, e, *args, **kwargs):
        """
        Exception handler that is expected to be overridden by sub-classes.
        The expected behaviour is either to handle a type of exception and
        return the server side result or to raise the already thrown
        exception. The calling context is an except block and the original
        *args and **kwargs from the wrapped function or method are provided
        to allow re-execution of the original.

        @param e:    The exception that has already been raised.
        @type e:     Exception
        """
        raise

    def __call__(self, *args, **kwargs):
        try:
            return self.f(*args, **kwargs)
        except Exception, e:
            self.debug(e.__class__.__name__, args, kwargs)
            return self.handle_exception(e, *args, **kwargs)

# Extension point for API users who want to customise the semantics of
# safe call wrap. (See #6365)
#
#  Since: OMERO Beta-4.3.2 (Tue  2 Aug 2011 09:59:47 BST)
SafeCallWrapper = OmeroGatewaySafeCallWrapper

BlitzGateway = _BlitzGateway


def splitHTMLColor (color):
    """ splits an hex stream of characters into an array of bytes in format (R,G,B,A).
    - abc      -> (0xAA, 0xBB, 0xCC, 0xFF)
    - abcd     -> (0xAA, 0xBB, 0xCC, 0xDD)
    - abbccd   -> (0xAB, 0xBC, 0xCD, 0xFF)
    - abbccdde -> (0xAB, 0xBC, 0xCD, 0xDE)
    
    @param color:   Characters to split.
    @return:        rgba
    @rtype:         list of Ints
    """
    try:
        out = []
        if len(color) in (3,4):
            c = color
            color = ''
            for e in c:
                color += e + e
        if len(color) == 6:
            color += 'FF'
        if len(color) == 8:
            for i in range(0, 8, 2):
                out.append(int(color[i:i+2], 16))
            return out
    except:
        pass
    return None


class ProxyObjectWrapper (object):
    """
    Wrapper for services. E.g. Admin Service, Delete Service etc. 
    Maintains reference to connection. 
    Handles creation of service when requested. 
    """
    
    def __init__ (self, conn, func_str, cast_to=None, service_name=None):
        """
        Initialisation of proxy object wrapper. 
        
        @param conn:         The L{BlitzGateway} connection
        @type conn:          L{BlitzGateway}
        @param func_str:     The name of the service creation method. E.g 'getAdminService'
        @type func_str:      String
        @param cast_to:      the checkedCast function to call with service name (only if func_str is None)
        @type cast_to:       function
        @param service_name: Service name to use with cast_to (only if func_str is None)
        
        """
        self._obj = None
        self._func_str = func_str
        self._cast_to = cast_to
        self._service_name = service_name
        self._resyncConn(conn)
        self._tainted = False
    
    def clone (self):
        """
        Creates and returns a new L{ProxyObjectWrapper} with the same connection 
        and service creation method name as this one. 
        
        @return:    Cloned service wrapper
        @rtype:     L{ProxyObjectWrapper}
        """
        
        return ProxyObjectWrapper(self._conn, self._func_str, self._cast_to, self._service_name)

    def _connect (self, forcejoin=False): #pragma: no cover
        """
        Returns True if connected. If connection OK, wrapped service is also created. 

        @param forcejoin: if True forces the connection to only succeed if we can
                          rejoin the current sessionid
        @type forcejoin:  Boolean
        
        @return:    True if connection OK
        @rtype:     Boolean
        """
        logger.debug("proxy_connect: a");
        if forcejoin:
            sUuid = self._conn._sessionUuid
        else:
            sUuid = None
        if not self._conn.connect(sUuid=sUuid):
            logger.debug('connect failed')
            logger.debug('/n'.join(traceback.format_stack()))
            return False
        logger.debug("proxy_connect: b");
        self._resyncConn(self._conn)
        logger.debug("proxy_connect: c");
        self._obj = self._create_func()
        logger.debug("proxy_connect: d");
        return True

    def taint (self):
        """ Sets the tainted flag to True """
        self._tainted = True

    def untaint (self):
        """ Sets the tainted flag to False """
        self._tainted = False

    def close (self):
        """
        Closes the underlaying service, so next call to the proxy will create a new
        instance of it.
        """
        
        if self._obj and isinstance(self._obj, omero.api.StatefulServiceInterfacePrx):
            self._obj.close()
        self._obj = None
    
    def _resyncConn (self, conn):
        """
        Reset refs to connection and session factory. Resets session creation function. 
        Attempts to reload the wrapped service - if already created (doesn't create service)
        
        @param conn:    Connection
        @type conn:     L{BlitzGateway}
        """
        
        self._conn = conn
        self._sf = conn.c.sf
        def cf ():
            if self._func_str is None:
                return self._cast_to(self._sf.getByName(self._service_name))
            else:
                return getattr(self._sf, self._func_str)()
        self._create_func = cf
        if self._obj is not None:
            try:
                logger.debug("## - refreshing %s" % (self._func_str or self._service_name))
                obj = conn.c.ic.stringToProxy(str(self._obj))
                self._obj = self._obj.checkedCast(obj)
            except Ice.ObjectNotExistException:
                self._obj = None

    def _getObj (self):
        """
        Returns the wrapped service. If it is None, service is created. 
        
        @return:    The wrapped service
        @rtype:     omero.api.ServiceInterface subclass
        """
        
        if not self._obj:
            try:
                self._obj = self._create_func()
            except Ice.ConnectionLostException:
                logger.debug('... lost, reconnecting (_getObj)')
                self._connect()
                #self._obj = self._create_func()
        else:
            self._ping()
        return self._obj

    def _ping (self): #pragma: no cover
        """
        For some reason, it seems that keepAlive doesn't, so every so often I need to recreate the objects.
        Calls serviceFactory.keepAlive(service). If this returns false, attempt to create service. 
        
        @return:    True if no exception thrown 
        @rtype:     Boolean
        """
        
        try:
            if not self._sf.keepAlive(self._obj):
                logger.debug("... died, recreating ...")
                self._obj = self._create_func()
        except Ice.ObjectNotExistException:
            # The connection is there, but it has been reset, because the proxy no longer exists...
            logger.debug("... reset, reconnecting")
            self._connect()
            return False
        except Ice.ConnectionLostException:
            # The connection was lost. This shouldn't happen, as we keep pinging it, but does so...
            logger.debug(traceback.format_stack())
            logger.debug("... lost, reconnecting (_ping)")
            self._conn._connected = False
            self._connect()
            return False
        except Ice.ConnectionRefusedException:
            # The connection was refused. We lost contact with glacier2router...
            logger.debug(traceback.format_stack())
            logger.debug("... refused, reconnecting")
            self._connect()
            return False
        except omero.RemovedSessionException:
            # Session died on us
            logger.debug(traceback.format_stack())
            logger.debug("... session has left the building, reconnecting")
            self._connect()
            return False
        except Ice.UnknownException:
            # Probably a wrapped RemovedSession
            logger.debug(traceback.format_stack())
            logger.debug("... ice says something bad happened, reconnecting")
            self._connect()
            return False
        return True

    def __getattr__ (self, attr):
        """
        Returns named attribute of the wrapped service. 
        If attribute is a method, the method is wrapped to handle exceptions, connection etc.
        
        @param attr:    Attribute name
        @type attr:     String
        @return:        Attribute or wrapped method
        """
        # safe call wrapper
        obj = self._obj or self._getObj()
        rv = getattr(obj, attr)
        if callable(rv):
            rv = SafeCallWrapper(self, attr, rv)
        #self._conn.updateTimeout()
        return rv

class AnnotationWrapper (BlitzObjectWrapper):
    """
    omero_model_AnnotationI class wrapper extends BlitzObjectWrapper.
    """
    registry = {}       # class dict for type:wrapper E.g. DoubleAnnotationI : DoubleAnnotationWrapper
    OMERO_TYPE = None

    def __init__ (self, *args, **kwargs):
        """
        Initialises the Annotation wrapper and 'link' if in kwargs
        """
        super(AnnotationWrapper, self).__init__(*args, **kwargs)
        self.link = kwargs.has_key('link') and kwargs['link'] or None
        if self._obj is None and self.OMERO_TYPE is not None:
            self._obj = self.OMERO_TYPE()

    def __eq__ (self, a):
        """
        Returns true if type, id, value and ns are equal
        
        @param a:   The annotation to compare
        @return:    True if annotations are the same - see above
        @rtype:     Boolean
        """
        return type(a) == type(self) and self._obj.id == a._obj.id and self.getValue() == a.getValue() and self.getNs() == a.getNs()

    def _getQueryString(self):
        """
        Used for building queries in generic methods such as getObjects("Annotation")
        """
        return "select obj from Annotation obj join fetch obj.details.owner as owner join fetch obj.details.group "\
                "join fetch obj.details.creationEvent"
        
    @classmethod
    def _register (klass, regklass):
        """
        Adds the AnnotationWrapper regklass to class registry
        @param regklass:    The wrapper class, E.g. L{DoubleAnnotationWrapper} 
        @type regklass:     L{AnnotationWrapper} subclass
        """
        
        klass.registry[regklass.OMERO_TYPE] = regklass

    @classmethod
    def _wrap (klass, conn=None, obj=None, link=None):
        """
        Class method for creating L{AnnotationWrapper} subclasses based on the type of 
        annotation object, using previously registered mapping between OMERO types and wrapper classes
        
        @param conn:    The L{BlitzGateway} connection
        @type conn:     L{BlitzGateway}
        @param obj:     The OMERO annotation object. E.g. omero.model.DoubleAnnotation
        @type obj:      L{omero.model.Annotation} subclass
        @param link:    The link for this annotation
        @type link:     E.g. omero.model.DatasetAnnotationLink
        @return:    Wrapped AnnotationWrapper object or None if obj.__class__ not registered
        @rtype:     L{AnnotationWrapper} subclass
        """
        if obj is None:
            return AnnotationWrapper()
        if obj.__class__ in klass.registry:
            kwargs = dict()
            if link is not None:
                kwargs['link'] = BlitzObjectWrapper(conn, link)
            return klass.registry[obj.__class__](conn, obj, **kwargs)
        else: #pragma: no cover
            return None

    @classmethod
    def createAndLink (klass, target, ns, val=None):
        """
        Class method for creating an instance of this AnnotationWrapper, setting ns and value
        and linking to the target. 
        
        @param target:      The object to link annotation to
        @type target:       L{BlitzObjectWrapper} subclass
        @param ns:          Annotation namespace
        @type ns:           String
        @param val:         Value of annotation. E.g Long, Text, Boolean etc. 
        """
        
        this = klass()
        this.setNs(ns)
        if val is not None:
            this.setValue(val)
        target.linkAnnotation(this)

    def getNs (self):
        """
        Gets annotation namespace
        
        @return:    Namespace or None
        @rtype:     String
        """
        
        return self._obj.ns is not None and self._obj.ns.val or None

    def setNs (self, val):
        """
        Sets annotation namespace
        
        @param val:     Namespace value
        @type val:      String
        """
        
        self._obj.ns = omero_type(val)
    
    def getValue (self): #pragma: no cover
        """ Needs to be implemented by subclasses """
        raise NotImplementedError

    def setValue (self, val): #pragma: no cover
        """ Needs to be implemented by subclasses """
        raise NotImplementedError
    
    def getParentLinks(self, ptype, pids=None): 
        ptype = ptype.lower()
        if not ptype in ('project', 'dataset', 'image', 'screen', 'plate', 'well'):
            AttributeError('Annotation can be linked only to: project, dataset, image, screen, plate, well')
        p = omero.sys.Parameters()
        p.map = {}
        p.map["aid"] = rlong(self.id)
        sql = "select oal from %sAnnotationLink as oal left outer join fetch oal.child as ch " \
                "left outer join fetch oal.parent as pa " \
                "where ch.id=:aid " % (ptype.title())
        if pids is not None:
            p.map["pids"] = rlist([rlong(ob) for ob in pids])
            sql+=" and pa.id in (:pids)" 
            
        for al in self._conn.getQueryService().findAllByQuery(sql, p, self._conn.CONFIG['SERVICE_OPTS']):
            yield AnnotationLinkWrapper(self, al)

class _AnnotationLinkWrapper (BlitzObjectWrapper):
    """
    omero_model_AnnotationLinkI class wrapper extends omero.gateway.BlitzObjectWrapper.
    """

    def getAnnotation(self):
        return AnnotationWrapper._wrap(self._conn, self.child, self._obj)

AnnotationLinkWrapper = _AnnotationLinkWrapper
                
from omero_model_FileAnnotationI import FileAnnotationI

class FileAnnotationWrapper (AnnotationWrapper):
    """
    omero_model_FileAnnotatio class wrapper extends AnnotationWrapper.
    """

    OMERO_TYPE = FileAnnotationI

    _attrs = ('file|OriginalFileWrapper',)
    
    def _getQueryString(self):
        """
        Used for building queries in generic methods such as getObjects("FileAnnotation")
        """
        return "select obj from FileAnnotation obj join fetch obj.details.owner as owner join fetch obj.details.group "\
                "join fetch obj.details.creationEvent join fetch obj.file"

    def getValue (self):
        """ Not implemented """
        pass

    def setValue (self, val):
        """ Not implemented """
        pass

    def isOriginalMetadata(self):
        """
        Checks if this file annotation is an 'original_metadata' file
        
        @return:    True if namespace and file name follow metadata convention
        @rtype:     Boolean
        """
        
        try:
            if self._obj.ns is not None and self._obj.ns.val == omero.constants.namespaces.NSCOMPANIONFILE and self.getFile().getName() == omero.constants.annotation.file.ORIGINALMETADATA:
                return True
        except:
            logger.info(traceback.format_exc())
        return False
     
    def getFileSize(self):
        """
        Looks up the size of the file in bytes
        
        @return:    File size (bytes)
        @rtype:     Long
        """
        return self.getFile().size

    def getFileName(self):
        """
        Gets the file name
        
        @return:    File name
        @rtype:     String
        """
        
        return self.getFile().name
    
    def getFileInChunks(self):
        """
        Returns a generator yielding chunks of the file data. 
        
        @return:    Data from file in chunks
        @rtype:     Generator
        """
        
        return self.getFile().getFileInChunks();

AnnotationWrapper._register(FileAnnotationWrapper)


class _OriginalFileWrapper (BlitzObjectWrapper):
    """
    omero_model_OriginalFileI class wrapper extends BlitzObjectWrapper.
    """

    def __bstrap__ (self):
        self.OMERO_CLASS = 'OriginalFile'
    
    def getFileInChunks(self, buf=2621440):
        """
        Returns a generator yielding chunks of the file data.

        @return:    Data from file in chunks
        @rtype:     Generator
        """

        store = self._conn.createRawFileStore()
        store.setFileId(self._obj.id.val, self._conn.CONFIG['SERVICE_OPTS'])
        size = self._obj.size.val
        if size <= buf:
            yield store.read(0,long(size))
        else:
            for pos in range(0,long(size),buf):
                data = None
                if size-pos < buf:
                    data = store.read(pos, size-pos)
                else:
                    data = store.read(pos, buf)
                yield data
        store.close()
    

OriginalFileWrapper = _OriginalFileWrapper


from omero_model_TimestampAnnotationI import TimestampAnnotationI

class TimestampAnnotationWrapper (AnnotationWrapper):
    """
    omero_model_TimestampAnnotatio class wrapper extends AnnotationWrapper.
    """
    
    OMERO_TYPE = TimestampAnnotationI

    def _getQueryString(self):
        """
        Used for building queries in generic methods such as getObjects("TimestampAnnotation")
        """
        return "select obj from TimestampAnnotation obj join fetch obj.details.owner as owner join fetch obj.details.group "\
                "join fetch obj.details.creationEvent"

    def getValue (self):
        """
        Returns a datetime object of the timestamp in seconds
        
        @return:    Timestamp value
        @rtype:     L{datetime}
        """
        
        return datetime.fromtimestamp(self._obj.timeValue.val / 1000.0)

    def setValue (self, val):
        """
        Sets the timestamp value
        
        @param val:     Timestamp value
        @type param:    L{datetime} OR L{omero.RTime} OR Long
        """
        
        if isinstance(val, datetime):
            self._obj.timeValue = rtime(long(time.mktime(val.timetuple())*1000))
        elif isinstance(val, omero.RTime):
            self._obj.timeValue = val
        else:
            self._obj.timeValue = rtime(long(val * 1000))

AnnotationWrapper._register(TimestampAnnotationWrapper)

from omero_model_BooleanAnnotationI import BooleanAnnotationI

class BooleanAnnotationWrapper (AnnotationWrapper):
    """
    omero_model_BooleanAnnotationI class wrapper extends AnnotationWrapper.
    """
    
    OMERO_TYPE = BooleanAnnotationI

    def _getQueryString(self):
        """
        Used for building queries in generic methods such as getObjects("BooleanAnnotation")
        """
        return "select obj from BooleanAnnotation obj join fetch obj.details.owner as owner join fetch obj.details.group "\
                "join fetch obj.details.creationEvent"

    def getValue (self):
        """
        Gets boolean value
        
        @return:    Value
        @rtype:     Boolean
        """
        return self._obj.boolValue.val

    def setValue (self, val):
        """
        Sets boolean value
        
        @param val:     Value
        @type val:      Boolean
        """
        
        self._obj.boolValue = rbool(not not val)

AnnotationWrapper._register(BooleanAnnotationWrapper)

from omero_model_TagAnnotationI import TagAnnotationI

class TagAnnotationWrapper (AnnotationWrapper):
    """
    omero_model_BooleanAnnotationI class wrapper extends AnnotationWrapper.
    """
    
    OMERO_TYPE = TagAnnotationI

    def countTagsInTagset(self):
        # temp solution waiting for #5785
        if self.ns in (omero.constants.metadata.NSINSIGHTTAGSET):
            params = omero.sys.Parameters()
            params.map = {}
            params.map['tid'] = self._obj.id
            sql = "select tg from TagAnnotation tg "\
                "where exists ( select aal from AnnotationAnnotationLink as aal where aal.child=tg.id and aal.parent.id=:tid) "
             
            res = self._conn.getQueryService().findAllByQuery(sql, params, self._conn.CONFIG['SERVICE_OPTS'])
            return res is not None and len(res) or 0
                
    def listTagsInTagset(self):
        # temp solution waiting for #5785  
        if self.ns in (omero.constants.metadata.NSINSIGHTTAGSET):
            params = omero.sys.Parameters()
            params.map = {}
            params.map["tid"] = rlong(self._obj.id)
            
            sql = "select tg from TagAnnotation tg "\
                "where exists ( select aal from AnnotationAnnotationLink as aal where aal.child.id=tg.id and aal.parent.id=:tid) "
            
            q = self._conn.getQueryService()
            for ann in q.findAllByQuery(sql, params, self._conn.CONFIG['SERVICE_OPTS']):
                yield TagAnnotationWrapper(self._conn, ann)
    
    def _getQueryString(self):
        """
        Used for building queries in generic methods such as getObjects("TagAnnotation")
        """
        return "select obj from TagAnnotation obj join fetch obj.details.owner as owner join fetch obj.details.group "\
                "join fetch obj.details.creationEvent"

    def getValue (self):
        """ 
        Gets the value of the Tag
        
        @return:    Value
        @type:      String
        """
        
        return self._obj.textValue.val

    def setValue (self, val):
        """
        Sets Tag value
        
        @param val:     Tag text value
        @type val:      String
        """
        
        self._obj.textValue = omero_type(val)
    
AnnotationWrapper._register(TagAnnotationWrapper)

from omero_model_CommentAnnotationI import CommentAnnotationI

class CommentAnnotationWrapper (AnnotationWrapper):
    """
    omero_model_CommentAnnotationI class wrapper extends AnnotationWrapper.
    """
    
    OMERO_TYPE = CommentAnnotationI

    def _getQueryString(self):
        """
        Used for building queries in generic methods such as getObjects("CommentAnnotation")
        """
        return "select obj from CommentAnnotation obj join fetch obj.details.owner as owner join fetch obj.details.group "\
            "join fetch obj.details.creationEvent"

    def getValue (self):
        """ 
        Gets the value of the Comment
        
        @return:    Value
        @type:      String
        """
        
        return self._obj.textValue.val

    def setValue (self, val):
        """
        Sets comment text value
        
        @param val:     Value
        @type val:      String
        """
        
        self._obj.textValue = omero_type(val)

AnnotationWrapper._register(CommentAnnotationWrapper)

from omero_model_LongAnnotationI import LongAnnotationI

class LongAnnotationWrapper (AnnotationWrapper):
    """
    omero_model_LongAnnotationI class wrapper extends AnnotationWrapper.
    """
    OMERO_TYPE = LongAnnotationI

    def _getQueryString(self):
        """
        Used for building queries in generic methods such as getObjects("LongAnnotation")
        """
        return "select obj from LongAnnotation obj join fetch obj.details.owner as owner join fetch obj.details.group "\
                "join fetch obj.details.creationEvent"

    def getValue (self):
        """ 
        Gets the value of the Long annotation
        
        @return:    Value
        @type:      Long
        """
        
        return self._obj.longValue and self._obj.longValue.val or None

    def setValue (self, val):
        """
        Sets long annotation value
        
        @param val:     Value
        @type val:      Long
        """
        
        self._obj.longValue = rlong(val)

AnnotationWrapper._register(LongAnnotationWrapper)

from omero_model_DoubleAnnotationI import DoubleAnnotationI

class DoubleAnnotationWrapper (AnnotationWrapper):
    """
    omero_model_DoubleAnnotationI class wrapper extends AnnotationWrapper.
    """
    OMERO_TYPE = DoubleAnnotationI

    def _getQueryString(self):
        """
        Used for building queries in generic methods such as getObjects("DoubleAnnotation")
        """
        return "select obj from DoubleAnnotation obj join fetch obj.details.owner as owner join fetch obj.details.group "\
                "join fetch obj.details.creationEvent"

    def getValue (self):
        """ 
        Gets the value of the Double Annotation
        
        @return:    Value
        @type:      Double
        """
        
        return self._obj.doubleValue.val

    def setValue (self, val):
        """
        Sets Double annotation value
        
        @param val:     Value
        @type val:      Double
        """
        
        self._obj.doubleValue = rdouble(val)

AnnotationWrapper._register(DoubleAnnotationWrapper)

from omero_model_TermAnnotationI import TermAnnotationI

class TermAnnotationWrapper (AnnotationWrapper):
    """
    omero_model_TermAnnotationI class wrapper extends AnnotationWrapper.

    only in 4.2+
    """
    OMERO_TYPE = TermAnnotationI

    def _getQueryString(self):
        """
        Used for building queries in generic methods such as getObjects("TermAnnotation")
        """
        return "select obj from TermAnnotation obj join fetch obj.details.owner as owner join fetch obj.details.group "\
                "join fetch obj.details.creationEvent"

    def getValue (self):
        """ 
        Gets the value of the Term
        
        @return:    Value
        @type:      String
        """
        
        return self._obj.termValue.val

    def setValue (self, val):
        """
        Sets term value
        
        @param val:     Value
        @type val:      String
        """
        
        self._obj.termValue = rstring(val)

AnnotationWrapper._register(TermAnnotationWrapper)

from omero_model_XmlAnnotationI import XmlAnnotationI

class XmlAnnotationWrapper (CommentAnnotationWrapper):
    """
    omero_model_XmlAnnotationI class wrapper extends CommentAnnotationWrapper.
    """
    OMERO_TYPE = XmlAnnotationI
    
AnnotationWrapper._register(XmlAnnotationWrapper)

class _EnumerationWrapper (BlitzObjectWrapper):
    
    def getType(self):
        """ 
        Gets the type (class) of the Enumeration
        
        @return:    The omero class
        @type:      Class
        """
        
        return self._obj.__class__

EnumerationWrapper = _EnumerationWrapper

class _ExperimenterWrapper (BlitzObjectWrapper):
    """
    omero_model_ExperimenterI class wrapper extends BlitzObjectWrapper.
    """

    def __bstrap__ (self):
        self.OMERO_CLASS = 'Experimenter'
        self.LINK_CLASS = "GroupExperimenterMap"
        self.CHILD_WRAPPER_CLASS = None
        self.PARENT_WRAPPER_CLASS = 'ExperimenterGroupWrapper'

    def simpleMarshal (self, xtra=None, parents=False):
        rv = super(_ExperimenterWrapper, self).simpleMarshal(xtra=xtra, parents=parents)
        rv.update({'firstName': self.firstName,
                   'middleName': self.middleName,
                   'lastName': self.lastName,
                   'email': self.email,
                   'isAdmin': len(filter(lambda x: x.name.val == 'system', self._conn.getAdminService().containedGroups(self.getId()))) == 1,
                   })
        return rv

    def _getQueryString(self):
        """ 
        Returns string for building queries, loading Experimenters only. 
        """
        return "select distinct obj from Experimenter as obj left outer join fetch obj.groupExperimenterMap " \
            "as map left outer join fetch map.parent g"

    def getRawPreferences (self):
        """
        Returns the experimenter's preferences annotation contents, as a ConfigParser instance
        
        @return:    See above
        @rtype:     ConfigParser
        """
        
        self._obj.unloadAnnotationLinks()
        cp = ConfigParser.SafeConfigParser()
        prefs = self.getAnnotation('TODO.changeme.preferences')
        if prefs is not None:
            prefs = prefs.getValue()
            if prefs is not None:
                cp.readfp(StringIO(prefs))
        return cp

    def setRawPreferences (self, prefs):
        """
        Sets the experimenter's preferences annotation contents, passed in as a ConfigParser instance
        
        @param prefs:       ConfigParser of preferences
        @type prefs:        ConfigParser
        """
        
        ann = self.getAnnotation('TODO.changeme.preferences')
        t = StringIO()
        prefs.write(t)
        if ann is None:
            ann = CommentAnnotationWrapper()
            ann.setNs('TODO.changeme.preferences')
            ann.setValue(t.getvalue())
            self.linkAnnotation(ann)
        else:
            ann.setValue(t.getvalue())
            ann.save()
            self._obj.unloadAnnotationLinks()
    
    def getPreference (self, key, default='', section=None):
        """
        Gets a preference for the experimenter
        
        @param key:     Preference key
        @param default: Default value to return
        @param section: Preferences section
        @return:        Preference value
        """
        
        if section is None:
            section = 'DEFAULT'
        try:
            return self.getRawPreferences().get(section, key)
        except ConfigParser.Error:
            return default
        return default

    def getPreferences (self, section=None):
        """
        Gets all preferences for section
        
        @param section: Preferences section
        @return:        Dict of preferences
        """
        
        if section is None:
            section = 'DEFAULT'
        prefs = self.getRawPreferences()
        if prefs.has_section(section) or section == 'DEFAULT':
            return dict(prefs.items(section))
        return {}

    def setPreference (self, key, value, section=None):
        """
        Sets a preference for the experimenter
        
        @param key:     Preference key
        @param value:   Value to set
        @param section: Preferences section - created if needed
        """
        
        if section is None:
            section = 'DEFAULT'
        prefs = self.getRawPreferences()
        if not section in prefs.sections():
            prefs.add_section(section)
        prefs.set(section, key, value)
        self.setRawPreferences(prefs)

    def getDetails (self):
        """
        Make sure we have correct details for this experimenter and return them
        
        @return:    Experimenter Details
        @rtype:     L{DetailsWrapper}
        """
        
        if not self._obj.details.owner:
            details = omero.model.DetailsI()
            details.owner = self._obj
            self._obj._details = details
        return DetailsWrapper(self._conn, self._obj.details)

    def getName (self):
        """
        Returns Experimenter's omeName 
        
        @return:    Name
        @rtype:     String
        """
        
        return self.omeName

    def getDescription (self):
        """
        Returns Experimenter's Full Name 
        
        @return:    Full Name or None
        @rtype:     String
        """
        
        return self.getFullName()

    def getFullName (self):
        """
        Gets full name of this experimenter. E.g. 'William James. Moore' or 'William Moore' if no middle name
        
        @return:    Full Name or None
        @rtype:     String
        """
        
        try:
            lastName = self.lastName
            firstName = self.firstName
            middleName = self.middleName
            
            if middleName is not None and middleName != '':
                name = "%s %s. %s" % (firstName, middleName, lastName)
            else:
                name = "%s %s" % (firstName, lastName)
            return name
        except:
            logger.error(traceback.format_exc())
            return None
    
    def getNameWithInitial(self):
        """
        Returns first initial and Last name. E.g. 'W. Moore'
        
        @return:    Initial and last name
        @rtype:     String
        """
        
        try:
            if self.firstName is not None and self.lastName is not None:
                name = "%s. %s" % (self.firstName[:1], self.lastName)
            else:
                name = self.omeName
            return name
        except:
            logger.error(traceback.format_exc())
            return _("Unknown name")
    
    def isAdmin(self):
        """
        Returns true if Experimenter is Admin (if they are in any group named 'system')
        
        @return:    True if experimenter is Admin
        @rtype:     Boolean
        """
        
        for ob in self._obj.copyGroupExperimenterMap():
            if ob.parent.name.val == "system":
                return True
        return False
    
    def isActive(self):
        """
        Returns true if Experimenter is Active (if they are in any group named 'user')
        
        @return:    True if experimenter is Active
        @rtype:     Boolean
        """
        
        for ob in self._obj.copyGroupExperimenterMap():
            if ob.parent.name.val == "user":
                return True
        return False
    
    def isGuest(self):
        """
        Returns true if Experimenter is Guest (if they are in any group named 'guest')
        
        @return:    True if experimenter is Admin
        @rtype:     Boolean
        """
        
        for ob in self._obj.copyGroupExperimenterMap():
            if ob.parent.name.val == "guest":
                return True
        return False

    def is_self(self):
        """ Returns True if this Experimenter is the current user """
        return self.getId() == self._conn.getEventContext().userId
    
ExperimenterWrapper = _ExperimenterWrapper

class _ExperimenterGroupWrapper (BlitzObjectWrapper):
    """
    omero_model_ExperimenterGroupI class wrapper extends BlitzObjectWrapper.
    """
    
    def __bstrap__ (self):
        self.OMERO_CLASS = 'ExperimenterGroup'
        self.LINK_CLASS = "GroupExperimenterMap"
        self.CHILD_WRAPPER_CLASS = 'ExperimenterWrapper'
        self.PARENT_WRAPPER_CLASS = None

    def isLeader(self):
        """
        Is the current group led by the current user? 
        
        @return:    True if user leads the current group
        @rtype:     Boolean
        """
        if self._conn.getEventContext().groupId in self._conn.getEventContext().leaderOfGroups:
            return True
        return False
        
    def _getQueryString(self):
        """ 
        Returns string for building queries, loading Experimenters for each group. 
        """
        query = "select distinct obj from ExperimenterGroup as obj left outer join fetch obj.groupExperimenterMap " \
            "as map left outer join fetch map.child e"
        return query
        

ExperimenterGroupWrapper = _ExperimenterGroupWrapper

class DetailsWrapper (BlitzObjectWrapper):
    """
    omero_model_DetailsI class wrapper extends BlitzObjectWrapper.
    """
    
    def __init__ (self, *args, **kwargs):
        super(DetailsWrapper, self).__init__ (*args, **kwargs)
        owner = self._obj.getOwner()
        group = self._obj.getGroup()
        self._owner = owner and ExperimenterWrapper(self._conn, self._obj.getOwner()) or None
        self._group = group and ExperimenterGroupWrapper(self._conn, self._obj.getGroup()) or None

    def getOwner (self):
        """
        Returns the Owner of the object that these details apply to
        
        @return:    Owner
        @rtype:     L{ExperimenterWrapper}
        """
        
        return self._owner

    def getGroup (self):
        """
        Returns the Group that these details refer to
        
        @return:    Group
        @rtype:     L{ExperimenterGroupWrapper}
        """
        
        return self._group

class _DatasetWrapper (BlitzObjectWrapper):
    """
    omero_model_DatasetI class wrapper extends BlitzObjectWrapper.
    """
    
    def __bstrap__ (self):
        self.OMERO_CLASS = 'Dataset'
        self.LINK_CLASS = "DatasetImageLink"
        self.CHILD_WRAPPER_CLASS = 'ImageWrapper'
        self.PARENT_WRAPPER_CLASS = 'ProjectWrapper'

    def __loadedHotSwap__ (self):
        """ In addition to loading the Dataset, this method also loads the Images """
        
        super(_DatasetWrapper, self).__loadedHotSwap__()
        if not self._obj.isImageLinksLoaded():
            links = self._conn.getQueryService().findAllByQuery("select l from DatasetImageLink as l join fetch l.child as a where l.parent.id=%i" % (self._oid), None, self._conn.CONFIG['SERVICE_OPTS'])
            self._obj._imageLinksLoaded = True
            self._obj._imageLinksSeq = links

DatasetWrapper = _DatasetWrapper

class _ProjectWrapper (BlitzObjectWrapper):
    """
    omero_model_ProjectI class wrapper extends BlitzObjectWrapper.
    """
    
    def __bstrap__ (self):
        self.OMERO_CLASS = 'Project'
        self.LINK_CLASS = "ProjectDatasetLink"
        self.CHILD_WRAPPER_CLASS = 'DatasetWrapper'
        self.PARENT_WRAPPER_CLASS = None

ProjectWrapper = _ProjectWrapper

class _ScreenWrapper (BlitzObjectWrapper):
    """
    omero_model_ScreenI class wrapper extends BlitzObjectWrapper.
    """
    
    def __bstrap__ (self):
        self.OMERO_CLASS = 'Screen'
        self.LINK_CLASS = "ScreenPlateLink"
        self.CHILD_WRAPPER_CLASS = 'PlateWrapper'
        self.PARENT_WRAPPER_CLASS = None

ScreenWrapper = _ScreenWrapper

def _letterGridLabel (i):
    """  Convert number to letter label. E.g. 0 -> 'A' and 100 -> 'CW'  """
    r = chr(ord('A') + i%26)
    i = i/26
    while i > 0:
        i -= 1
        r = chr(ord('A') + i%26) + r
        i = i/26
    return r

class _PlateWrapper (BlitzObjectWrapper):
    """
    omero_model_PlateI class wrapper extends BlitzObjectWrapper.
    """
    
    def __bstrap__ (self):
        self.OMERO_CLASS = 'Plate'
        self.LINK_CLASS = None
        self.CHILD_WRAPPER_CLASS = 'WellWrapper'
        self.PARENT_WRAPPER_CLASS = 'ScreenWrapper'
        
    def __prepare__ (self):
        self.__reset__()

    def __reset__ (self):
        """
        Clears child cache, so next _listChildren will query the server
        """
        self._childcache = None
        self._gridSize = None

    def _loadPlateAcquisitions(self):
        p = omero.sys.Parameters()
        p.map = {}
        p.map["pid"] = self._obj.id
        sql = "select pa from PlateAcquisition as pa join fetch pa.plate as p where p.id=:pid"
        self._obj._plateAcquisitionsSeq = self._conn.getQueryService().findAllByQuery(sql, p, self._conn.CONFIG['SERVICE_OPTS'])
        self._obj._plateAcquisitionsLoaded = True
    
    def countPlateAcquisitions(self):
        if self._obj.sizeOfPlateAcquisitions() < 0:
            self._loadPlateAcquisitions()
        return self._obj.sizeOfPlateAcquisitions()
    
    def listPlateAcquisitions(self):
        if not self._obj._plateAcquisitionsLoaded:
            self._loadPlateAcquisitions()
        for pa in self._obj.copyPlateAcquisitions():
            yield PlateAcquisitionWrapper(self._conn, pa)
    
    @timeit
    def getNumberOfFields (self, pid=None):
        """
        Returns tuple of min and max of indexed collection of well samples 
        per plate acquisition if exists
        """
        
        q = self._conn.getQueryService()
        sql = "select minIndex(ws), maxIndex(ws) from Well w " \
            "join w.wellSamples ws where w.plate.id=:oid"
        
        p = omero.sys.Parameters()
        p.map = {}
        p.map["oid"] = self._obj.id
        if pid is not None:
            sql += " and ws.plateAcquisition.id=:pid"
            p.map["pid"] = rlong(pid)
        
        fields = None
        try:
            res = [r for r in unwrap(q.projection(sql, p, self._conn.CONFIG['SERVICE_OPTS']))[0] if r != None]
            if len(res) == 2:
                fields = tuple(res)
        except:
            pass
        return fields
    
    def _listChildren (self, **kwargs):
        """
        Lists Wells in this plate, not sorted. Saves wells to _childcache map, where key is (row, column).
_
        @rtype: list of omero.model.WellI objects
        @return: child objects.
        """
        if self._childcache is None:
            q = self._conn.getQueryService()
            params = omero.sys.Parameters()
            params.map = {}
            params.map["oid"] = omero_type(self.getId())
            query = "select well from Well as well "\
                    "join fetch well.details.creationEvent "\
                    "join fetch well.details.owner join fetch well.details.group " \
                    "left outer join fetch well.plate as pt "\
                    "left outer join fetch well.wellSamples as ws " \
                    "left outer join fetch ws.image as img "\
                    "where well.plate.id = :oid"

            #index = index is None and 0 or index
            kwargs = {'index': self.defaultSample or 0}
            childw = self._getChildWrapper()
            self._childcache = {}
            for well in q.findAllByQuery(query, params, self._conn.CONFIG['SERVICE_OPTS']):
                self._childcache[(well.row.val, well.column.val)] = well
        return self._childcache.values()

    def countChildren (self):
        return len(self._listChildren())

    def setGridSizeConstraints(self, row, col):
        """
        Makes sure the grid side count is the exact power of two of row and col arguments,
        keeping their ratio, that fits the existing well count.
        """
        gs = self.getGridSize()
        mul = 0
        while gs['rows'] > (row*(2**mul)) or gs['columns'] > (col*(2**mul)):
            mul += 1
        self._gridSize['rows'] = row * (2**mul)
        self._gridSize['columns'] = col * (2**mul)

    def getGridSize (self):
        """
        Iterates all wells on plate to retrieve grid size as {'rows': rSize, 'columns':cSize} dict.
        
        @rtype:     dict of {'rows': rSize, 'columns':cSize}
        """
        if self._gridSize is None:
            r,c = 0,0
            for child in self._listChildren():
                r,c = max(child.row.val, r), max(child.column.val, c)
            self._gridSize = {'rows': r+1, 'columns': c+1}
        return self._gridSize

    def getWellGrid (self, index=0):
        """
        Returns a grid of WellWrapper objects, indexed by [row][col].
        
        @rtype:     2D array of L{WellWrapper}s. Empty well positions are None
        """
        grid = self.getGridSize()
        childw = self._getChildWrapper()
        rv = [[None]*grid['columns'] for x in range(grid['rows'])]
        for child in self._listChildren():
            rv[child.row.val][child.column.val] = childw(self._conn, child, index=index)
        return rv

    def getColumnLabels (self):
        """
        Returns a list of labels for the columns on this plate. E.g. [1, 2, 3...] or ['A', 'B', 'C'...] etc
        """
        if self.columnNamingConvention and self.columnNamingConvention.lower()=='letter':
            # this should simply be precalculated!
            return [_letterGridLabel(x) for x in range(self.getGridSize()['columns'])]
        else:
            return range(1, self.getGridSize()['columns']+1)

    def getRowLabels (self):
        """
        Returns a list of labels for the rows on this plate. E.g. [1, 2, 3...] or ['A', 'B', 'C'...] etc
        """
        if self.rowNamingConvention and self.rowNamingConvention.lower()=='number':
            return range(1, self.getGridSize()['rows']+1)
        else:
            # this should simply be precalculated!
            return [_letterGridLabel(x) for x in range(self.getGridSize()['rows'])]
    
#        if self._childcache is None:
#            q = self._conn.getQueryService()
#            params = omero.sys.Parameters()
#            params.map = {}
#            params.map["oid"] = omero_type(self.getId())
#            query = "select well from Well as well "\
#                    "left outer join fetch well.wellSamples as ws " \
#                    "where well.plate.id = :oid"
#            children = q.findAllByQuery(query, params)
#        else:
#            children = self._listChildren()
#        f = 0
#        for child in children:
#            f = max(len(child._wellSamplesSeq), f)
#        return f

    def exportOmeTiff (self):
        """
        Make sure full project export doesn't pick up wellsample images
        TODO: do we want to support this at all?
        """
        return None
    
    def _getQueryString(self):
        """
        Returns a query string for constructing custom queries, loading the screen for each plate.
        """
        query = "select obj from Plate as obj " \
              "join fetch obj.details.owner join fetch obj.details.group "\
              "join fetch obj.details.creationEvent "\
              "left outer join fetch obj.screenLinks spl " \
              "left outer join fetch spl.parent sc"
        return query

PlateWrapper = _PlateWrapper

class _PlateAcquisitionWrapper (BlitzObjectWrapper):

    def __bstrap__ (self):
        self.OMERO_CLASS = 'PlateAcquisition'
    
    def getName (self):
        name = super(_PlateAcquisitionWrapper, self).getName()
        if name is None:
            if self.startTime is not None and self.endTime is not None:
                name = "%s - %s" % (datetime.fromtimestamp(self.startTime/1000), datetime.fromtimestamp(self.endTime/1000))
            else:
                name = "Plate %i" % self.id
        return name
    name = property(getName)
    

PlateAcquisitionWrapper = _PlateAcquisitionWrapper

class _WellWrapper (BlitzObjectWrapper):
    """
    omero_model_WellI class wrapper extends BlitzObjectWrapper.
    """
    
    def __bstrap__ (self):
        self.OMERO_CLASS = 'Well'
        self.LINK_CLASS = None
        self.CHILD_WRAPPER_CLASS = 'WellSampleWrapper'
        self.PARENT_WRAPPER_CLASS = 'PlateWrapper'

    def __prepare__ (self, **kwargs):
        try:
            self.index = int(kwargs['index'])
        except:
            self.index = 0
        self.__reset__()

    def __reset__ (self):
        """
        Clears child cache, so next _listChildren will query the server
        """
        self._childcache = None

    def __loadedHotSwap__ (self):
        query = "select well from Well as well "\
                "join fetch well.details.creationEvent "\
                "join fetch well.details.owner join fetch well.details.group " \
                "left outer join fetch well.wellSamples as ws " \
                "left outer join fetch ws.image as img "\
                "where well.id = %d" % self.getId()
        
        self._obj = self._conn.getQueryService().findByQuery(query, None, self._conn.CONFIG['SERVICE_OPTS'])

    def _listChildren (self, **kwargs):
        if self._childcache is None:
            if not self.isWellSamplesLoaded():
                self.__loadedHotSwap__()
            if self.isWellSamplesLoaded():
                self._childcache = self.copyWellSamples()
        return self._childcache

    def simpleMarshal (self, xtra=None, parents=False):
        rv = self.getImage().simpleMarshal(xtra=xtra)
        plate = self.getParent()
        rv['wellPos'] = "%s%s" % (plate.getRowLabels()[self.row],plate.getColumnLabels()[self.column])
        rv['plateId'] = plate.getId()
        rv['wellId'] = self.getId()
        return rv

    def listParents (self, withlinks=False):
        """
        Because wells are direct children of plates, with no links in between,
        a special listParents is needed
        """
        rv = self._conn.getObject('Plate', self.plate.id.val)
        if withlinks:
            return [(rv, None)]
        return [rv]

    def getScreens (self):
        """ returns the screens that link to plates that link to this well """
        params = omero.sys.Parameters()
        params.map = {'id': omero_type(self.getId())}
        query = """select s from Well w
        left outer join w.plate p
        left outer join p.screenLinks spl
        left outer join spl.parent s
        where spl.parent.id=s.id and spl.child.id=p.id and w.plate.id=p.id
        and w.id=:id"""
        return [omero.gateway.ScreenWrapper(self._conn, x) for x in \
                self._conn.getQueryService().findAllByQuery(query, params, self._conn.CONFIG['SERVICE_OPTS'])]
        

    def isWellSample (self):
        """ 
        Return True if well samples exist (loaded)
        
        @return:    True if well samples loaded
        @rtype:     Boolean
        """
        
        if self.isWellSamplesLoaded():
            childnodes = self.copyWellSamples()
            logger.debug('listChildren for %s %d: already loaded, %d samples' % (self.OMERO_CLASS, self.getId(), len(childnodes)))
            if len(childnodes) > 0:
                return True
        return False
    
    def countWellSample (self):
        """
        Return the number of well samples loaded
        
        @return:    well sample count
        @rtype:     Int
        """
        return len(self._listChildren())

    def getWellSample (self, index=None):
        """
        Return the well sample at the specified index. If index is ommited,
        the currently selected index is used instead (self.index) and if
        that is not defined, the first one (index 0) is returned.

        @param index: the well sample index
        @type index: integer
        @return:    The Well Sample
        @rtype:     L{WellSampleWrapper}
        """
        if index is None:
            index = self.index
        if index is None:
            index = 0
        index = int(index)
        childnodes = self._listChildren()
        if len(childnodes) > index:
            return self._getChildWrapper()(self._conn, childnodes[index])
        return None

    def getImage (self, index=None):
        """
        Return the image at the specified well sample index. If index is ommited,
        the currently selected index is used instead (self.index) and if
        that is not defined, the first one (index 0) is returned.

        @param index: the well sample index
        @type index: integer
        @return:    The Image
        @rtype:     L{ImageWrapper}
        """
        wellsample = self.getWellSample(index)
        if wellsample:
            return wellsample.getImage()
        return None
    
    def selectedWellSample (self):
        """
        Return the well sample at the current index (0 if not set)
        
        @return:    The Well Sample wrapper
        @rtype:     L{WellSampleWrapper}
        
        """
        return self.getWellSample()
    
#    def loadWellSamples (self):
#        """
#        Return a generator yielding child objects
#        
#        @return:    Well Samples
#        @rtype:     L{WellSampleWrapper} generator
#        """
#        
#        if getattr(self, 'isWellSamplesLoaded')():
#            childnodes = getattr(self, 'copyWellSamples')()
#            logger.debug('listChildren for %s %d: already loaded, %d samples' % (self.OMERO_CLASS, self.getId(), len(childnodes)))
#            for ch in childnodes:
#                yield WellSampleWrapper(self._conn, ch)
#    
#    def plate(self):
#        """
#        Gets the Plate. 
#        
#        @return:    The Plate
#        @rtype:     L{PlateWrapper}
#        """
#        
#        return PlateWrapper(self._conn, self._obj.plate)

WellWrapper = _WellWrapper

class _WellSampleWrapper (BlitzObjectWrapper):
    """
    omero_model_WellSampleI class wrapper extends BlitzObjectWrapper.
    """
    
    def __bstrap__ (self):
        self.OMERO_CLASS = 'WellSample'
        self.CHILD_WRAPPER_CLASS = 'ImageWrapper'
        self.PARENT_WRAPPER_CLASS = 'WellWrapper'
        self.LINK_CLASS = 'WellSample'
        self.LINK_PARENT = lambda x: x
        self.LINK_CHILD = 'image'

    def listParents (self, withlinks=False):
        """
        Because wellsamples are direct children of wells, with no links in between,
        a special listParents is needed
        """
        rv = self._conn.getQueryService().findAllByQuery("""select w from Well w 
            left outer join fetch w.wellSamples as ws
            where ws.id=%d""" % self.getId(), None, self._conn.CONFIG['SERVICE_OPTS'])
        if not len(rv):
            rv = [None]
        #rv = self._conn.getObject('Plate', self.plate.id.val)
        pwc = self._getParentWrappers()
        if withlinks:
            return [(pwc[0](self._conn, x), None) for x in rv]
        return [pwc[0](self._conn, x) for x in rv]

    def getImage (self):
        """
        Gets the Image for this well sample.
        
        @return:    The Image
        @rtype:     L{ImageWrapper}
        """
        return self._getChildWrapper()(self._conn, self._obj.image)
        
    def image(self):
        """
        Gets the Image for this well sample.
        
        @return:    The Image
        @rtype:     L{ImageWrapper}
        """
        return self.getImage()

WellSampleWrapper = _WellSampleWrapper

#class CategoryWrapper (BlitzObjectWrapper):
#    def __bstrap__ (self):
#        self.LINK_CLASS = "CategoryImageLink"
#        self.CHILD_WRAPPER_CLASS = ImageWrapper
#        self.PARENT_WRAPPER_CLASS= 'CategoryGroupWrapper'
#
#class CategoryGroupWrapper (BlitzObjectWrapper):
#    def __bstrap__ (self):
#        self.LINK_CLASS = "CategoryGroupCategoryLink"
#        self.CHILD_WRAPPER_CLASS = CategoryWrapper
#        self.PARENT_WRAPPER_CLASS = None

## IMAGE ##

class ColorHolder (object):
    """
    Stores color internally as (R,G,B,A) and allows setting and getting in multiple formats
    """
    
    _color = {'red': 0, 'green': 0, 'blue': 0, 'alpha': 255}

    def __init__ (self, colorname=None):
        """
        If colorname is 'red', 'green' or 'blue', set color accordingly - Otherwise black
        
        @param colorname:   'red', 'green' or 'blue'
        @type colorname:    String
        """
        
        self._color = {'red': 0, 'green': 0, 'blue': 0, 'alpha': 255}
        if colorname and colorname.lower() in self._color.keys():
            self._color[colorname.lower()] = 255

    @classmethod
    def fromRGBA(klass,r,g,b,a):
        """
        Class method for creating a ColorHolder from r,g,b,a values
        
        @param r:   red 0 - 255
        @type r:    int
        @param g:   green 0 - 255
        @type g:    int
        @param b:   blue 0 - 255
        @type b:    int
        @param a:   alpha 0 - 255
        @type a:    int
        @return:    new Color object
        @rtype:     L{ColorHolder}
        """
        
        rv = klass()
        rv.setRed(r)
        rv.setGreen(g)
        rv.setBlue(b)
        rv.setAlpha(a)
        return rv

    def getRed (self):
        """
        Gets the Red component
        
        @return:    red
        @rtype:     int
        """
        
        return self._color['red']

    def setRed (self, val):
        """
        Set red, as int 0..255 
        
        @param val: value of Red.
        @type val:  Int
        """
        
        self._color['red'] = max(min(255, int(val)), 0)

    def getGreen (self):
        """
        Gets the Green component
        
        @return:    green
        @rtype:     int
        """
        
        return self._color['green']

    def setGreen (self, val):
        """
        Set green, as int 0..255 
        
        @param val: value of Green.
        @type val:  Int
        """
        
        self._color['green'] = max(min(255, int(val)), 0)

    def getBlue (self):
        """
        Gets the Blue component
        
        @return:    blue
        @rtype:     int
        """
        
        return self._color['blue']

    def setBlue (self, val):
        """
        Set Blue, as int 0..255 
        
        @param val: value of Blue.
        @type val:  Int
        """
        
        self._color['blue'] = max(min(255, int(val)), 0)

    def getAlpha (self):
        """
        Gets the Alpha component
        
        @return:    alpha
        @rtype:     int
        """
        
        return self._color['alpha']

    def setAlpha (self, val):
        """
        Set alpha, as int 0..255.
        @param val: value of alpha.
        """
        
        self._color['alpha'] = max(min(255, int(val)), 0)

    def getHtml (self):
        """
        Gets the html usable color. Dumps the alpha information. E.g. 'FF0000'
        
        @return:    html color
        @rtype:     String
        """
        
        return "%(red)0.2X%(green)0.2X%(blue)0.2X" % (self._color)

    def getCss (self):
        """
        Gets the css string: rgba(r,g,b,a)
        
        @return:    css color
        @rtype:     String
        """
        
        c = self._color.copy()
        c['alpha'] /= 255.0
        return "rgba(%(red)i,%(green)i,%(blue)i,%(alpha)0.3f)" % (c)

    def getRGB (self):
        """
        Gets the (r,g,b) as a tuple. 
        
        @return:    Tuple of (r,g,b) values
        @rtype:     tuple of ints
        """
        
        return (self._color['red'], self._color['green'], self._color['blue'])

class _LogicalChannelWrapper (BlitzObjectWrapper):
    """
    omero_model_LogicalChannelI class wrapper extends BlitzObjectWrapper.
    Specifies a number of _attrs for the channel metadata.
    """
    _attrs = ('name',
              'pinHoleSize',
              '#illumination',
              'contrastMethod',
              'excitationWave',
              'emissionWave',
              'fluor',
              'ndFilter',
              'otf',
              'detectorSettings|DetectorSettingsWrapper',
              'lightSourceSettings|LightSettingsWrapper',
              'filterSet|FilterSetWrapper',
              'samplesPerPixel',
              '#photometricInterpretation',
              'mode',
              'pockelCellSetting',
              '()lightPath|',
              'version')

    def __loadedHotSwap__ (self):
        """ Loads the logical channel using the metadata service """
        if self._obj is not None:
            self._obj = self._conn.getMetadataService().loadChannelAcquisitionData([self._obj.id.val])[0]

    def getLightPath(self):
        """ Make sure we have the channel fully loaded, then return L{LightPathWrapper}"""
        self.__loadedHotSwap__()
        if self._obj.lightPath is not None:
            return LightPathWrapper(self._conn, self._obj.lightPath)

LogicalChannelWrapper = _LogicalChannelWrapper    

class _LightPathWrapper (BlitzObjectWrapper):
    """
    base Light Source class wrapper, extends BlitzObjectWrapper.
    """
    _attrs = ('dichroic|DichroicWrapper',
              '()emissionFilters|',
              '()excitationFilters|')
    
    def __bstrap__ (self):
        self.OMERO_CLASS = 'LightPath'

    def getExcitationFilters(self):
        """ Returns list of excitation L{FilterWrapper}s """
        return [FilterWrapper(self._conn, link.child) for link in self.copyExcitationFilterLink()]

    def getEmissionFilters(self):
        """ Returns list of emission L{FilterWrapper}s """
        return [FilterWrapper(self._conn, link.child) for link in self.copyEmissionFilterLink()]

LightPathWrapper = _LightPathWrapper

class _PixelsWrapper (BlitzObjectWrapper):
    """
    omero_model_PixelsI class wrapper extends BlitzObjectWrapper.
    """
    
    def __bstrap__ (self):
        self.OMERO_CLASS = 'Pixels'

    def _prepareRawPixelsStore(self):
        """
        Creates RawPixelsStore and sets the id etc
        """
        ps = self._conn.createRawPixelsStore()
        ps.setPixelsId(self._obj.id.val, True, self._conn.CONFIG['SERVICE_OPTS'])
        return ps

    def getPixelsType (self):
        """
        This simply wraps the PixelsType object in a BlitzObjectWrapper.
        Shouldn't be needed when this is done automatically
        """
        return BlitzObjectWrapper(self._conn, self._obj.getPixelsType())

    def copyPlaneInfo (self, theC=None, theT=None, theZ=None):
        """ 
        Loads plane infos and returns sequence of omero.model.PlaneInfo objects wrapped in BlitzObjectWrappers 
        ordered by planeInfo.deltaT.
        Set of plane infos can be filtered by C, T or Z

        @param theC:    Filter plane infos by Channel index
        @param theT:    Filter plane infos by Time index
        @param theZ:    Filter plane infos by Z index
        """

        params = omero.sys.Parameters()
        params.map = {}
        params.map["pid"] = rlong(self._obj.id)
        query = "select info from PlaneInfo as info where pixels.id=:pid"
        if theC != None:
            params.map["theC"] = rint(theC)
            query += " and info.theC=:theC"
        if theT != None:
            params.map["theT"] = rint(theT)
            query += " and info.theT=:theT"
        if theZ != None:
            params.map["theZ"] = rint(theZ)
            query += " and info.theZ=:theZ"
        query += " order by info.deltaT"
        queryService = self._conn.getQueryService()
        result = queryService.findAllByQuery(query, params, self._conn.CONFIG['SERVICE_OPTS'])
        for pi in result:
            yield BlitzObjectWrapper(self._conn, pi)

    def getPlanes (self, zctList):
        """
        Returns generator of numpy 2D planes from this set of pixels for a list of Z, C, T indexes.

        @param zctList:     A list of indexes: [(z,c,t), ]
        """
        
        zctTileList = []
        for zct in zctList:
            z,c,t = zct
            zctTileList.append((z,c,t, None))
        return self.getTiles(zctTileList)

    def getPlane (self, theZ=0, theC=0, theT=0):
        """
        Gets the specified plane as a 2D numpy array by calling L{getPlanes}
        If a range of planes are required, L{getPlanes} is approximately 30% faster.
        """
        planeList = list( self.getPlanes([(theZ, theC, theT)]) )
        return planeList[0]

    def getTiles (self, zctTileList):
        """
        Returns generator of numpy 2D planes from this set of pixels for a list of (Z, C, T, tile)
        where tile is (x, y, width, height) or None if you want the whole plane.

        @param zctrList:     A list of indexes: [(z,c,t, region), ]
        """

        import numpy
        from struct import unpack

        pixelTypes = {"int8":['b',numpy.int8],
                "uint8":['B',numpy.uint8],
                "int16":['h',numpy.int16],
                "uint16":['H',numpy.uint16],
                "int32":['i',numpy.int32],
                "uint32":['I',numpy.uint32],
                "float":['f',numpy.float],
                "double":['d', numpy.double]}

        rawPixelsStore = self._prepareRawPixelsStore()
        sizeX = self.sizeX
        sizeY = self.sizeY
        pixelType = self.getPixelsType().value
        numpyType = pixelTypes[pixelType][1]
        exc = None
        try:
            for zctTile in zctTileList:
                z,c,t,tile = zctTile
                if tile is None:
                    rawPlane = rawPixelsStore.getPlane(z, c, t)
                    planeY = sizeY
                    planeX = sizeX
                else:
                    x, y, width, height = tile
                    rawPlane = rawPixelsStore.getTile(z, c, t, x, y, width, height)
                    planeY = height
                    planeX = width
                convertType ='>%d%s' % ((planeY*planeX), pixelTypes[pixelType][0])  #+str(sizeX*sizeY)+pythonTypes[pixelType]
                convertedPlane = unpack(convertType, rawPlane)
                remappedPlane = numpy.array(convertedPlane, numpyType)
                remappedPlane.resize(planeY, planeX)
                yield remappedPlane
        except Exception, e:
            logger.error("Failed to getPlane() or getTile() from rawPixelsStore", exc_info=True)
            exc = e
        try:
            rawPixelsStore.close()
        except Exception, e:
            logger.error("Failed to close rawPixelsStore", exc_info=True)
            if exc is None:
                 exc = e
        if exc is not None:
           raise exc

    def getTile (self, theZ=0, theC=0, theT=0, tile=None):
        """
        Gets the specified plane as a 2D numpy array by calling L{getPlanes}
        If a range of tile are required, L{getTiles} is approximately 30% faster.
        """
        tileList = list( self.getTiles([(theZ, theC, theT, tile)]) )
        return tileList[0]

PixelsWrapper = _PixelsWrapper


class _ChannelWrapper (BlitzObjectWrapper):
    """
    omero_model_ChannelI class wrapper extends BlitzObjectWrapper.
    """
    
    BLUE_MIN = 400
    BLUE_MAX = 500
    GREEN_MIN = 501
    GREEN_MAX = 600
    RED_MIN = 601
    RED_MAX = 700
    COLOR_MAP = ((BLUE_MIN, BLUE_MAX, ColorHolder('Blue')),
                 (GREEN_MIN, GREEN_MAX, ColorHolder('Green')),
                 (RED_MIN, RED_MAX, ColorHolder('Red')),
                 )

    def __bstrap__ (self):
        self.OMERO_CLASS = 'Channel'

    def __prepare__ (self, idx=-1, re=None, img=None):
        """
        Sets values of idx, re and img
        """
        self._re = re
        self._idx = idx
        self._img = img

    def save (self):
        """
        Extends the superclass save method to save Pixels. Returns result of saving superclass (TODO: currently this is None)
        """
        
        self._obj.setPixels(omero.model.PixelsI(self._obj.getPixels().getId(), False))
        return super(_ChannelWrapper, self).save()

    def isActive (self):
        """
        Returns True if the channel is active (turned on in rendering settings)
        
        @return:    True if Channel is Active
        @rtype:     Boolean
        """
        
        if self._re is None:
            return False
        return self._re.isActive(self._idx, self._conn.CONFIG['SERVICE_OPTS'])

    def getLogicalChannel (self):
        """
        Returns the logical channel
        
        @return:    Logical Channel
        @rtype:     L{LogicalChannelWrapper}
        """
        
        if self._obj.logicalChannel is not None:
            return LogicalChannelWrapper(self._conn, self._obj.logicalChannel)

    def getLabel (self):
        """
        Returns the logical channel name, emission wave or index. The first that is not null
        in the described order.

        @return:    The logical channel string representation
        @rtype:     String
        """

        lc = self.getLogicalChannel()
        rv = lc.name
        if rv is None:
            rv = lc.emissionWave
        if rv is None:
            rv = self._idx
        return unicode(rv)


    def getName (self):
        """
        Returns the logical channel name or None

        @return:    The logical channel string representation
        @rtype:     String
        """
        
        lc = self.getLogicalChannel()
        rv = lc.name
        if rv is not None:
            return unicode(rv)


    def getEmissionWave (self):
        """
        Returns the emission wave or None.

        @return:    Emission wavelength or None
        @rtype:     int
        """

        lc = self.getLogicalChannel()
        return lc.emissionWave

    def getExcitationWave (self):
        """
        Returns the excitation wave or None.

        @return:    Excitation wavelength or None
        @rtype:     int
        """

        lc = self.getLogicalChannel()
        return lc.excitationWave

    def getColor (self):
        """
        Returns the rendering settings color of this channel
        
        @return:    Channel color
        @rtype:     L{ColorHolder}
        """
        
        if self._re is None:
            return None
        return ColorHolder.fromRGBA(*self._re.getRGBA(self._idx, self._conn.CONFIG['SERVICE_OPTS']))

    def getWindowStart (self):
        """
        Returns the rendering settings window-start of this channel
        
        @return:    Window start
        @rtype:     int
        """
        
        return int(self._re.getChannelWindowStart(self._idx, self._conn.CONFIG['SERVICE_OPTS']))

    def setWindowStart (self, val):
        self.setWindow(val, self.getWindowEnd())

    def getWindowEnd (self):
        """
        Returns the rendering settings window-end of this channel
        
        @return:    Window end
        @rtype:     int
        """
        
        return int(self._re.getChannelWindowEnd(self._idx, self._conn.CONFIG['SERVICE_OPTS']))

    def setWindowEnd (self, val):
        self.setWindow(self.getWindowStart(), val)

    def setWindow (self, minval, maxval):
        self._re.setChannelWindow(self._idx, float(minval), float(maxval), self._conn.CONFIG['SERVICE_OPTS'])

    def getWindowMin (self):
        """
        Returns the minimum pixel value of the channel
        
        @return:    Min pixel value
        @rtype:     double
        """
        
        return self._obj.getStatsInfo().getGlobalMin().val

    def getWindowMax (self):
        """
        Returns the maximum pixel value of the channel
        
        @return:    Min pixel value
        @rtype:     double
        """
        
        return self._obj.getStatsInfo().getGlobalMax().val

ChannelWrapper = _ChannelWrapper

class assert_re (object):
    """
    Function decorator to make sure that rendering engine is prepared before
    call. Is configurable by various options.
    """

    def __init__(self, onPrepareFailureReturnNone=True, ignoreExceptions=None):
        """
        Initialises the decorator.

        @param onPrepareFailureReturnNone: Whether or not on a failure to
        prepare the rendering engine the decorator should return 'None' or
        allow the execution of the decorated function or method. Defaults to
        'True'.
        @type onPrepareFailureReturnNone: Boolean
        @param ignoreExceptions: A set of exceptions thrown during the
        preparation of the rendering engine for whith the decorator should
        ignore and allow the execution of the decorated function or method.
        Defaults to 'None'.
        @type ignoreExceptions: Set
        """
        self.onPrepareFailureReturnNone = onPrepareFailureReturnNone
        self.ignoreExceptions = ignoreExceptions

    def __call__(ctx, f):
        """
        Tries to prepare rendering engine, then calls function and return the
        result.
        """
        def wrapped(self, *args, **kwargs):
            try:
                if not self._prepareRenderingEngine() \
                   and ctx.onPrepareFailureReturnNone:
                    logger.debug('Preparation of rendering engine failed, ' \
                                 'returning None for %r!' % f)
                    return None
            except ctx.ignoreExceptions, e:
                logger.debug('Ignoring exception thrown during preparation ' \
                             'of rendering engine for %r!' % f, exc_info=True)
                pass
            return f(self, *args, **kwargs)
        return wrapped

def assert_pixels (func):
    """
    Function decorator to make sure that pixels are loaded before call
    
    @param func:    Function
    @type func:     Function
    @return:        Decorated function
    @rtype:         Function
    """
    
    def wrapped (self, *args, **kwargs):
        """ Tries to load pixels, then call function and return the result"""
        
        if not self._loadPixels():
            return None
        return func(self, *args, **kwargs)
    return wrapped


class _ImageWrapper (BlitzObjectWrapper):
    """
    omero_model_ImageI class wrapper extends BlitzObjectWrapper.
    """
    
    _re = None
    _pd = None
    _rm = {}
    _pixels = None
    _archivedFileCount = None

    _pr = None # projection

    _invertedAxis = False

    PROJECTIONS = {
        'normal': -1,
        'intmax': omero.constants.projection.ProjectionType.MAXIMUMINTENSITY,
        'intmean': omero.constants.projection.ProjectionType.MEANINTENSITY,
        'intsum': omero.constants.projection.ProjectionType.SUMINTENSITY,
        }
    
    PLANEDEF = omero.romio.XY

    @classmethod
    def fromPixelsId (self, conn, pid):
        """
        Creates a new Image wrapper with the image specified by pixels ID
        
        @param conn:    The connection
        @type conn:     L{BlitzGateway}
        @param pid:     Pixles ID
        @type pid:      Long
        @return:        New Image wrapper
        @rtype:         L{ImageWrapper}
        """
        
        q = conn.getQueryService()
        p = q.find('Pixels', pid, self._conn.CONFIG['SERVICE_OPTS'])
        if p is None:
            return None
        return ImageWrapper(conn, p.image)

    def __bstrap__ (self):
        self.OMERO_CLASS = 'Image'
        self.LINK_CLASS = None
        self.CHILD_WRAPPER_CLASS = None
        self.PARENT_WRAPPER_CLASS = ['DatasetWrapper', 'WellSampleWrapper']
        self._thumbInProgress = False
        
    def __del__ (self):
        self._re and self._re.untaint()

    def __loadedHotSwap__ (self):
        self._obj = self._conn.getContainerService().getImages(self.OMERO_CLASS, (self._oid,), None, {'omero.group': '-1'})[0]
    
    def getInstrument (self):
        """
        Returns the Instrument for this image (or None) making sure the instrument is loaded. 
        
        @return:    Instrument (microscope)
        @rtype:     L{InstrumentWrapper}
        """
        
        i = self._obj.instrument
        if i is None:
            return None
        if not i.loaded:
            meta_serv = self._conn.getMetadataService()
            i = self._obj.instrument = meta_serv.loadInstrument(i.id.val)
        return InstrumentWrapper(self._conn, i)

    def _loadPixels (self):
        """
        Checks that pixels are loaded
        
        @return:    True if loaded
        @rtype:     Boolean
        """
        
        if not self._obj.pixelsLoaded:
            self.__loadedHotSwap__()
        return self._obj.sizeOfPixels() > 0


    def _getRDef (self):
        """
        Return a rendering def ID based on custom logic.
        
        @return:            Rendering definition ID or None if no custom
                            logic has found a rendering definition.
        """
        rdefns = self._conn.CONFIG.get('IMG_RDEFNS', None)
        if rdefns is None:
            return
        ann = self.getAnnotation(rdefns)
        rdid = ann and ann.getValue() or None
        if rdid is None:
            return
        logger.debug('_getRDef: %s, annid=%d' % (str(rdid), ann.getId()))
        logger.debug('now load render options: %s' % str(self._loadRenderOptions()))
        self.loadRenderOptions()
        return rdid

    def _onResetDefaults(self, rdid):
        """
        Called whenever a reset defaults is called by the preparation of
        the rendering engine or the thumbnail bean.
        
        @param rdid:         Current Rendering Def ID
        @type rdid:          Long
        """
        rdefns = self._conn.CONFIG.get('IMG_RDEFNS', None)
        if rdefns is None:
            return
        ann = self.getAnnotation(rdefns)
        if ann is None:
            a = LongAnnotationWrapper(self)
            a.setNs(rdefns)
            a.setValue(rdid)
            self.linkAnnotation(a, sameOwner=False)

    def _prepareRE (self):
        """
        Prepare the rendering engine with pixels ID and existing or new rendering def. 
        
        @return:            The Rendering Engine service
        @rtype:             L{ProxyObjectWrapper}
        """
        
        pid = self.getPrimaryPixels().id
        re = self._conn.createRenderingEngine()
        re.lookupPixels(pid, self._conn.CONFIG['SERVICE_OPTS'])
        rdid = self._getRDef()
        if rdid is None:
            if not re.lookupRenderingDef(pid, self._conn.CONFIG['SERVICE_OPTS']):
                sopts = dict(self._conn.CONFIG['SERVICE_OPTS'] or {})
                sopts['omero.group'] = str(self.getDetails().getGroup().getId())
                re.resetDefaults(sopts)
                re.lookupRenderingDef(pid, self._conn.CONFIG['SERVICE_OPTS'])
                self._onResetDefaults(re.getRenderingDefId(self._conn.CONFIG['SERVICE_OPTS']))
        else:
            re.loadRenderingDef(rdid, self._conn.CONFIG['SERVICE_OPTS'])
        re.load()
        return re

    def _prepareRenderingEngine (self):
        """
        Checks that the rendering engine is prepared, calling L{_prepareRE} if needed.
        Used by the L{assert_re} method to wrap calls requiring rendering engine
        
        @return:    True if rendering engine is created
        @rtype:     Boolean
        """
        
        self._loadPixels()
        if self._re is None:
            if self._obj.sizeOfPixels() < 1:
                return False
            if self._pd is None:
                self._pd = omero.romio.PlaneDef(self.PLANEDEF)
            try:
                self._re = self._prepareRE()
            except omero.ValidationException:
                logger.debug('on _prepareRE()', exc_info=True)
                self._re = None
        return self._re is not None

    def resetRDefs (self):
        logger.debug('resetRDefs')
        if self.canWrite():
            self._conn.getDeleteService().deleteSettings(self.getId())
            return True
        return False

    def simpleMarshal (self, xtra=None, parents=False):
        """
        Creates a dict representation of the Image, including author and date info. 
        
        @return:    Dict
        @rtype:     Dict
        """
        
        rv = super(_ImageWrapper, self).simpleMarshal(xtra=xtra, parents=parents)
        rv.update({'author': self.getAuthor(),
                   'date': time.mktime(self.getDate().timetuple()),})
        if xtra:
            if xtra.has_key('thumbUrlPrefix'):
                if callable(xtra['thumbUrlPrefix']):
                    rv['thumb_url'] = xtra['thumbUrlPrefix'](str(self.id))
                else:
                    rv['thumb_url'] = xtra['thumbUrlPrefix'] + str(self.id) + '/'
        return rv

    def getStageLabel (self):
        """
        Returns the stage label or None
        
        @return:    Stage label
        @rtype:     L{ImageStageLabelWrapper}
        """
        
        if self._obj.stageLabel is None:
            return None
        else:
            return ImageStageLabelWrapper(self._conn, self._obj.stageLabel)
    
    def shortname(self, length=20, hist=5):
        """
        Provides a truncated name of the image. E.g. ...catedNameOfTheImage.tiff
        
        @param length:  The ideal length to return. If truncated, will be ...length
        @type length:   Int
        @param hist:    The amount of leeway allowed before trunction (avoid truncating 1 or 2 letters)
        @type hist:     Int
        @return:        Truncated ...name
        @type:          String
        """
        
        name = self.name
        if not name:
            return ""
        l = len(name)
        if l < length+hist:
            return name
        return "..." + name[l - length:]

    def getAuthor(self):
        """
        Returns 'Firstname Lastname' of image owner
        
        @return:    Image owner
        @rtype:     String
        """
        
        q = self._conn.getQueryService()
        e = q.findByQuery("select e from Experimenter e where e.id = %i" % self._obj.details.owner.id.val,None, self._conn.CONFIG['SERVICE_OPTS'])
        self._author = e.firstName.val + " " + e.lastName.val
        return self._author

    def getDataset(self):
        """
        XXX: Deprecated since 4.3.2, use listParents(). (See #6660)
        Gets the Dataset that image is in, or None.
        Returns None if Image is in more than one Dataset. 
        
        @return:    Dataset
        @rtype:     L{DatasetWrapper}
        """
        
        try:
            q = """
            select ds from Image i join i.datasetLinks dl join dl.parent ds
            where i.id = %i
            """ % self._obj.id.val
            query = self._conn.getQueryService()
            ds = query.findByQuery(q,None, self._conn.CONFIG['SERVICE_OPTS'])
            return ds and DatasetWrapper(self._conn, ds) or None
        except: #pragma: no cover
            logger.debug('on getDataset')
            logger.debug(traceback.format_exc())
            return None
        
    def getProject(self):
        """
        Gets the Project that image is in, or None. TODO: Assumes image is in only 1 Project. Why not use getAncestory()[-1]
        Returns None if Image is in more than one Dataset & Project. 
        
        @return:    Project
        @rtype:     L{ProjectWrapper}
        """
        
        try:
            q = """
            select p from Image i join i.datasetLinks dl join dl.parent ds join ds.projectLinks pl join pl.parent p
            where i.id = %i
            """ % self._obj.id.val
            query = self._conn.getQueryService()
            prj = query.findByQuery(q,None, self._conn.CONFIG['SERVICE_OPTS'])
            return prj and ProjectWrapper(self._conn, prj) or None
        except: #pragma: no cover
            logger.debug('on getProject')
            logger.debug(traceback.format_exc())
            return None

    def getPlate(self):
        """
        If the image is in a Plate/Well hierarchy, returns the parent Plate, otherwise None

        @return:    Plate
        @rtype:     L{PlateWrapper}
        """

        params = omero.sys.Parameters()
        params.map = {}
        params.map["oid"] = omero.rtypes.rlong(self.getId())
        query = "select well from Well as well "\
                "join fetch well.details.creationEvent "\
                "join fetch well.details.owner join fetch well.details.group " \
                "join fetch well.plate as pt "\
                "left outer join fetch well.wellSamples as ws " \
                "left outer join fetch ws.image as img "\
                "where ws.image.id = :oid"
        q = self._conn.getQueryService()
        for well in q.findAllByQuery(query, params):
            return PlateWrapper(self._conn, well.plate)

    def getObjectiveSettings (self):
        """
        Gets the Ojbective Settings of the Image, or None
        
        @return:    Objective Settings
        @rtype:     L{ObjectiveSettingsWrapper}
        """
        
        rv = self.objectiveSettings
        if self.objectiveSettings is not None:
            rv = ObjectiveSettingsWrapper(self._conn, self.objectiveSettings)
            if not self.objectiveSettings.loaded:
                self.objectiveSettings = rv._obj
        return rv

    def getImagingEnvironment (self):
        """
        Gets the Imaging Environment of the Image, or None
        
        @return:    Imaging Environment
        @rtype:     L{ImagingEnvironmentWrapper}
        """
        
        rv = self.imagingEnvironment
        if self.imagingEnvironment is not None:
            rv = ImagingEnvironmentWrapper(self._conn, self.imagingEnvironment)
            if not self.imagingEnvironment.loaded:
                self.imagingEnvironment = rv._obj
        return rv

    @assert_pixels
    def getPixelsId (self):
        """
        Returns the Primary Pixels ID for the image.
        
        @return:    Pixels ID
        @rtype:     Long
        """
        
        return self._obj.getPrimaryPixels().getId().val

    #@setsessiongroup
    def _prepareTB (self, _r=False):
        """
        Prepares Thumbnail Store for the image.
        
        @param _r:          If True, don't reset default rendering (return None if no rDef exists)
        @type _r:           Boolean
        @return:            Thumbnail Store or None
        @rtype:             L{ProxyObjectWrapper}
        """
        
        pid = self.getPrimaryPixels().id
        rdid = self._getRDef()
        tb = self._conn.createThumbnailStore()
        has_rendering_settings = tb.setPixelsId(pid, self._conn.CONFIG['SERVICE_OPTS'])
        logger.debug("tb.setPixelsId(%d) = %s " % (pid, str(has_rendering_settings)))
        if rdid is not None:
            try:
                tb.setRenderingDefId(rdid, self._conn.CONFIG['SERVICE_OPTS'])
            except omero.ValidationException:
                # The annotation exists, but not the rendering def?
                logger.error('IMG %d, defrdef == %d but object does not exist?' % (self.getId(), rdid))
                rdid = None
        if rdid is None:
            if not has_rendering_settings:
                try:
                    sopts = dict(self._conn.CONFIG['SERVICE_OPTS'] or {})
                    sopts['omero.group'] = str(self.getDetails().getGroup().getId())
                    tb.resetDefaults(sopts)      # E.g. May throw Missing Pyramid Exception
                except omero.ConcurrencyException, ce:
                    logger.info( "ConcurrencyException: resetDefaults() failed in _prepareTB with backOff: %s" % ce.backOff)
                    return tb
                tb.setPixelsId(pid, self._conn.CONFIG['SERVICE_OPTS'])
                try:
                    rdid = tb.getRenderingDefId(self._conn.CONFIG['SERVICE_OPTS'])
                except omero.ApiUsageException:         # E.g. No rendering def (because of missing pyramid!)
                    logger.info( "ApiUsageException: getRenderingDefId() failed in _prepareTB")
                    return tb
                self._onResetDefaults(rdid)
        return tb

    def loadOriginalMetadata(self):
        """
        Gets original metadata from the file annotation. 
        Returns the File Annotation, list of Global Metadata, list of Series Metadata in a tuple. 
        Metadata lists are lists of (key, value) tuples. 
        
        @return:    Tuple of (file-annotation, global-metadata, series-metadata)
        @rtype:     Tuple (L{FileAnnotationWrapper}, [], [])
        """
        
        global_metadata = list()
        series_metadata = list()
        if self is not None:
            for a in self.listAnnotations():
                if isinstance(a._obj, FileAnnotationI) and a.isOriginalMetadata():
                    t_file = list()
                    for piece in a.getFileInChunks():
                        t_file.append(piece)
                    temp_file = "".join(t_file).split('\n')
                    flag = None
                    for l in temp_file:
                        if l.startswith("[GlobalMetadata]"):
                            flag = 1
                        elif l.startswith("[SeriesMetadata]"):
                            flag = 2
                        else:
                            if len(l) < 1:
                                l = None
                            else:
                                l = tuple(l.split("="))                            
                            if l is not None:
                                if flag == 1:
                                    global_metadata.append(l)
                                elif flag == 2:
                                    series_metadata.append(l)
                    return (a, (global_metadata), (series_metadata))
        return None

    @assert_re()
    def _getProjectedThumbnail (self, size, pos):
        """
        Returns a string holding a rendered JPEG of the projected image, sized to mimic a thumbnail.
        This is an 'internal' method of this class, used to generate a thumbnail from a full-sized 
        projected image (since thumbnails don't support projection). SetProjection should be called 
        before this method is called, so that this returns a projected, scaled image.
        
        @param size:    The length of the longest size, in a list or tuple. E.g. (100,)
        @type size:     list or tuple
        @param pos:     The (z, t) position
        @type pos:      Tuple (z,t)
        """
        
        if pos is None:
            t = z = 0
        else:
            z, t = pos
        img = self.renderImage(z,t)
        if len(size) == 1:
            w = self.getSizeX()
            h = self.getSizeY()
            ratio = float(w) / h
            if ratio > 1:
                h = h * size[0] / w
                w = size[0]
            else:
                w = w * size[0] / h
                h = size[0]
        img = img.resize((w,h), Image.NEAREST)
        rv = StringIO()
        img.save(rv, 'jpeg', quality=70)
        return rv.getvalue()

    #@setsessiongroup
    def getThumbnail (self, size=(64,64), z=None, t=None):
        """
        Returns a string holding a rendered JPEG of the thumbnail.

        @type size: tuple or number
        @param size: A tuple with one or two ints, or an integer. If a tuple holding a single int,
                     or a single int is passed as param, then that will be used as the longest size
                     on the rendered thumb, and image aspect ratio is kept.
                     If two ints are passed in a tuple, they set the width and height of the
                     rendered thumb.
        @type z: number
        @param z: the Z position to use for rendering the thumbnail. If not provided default is used.
        @type t: number
        @param t: the T position to use for rendering the thumbnail. If not provided default is used.
        @rtype: string or None
        @return: the rendered JPEG, or None if there was an error.
        """
        tb = None
        try:
            tb = self._prepareTB()
            if tb is None:
                return None
            if isinstance(size, IntType):
                size = (size,)
            if z is not None and t is not None:
                pos = z,t
            else:
                pos = None
                # The following was commented out in the context of
                # omero:#5191. Preparing the rendering engine has the
                # potential to cause the raising of ConcurrencyException's
                # which prevent OMERO.web from executing the thumbnail methods
                # below and consequently showing "in-progress" thumbnails.
                # Tue 24 May 2011 10:42:47 BST -- cxallan
                #re = self._prepareRE()
                #if re:
                #    if z is None:
                #        z = re.getDefaultZ()
                #    if t is None:
                #        t = re.getDefaultT()
                #    pos = z,t
                #else:
                #    pos = None
            if self.getProjection() != 'normal':
                return self._getProjectedThumbnail(size, pos)
            if len(size) == 1:
                if pos is None:
                    thumb = tb.getThumbnailByLongestSideDirect
                else:
                    thumb = tb.getThumbnailForSectionByLongestSideDirect
            else:
                if pos is None:
                    thumb = tb.getThumbnailDirect
                else:
                    thumb = tb.getThumbnailForSectionDirect
            args = map(lambda x: rint(x), size)
            if pos is not None:
                args = list(pos) + args
            args += [self._conn.CONFIG['SERVICE_OPTS']]
            rv = thumb(*args)
            self._thumbInProgress = tb.isInProgress()
            tb.close()      # close every time to prevent stale state
            return rv
        except Exception: #pragma: no cover
            logger.error(traceback.format_exc())
            if tb is not None:
                tb.close()
            return None

    @assert_pixels
    def getPixelRange (self):
        """ 
        Returns (min, max) values for the pixels type of this image.
        TODO: Does not handle floats correctly, though.
        
        @return:    Tuple (min, max)
        """
        
        pixels_id = self._obj.getPrimaryPixels().getId().val
        rp = self._conn.createRawPixelsStore()
        rp.setPixelsId(pixels_id, True, self._conn.CONFIG['SERVICE_OPTS'])
        pmax = 2 ** (8 * rp.getByteWidth())
        if rp.isSigned():
            return (-(pmax / 2), pmax / 2 - 1)
        else:
            return (0, pmax-1)

    @assert_pixels
    def getPrimaryPixels (self):
        """
        Loads pixels and returns object in a L{PixelsWrapper}
        """
        return PixelsWrapper(self._conn, self._obj.getPrimaryPixels())

    @assert_re(ignoreExceptions=(omero.ConcurrencyException))
    def getChannels (self):
        """
        Returns a list of Channels, each initialised with rendering engine
        
        @return:    Channels
        @rtype:     List of L{ChannelWrapper}
        """
        if self._re is not None:
            return [ChannelWrapper(self._conn, c, idx=n, re=self._re, img=self) for n,c in enumerate(self._re.getPixels(self._conn.CONFIG['SERVICE_OPTS']).iterateChannels())]
        else:       # E.g. ConcurrencyException (no rendering engine): load channels by hand, use pixels to order channels
            pid = self.getPixelsId()
            params = omero.sys.Parameters()
            params.map = {"pid": rlong(pid)}
            query = "select p from Pixels p join fetch p.channels as c join fetch c.logicalChannel as lc where p.id=:pid"
            pixels = self._conn.getQueryService().findByQuery(query, params, self._conn.CONFIG['SERVICE_OPTS'])
            return [ChannelWrapper(self._conn, c, idx=n, re=self._re, img=self) for n,c in enumerate(pixels.iterateChannels())]

    def setActiveChannels(self, channels, windows=None, colors=None):
        """
        Sets the active channels on the rendering engine.
        Also sets rendering windows and channel colors (for channels that are active)
        
        @param channels:    List of active channel indexes ** 1-based index **
        @type channels:     List of int
        @param windows:     Start and stop values for active channel rendering settings
        @type windows:      List of tuples. [(20, 300), (None, None), (50, 500)]. Must be tuples for all channels
        @param colors:      List of colors. ['F00', None, '00FF00'].  Must be item for each channel
        """

        for c in range(len(self.getChannels())):
            self._re.setActive(c, (c+1) in channels, self._conn.CONFIG['SERVICE_OPTS'])
            if (c+1) in channels:
                if windows is not None and windows[c][0] is not None and windows[c][1] is not None:
                    self._re.setChannelWindow(c, *(windows[c] + [self._conn.CONFIG['SERVICE_OPTS']]))
                if colors is not None and colors[c]:
                    rgba = splitHTMLColor(colors[c])
                    if rgba:
                        self._re.setRGBA(c, *(rgba + [self._conn.CONFIG['SERVICE_OPTS']]))
        return True

    def getProjections (self):
        """
        Returns list of available keys for projection. E.g. ['intmax', 'intmean']
        
        @return:    Projection options
        @rtype:     List of strings
        """
        
        return self.PROJECTIONS.keys()

    def getProjection (self):
        """
        Returns the current projection option (checking it is valid).
        
        @return:    Projection key. E.g. 'intmax'
        @rtype:     String
        """
        
        if self._pr in self.PROJECTIONS.keys():
            return self._pr
        return 'normal'

    def setProjection (self, proj):
        """
        Sets the current projection option. 
        
        @param proj:    Projection Option. E.g. 'intmax' or 'normal'
        @type proj:     String
        """
        
        self._pr = proj

    def isInvertedAxis (self):
        """
        Returns the inverted axis flag
        
        @return:    Inverted Axis
        @rtype:     Boolean
        """
        
        return self._invertedAxis

    def setInvertedAxis (self, inverted):
        """
        Sets the inverted axis flag
        
        @param inverted:    Inverted Axis
        @type inverted:     Boolean
        """
        
        self._invertedAxis = inverted

    LINE_PLOT_DTYPES = {
        (4, True, True): 'f', # signed float
        (2, False, False): 'H', # unsigned short
        (2, False, True): 'h',  # signed short
        (1, False, False): 'B', # unsigned char
        (1, False, True): 'b',  # signed char
        }

    def getPixelLine (self, z, t, pos, axis, channels=None, range=None):
        """
        Grab a horizontal or vertical line from the image pixel data, for the specified channels
        (or 'active' if not specified) and using the specified range (or 1:1 relative to the image size).
        Axis may be 'h' or 'v', for horizontal or vertical respectively.
        
        @param z:           Z index
        @param t:           T index
        @param pos:         X or Y position
        @param axis:        Axis 'h' or 'v'
        @param channels:    map of {index: L{ChannelWrapper} }
        @param range:       height of scale (use image height (or width) by default)
        @return: rv         List of lists (one per channel)
        """
        
        if not self._loadPixels():
            logger.debug( "No pixels!")
            return None
        axis = axis.lower()[:1]
        if channels is None:
            channels = map(lambda x: x._idx, filter(lambda x: x.isActive(), self.getChannels()))
        if range is None:
            range = axis == 'h' and self.getSizeY() or self.getSizeX()
        if not isinstance(channels, (TupleType, ListType)):
            channels = (channels,)
        chw = map(lambda x: (x.getWindowMin(), x.getWindowMax()), self.getChannels())
        rv = []
        pixels_id = self._obj.getPrimaryPixels().getId().val
        rp = self._conn.createRawPixelsStore()
        rp.setPixelsId(pixels_id, True, self._conn.CONFIG['SERVICE_OPTS'])
        for c in channels:
            bw = rp.getByteWidth()
            key = self.LINE_PLOT_DTYPES.get((bw, rp.isFloat(), rp.isSigned()), None)
            if key is None:
                logger.error("Unknown data type: " + str((bw, rp.isFloat(), rp.isSigned())))
            plot = array.array(key, axis == 'h' and rp.getRow(pos, z, c, t) or rp.getCol(pos, z, c, t))
            plot.byteswap() # TODO: Assuming ours is a little endian system
            # now move data into the windowMin..windowMax range
            offset = -chw[c][0]
            if offset != 0:
                plot = map(lambda x: x+offset, plot)
            try:
                normalize = 1.0/chw[c][1]*(range-1)
            except ZeroDivisionError:
                # This channel has zero sized window, no plot here
                continue
            if normalize != 1.0:
                plot = map(lambda x: x*normalize, plot)
            if isinstance(plot, array.array):
                plot = plot.tolist()
            rv.append(plot)
        return rv
        

    def getRow (self, z, t, y, channels=None, range=None):
        """
        Grab a horizontal line from the image pixel data, for the specified channels (or active ones)
        
        @param z:           Z index
        @param t:           T index
        @param y:           Y position of row
        @param channels:    map of {index: L{ChannelWrapper} }
        @param range:       height of scale (use image height by default)
        @return: rv         List of lists (one per channel)
        """
        
        return self.getPixelLine(z,t,y,'h',channels,range)

    def getCol (self, z, t, x, channels=None, range=None):
        """
        Grab a horizontal line from the image pixel data, for the specified channels (or active ones)
        
        @param z:           Z index
        @param t:           T index
        @param x:           X position of column
        @param channels:    map of {index: L{ChannelWrapper} }
        @param range:       height of scale (use image width by default)
        @return: rv         List of lists (one per channel)
        """
        
        return self.getPixelLine(z,t,x,'v',channels,range)

    @assert_re()
    def getRenderingModels (self):
        """
        Gets a list of available rendering models.
        
        @return:    Rendering models
        @rtype:     List of L{BlitzObjectWrapper} 
        """
        
        if not len(self._rm):
            for m in [BlitzObjectWrapper(self._conn, m) for m in self._re.getAvailableModels()]:
                self._rm[m.value.lower()] = m
        return self._rm.values()

    @assert_re()
    def getRenderingModel (self):
        """
        Get the current rendering model.
        
        @return:    Rendering model
        @rtype:     L{BlitzObjectWrapper}
        """
        
        return BlitzObjectWrapper(self._conn, self._re.getModel())

    def setGreyscaleRenderingModel (self):
        """
        Sets the Greyscale rendering model on this image's current renderer
        """
        
        rm = self.getRenderingModels()
        self._re.setModel(self._rm.get('greyscale', rm[0])._obj)

    def setColorRenderingModel (self):
        """
        Sets the HSB rendering model on this image's current renderer
        """
        
        rm = self.getRenderingModels()
        self._re.setModel(self._rm.get('rgb', rm[0])._obj)

    def isGreyscaleRenderingModel (self):
        """
        Returns True if the current rendering model is 'greyscale'
        
        @return:    isGreyscale
        @rtype:     Boolean
        """
        return self.getRenderingModel().value.lower() == 'greyscale'

    @assert_re()
    def renderBirdsEyeView (self, size):
        """
        Returns the data from rendering the bird's eye view of the image.

        @param size:   Maximum size of the longest side of the resulting bird's eye view.
        @return:       Data containing a bird's eye view jpeg
        """
        # Prepare the rendering engine parameters on the ImageWrapper.
        re = self._prepareRE()
        z = re.getDefaultZ()
        t = re.getDefaultT()
        x = 0
        y = 0
        size_x = self.getSizeX()
        size_y = self.getSizeY()
        tile_width, tile_height = re.getTileSize()
        tiles_wide = math.ceil(float(size_x) / tile_width)
        tiles_high = math.ceil(float(size_y) / tile_height)
        # Since the JPEG 2000 algorithm is iterative and rounds pixel counts
        # at each resolution level we're doing the resulting tile size
        # calculations in a loop. Also, since the image is physically tiled
        # the resulting size is a multiple of the tile size and not the iterative
        # quotient of a 2**(resolutionLevels - 1).
        for i in range(1, re.getResolutionLevels()):
            tile_width = round(tile_width / 2.0)
            tile_height = round(tile_height / 2.0)
        width = int(tiles_wide * tile_width)
        height = int(tiles_high * tile_height)
        jpeg_data = self.renderJpegRegion(z, t, x, y, width, height, level=0)
        if size is None:
            return jpeg_data
        # We've been asked to scale the image by its longest side so we'll
        # perform that operation until the server has the capability of
        # doing so.
        ratio = float(size) / max(width, height)
        if width > height:
            size = (int(size), int(height * ratio))
        else:
            size = (int(width * ratio), int(size))
        jpeg_data = Image.open(StringIO(jpeg_data))
        jpeg_data.thumbnail(size, Image.ANTIALIAS)
        ImageDraw.Draw(jpeg_data)
        f = StringIO()
        jpeg_data.save(f, "JPEG")
        f.seek(0)
        return f.read()

    @assert_re()
    def renderJpegRegion (self, z, t, x, y, width, height, level=None, compression=0.9):
        """
        Return the data from rendering a region of an image plane.
        NB. Projection not supported by the API currently. 
        
        @param z:               The Z index. Ignored if projecting image. 
        @param t:               The T index. 
        @param x:               The x coordinate of region (int)
        @param y:               The y coordinate of region (int)
        @param width:           The width of region (int)
        @param height:          The height of region (int)
        @param compression:     Compression level for jpeg
        @type compression:      Float
        """

        self._pd.z = long(z)
        self._pd.t = long(t)

        regionDef = omero.romio.RegionDef()
        regionDef.x = x
        regionDef.y = y
        regionDef.width = width
        regionDef.height = height
        self._pd.region = regionDef
        try:
            if level is not None:
                self._re.setResolutionLevel(level)
            if compression is not None:
                try:
                    self._re.setCompressionLevel(float(compression))
                except omero.SecurityViolation: #pragma: no cover
                    self._obj.clearPixels()
                    self._obj.pixelsLoaded = False
                    self._re = None
                    return self.renderJpeg(z,t,None)
            rv = self._re.renderCompressed(self._pd, self._conn.CONFIG['SERVICE_OPTS'])
            return rv
        except omero.InternalException: #pragma: no cover
            logger.debug('On renderJpegRegion');
            logger.debug(traceback.format_exc())
            return None
        except Ice.MemoryLimitException: #pragma: no cover
            # Make sure renderCompressed isn't called again on this re, as it hangs
            self._obj.clearPixels()
            self._obj.pixelsLoaded = False
            self._re = None
            raise


    @assert_re()
    def renderJpeg (self, z, t, compression=0.9):
        """
        Return the data from rendering image, compressed (and projected).
        Projection (or not) is specified by calling L{setProjection} before renderJpeg.
        
        @param z:               The Z index. Ignored if projecting image. 
        @param t:               The T index. 
        @param compression:     Compression level for jpeg
        @type compression:      Float
        """
        
        self._pd.z = long(z)
        self._pd.t = long(t)
        try:
            if compression is not None:
                try:
                    self._re.setCompressionLevel(float(compression))
                except omero.SecurityViolation: #pragma: no cover
                    self._obj.clearPixels()
                    self._obj.pixelsLoaded = False
                    self._re = None
                    return self.renderJpeg(z,t,None)
            projection = self.PROJECTIONS.get(self._pr, -1)
            if not isinstance(projection, omero.constants.projection.ProjectionType):
                rv = self._re.renderCompressed(self._pd, self._conn.CONFIG['SERVICE_OPTS'])
            else:
                rv = self._re.renderProjectedCompressed(projection, self._pd.t, 1, 0, self.getSizeZ()-1, self._conn.CONFIG['SERVICE_OPTS'])
            return rv
        except omero.InternalException: #pragma: no cover
            logger.debug('On renderJpeg');
            logger.debug(traceback.format_exc())
            return None
        except Ice.MemoryLimitException: #pragma: no cover
            # Make sure renderCompressed isn't called again on this re, as it hangs
            self._obj.clearPixels()
            self._obj.pixelsLoaded = False
            self._re = None
            raise

    def exportOmeTiff (self, bufsize=0):
        """
        Exports the OME-TIFF representation of this image.

        @type bufsize: int or tuple
        @param bufsize: if 0 return a single string buffer with the whole OME-TIFF
                        if >0 return a tuple holding total size and generator of chunks
                        (string buffers) of bufsize bytes each
        @return:        OME-TIFF file data
        @rtype:         String or (size, data generator)
        """
        
        e = self._conn.createExporter()
        e.addImage(self.getId())
        size = e.generateTiff(self._conn.CONFIG['SERVICE_OPTS'])
        if bufsize==0:
            # Read it all in one go
            return fileread(e, size, 65536)
        else:
            # generator using bufsize
            return (size, fileread_gen(e, size, bufsize))

    def _wordwrap (self, width, text, font):
        """
        Wraps text into lines that are less than a certain width (when rendered 
        in specified font)
        
        @param width:   The max width to wrap text (pixels)
        @type width:    Int
        @param text:    The text to wrap 
        @type text:     String
        @param font:    Font to use. 
        @type font:     E.g. PIL ImageFont
        @return:        List of text lines
        @rtype:         List of Strings
        """
        
        rv = []
        tokens = filter(None, text.split(' '))
        while len(tokens) > 1:
            p1 = 0
            p2 = 1
            while p2 <= len(tokens) and font.getsize(' '.join(tokens[p1:p2]))[0] < width:
                p2 += 1
            rv.append(' '.join(tokens[p1:p2-1]))
            tokens = tokens[p2-1:]
        if len(tokens):
            rv.append(' '.join(tokens))
        logger.debug(rv)
        return rv

    @assert_re()
    def createMovie (self, outpath, zstart, zend, tstart, tend, opts=None):
        """
        Creates a movie file from this image.
        TODO:   makemovie import is commented out in 4.2+

        @type outpath: string
        @type zstart: int
        @type zend: int
        @type tstart: int
        @type tend: int
        @type opts: dict
        @param opts: dictionary of extra options. Currently processed options are:
                     - watermark:string: path to image to use as watermark
                     - slides:tuple: tuple of tuples with slides to prefix video with
                       in format (secs:int, topline:text[, middleline:text[, bottomline:text]])
                     - fps:int: frames per second
                     - minsize: tuple of (minwidth, minheight, bgcolor)
                    - format:string: one of video/mpeg or video/quicktime
                    
        @return:    Tuple of (file-ext, format)
        @rtype:     (String, String)
        """
        logger.warning('createMovie support is currently disabled.')
        logger.warning('  - see https://trac.openmicroscopy.org.uk/ome/ticket/3857')
        return None, None
        if opts is None: opts = {}
        slides = opts.get('slides', None)
        minsize = opts.get('minsize', None)
        w, h = self.getSizeX(), self.getSizeY()
        watermark = opts.get('watermark', None)
        if watermark:
            watermark = Image.open(watermark)
            if minsize is not None:
                ratio = min(float(w) / minsize[0], float(h) / minsize[1])
                if ratio > 1:
                    watermark = watermark.resize(map(lambda x: x*ratio, watermark.size), Image.ANTIALIAS)
            ww, wh = watermark.size
        else:
            ww, wh = 0, 0
        if minsize is not None and (w < minsize[0] or h < minsize[1]):
            w = max(w, minsize[0])
            h = max(h, minsize[1])
        else:
            minsize = None
        wmpos = 0, h - wh
        fps = opts.get('fps', 4)
        def recb (*args):
            return self._re
        fsizes = (8,8,12,18,24,32,32,40,48,56,56,64)
        fsize = fsizes[max(min(int(w / 256)-1, len(fsizes)), 1) - 1]
        scalebars = (1,1,2,2,5,5,5,5,10,10,10,10)
        scalebar = scalebars[max(min(int(w / 256)-1, len(scalebars)), 1) - 1]
        font = ImageFont.load('%s/pilfonts/B%0.2d.pil' % (THISPATH, fsize) )
        def introcb (pixels, commandArgs):
            for t in slides:
                slide = Image.new("RGBA", (w,h))
                for i, line in enumerate(t[1:4]):
                    line = line.decode('utf8').encode('iso8859-1')
                    wwline = self._wordwrap(w, line, font)
                    for j, line in enumerate(wwline):
                        tsize = font.getsize(line)
                        draw = ImageDraw.Draw(slide)
                        if i == 0:
                            y = 10+j*tsize[1]
                        elif i == 1:
                            y = h / 2 - ((len(wwline)-j)*tsize[1]) + (len(wwline)*tsize[1])/2
                        else:
                            y = h - (len(wwline) - j)*tsize[1] - 10
                        draw.text((w/2-tsize[0]/2,y), line, font=font)
                for i in range(t[0]*fps):
                    yield slide
        if minsize is not None:
            bg = Image.new("RGBA", (w, h), minsize[2])
            ovlpos = (w-self.getSizeX()) / 2, (h-self.getSizeY()) / 2
            def resize (image):
                img = bg.copy()
                img.paste(image, ovlpos, image)
                return img
        else:
            def resize (image):
                return image
        def imgcb (z, t, pixels, image, commandArgs, frameNo):
            image = resize(image)
            if watermark:
                image.paste(watermark, wmpos, watermark)
            return image
        d = tempfile.mkdtemp()
        orig = os.getcwd()
        os.chdir(d)
        ca = makemovie.buildCommandArgs(self.getId(), scalebar=scalebar)
        ca['imageCB'] = imgcb
        if slides:
            ca['introCB'] = introcb
        ca['fps'] = fps
        ca['format'] = opts.get('format', 'video/quicktime')
        ca['zStart'] = int(zstart)
        ca['zEnd'] = int(zend)
        ca['tStart'] = int(tstart)
        ca['tEnd'] = int(tend)
        ca['font'] = font
        logger.debug(ca)
        try:
            fn = os.path.abspath(makemovie.buildMovie(ca, self._conn.c.getSession(), self, self.getPrimaryPixels()._obj, recb))
        except:
            logger.error(traceback.format_exc())
            raise
        os.chdir(orig)
        shutil.move(fn, outpath)
        shutil.rmtree(d)
        return os.path.splitext(fn)[-1], ca['format']

    def renderImage (self, z, t, compression=0.9):
        """
        Render the Image, (projected) and compressed. 
        For projection, call L{setProjection} before renderImage. 
        
        @param z:       Z index
        @param t:       T index
        @compression:   Image compression level 
        @return:        A PIL Image or None
        @rtype:         PIL Image. 
        """
        
        rv = self.renderJpeg(z,t,compression)
        if rv is not None:
            i = StringIO(rv)
            rv = Image.open(i)
        return rv

    def renderSplitChannel (self, z, t, compression=0.9, border=2):
        """
        Prepares a jpeg representation of a 2d grid holding a render of each channel, 
        along with one for all channels at the set Z and T points.
        
        @param z:       Z index
        @param t:       T index
        @param compression: Image compression level 
        @param border:
        @return: value
        """
        
        img = self.renderSplitChannelImage(z,t,compression, border)
        rv = StringIO()
        img.save(rv, 'jpeg', quality=int(compression*100))
        return rv.getvalue()

    def splitChannelDims (self, border=2):
        """
        Returns a dict of layout parameters for generating split channel image.
        E.g. row count, column count etc.  for greyscale and color layouts. 
        
        @param border:  spacing between panels
        @type border:   int
        @return:        Dict of parameters
        @rtype:         Dict
        """
        
        c = self.getSizeC()
        # Greyscale, no channel overlayed image
        x = sqrt(c)
        y = int(round(x))
        if x > y:
            x = y+1
        else:
            x = y
        rv = {'g':{'width': self.getSizeX()*x + border*(x+1),
              'height': self.getSizeY()*y+border*(y+1),
              'border': border,
              'gridx': x,
              'gridy': y,}
              }
        # Color, one extra image with all channels overlayed
        c += 1
        x = sqrt(c)
        y = int(round(x))
        if x > y:
            x = y+1
        else:
            x = y
        rv['c'] = {'width': self.getSizeX()*x + border*(x+1),
              'height': self.getSizeY()*y+border*(y+1),
              'border': border,
              'gridx': x,
              'gridy': y,}
        return rv

    def _renderSplit_channelLabel (self, channel):
        return str(channel.getEmissionWave())

    def renderSplitChannelImage (self, z, t, compression=0.9, border=2):
        """
        Prepares a PIL Image with a 2d grid holding a render of each channel, 
        along with one for all channels at the set Z and T points.
        
        @param z:   Z index
        @param t:   T index
        @param compression: Compression level
        @param border:  space around each panel (int)
        @return:        canvas
        @rtype:         PIL Image
        """
                
        dims = self.splitChannelDims(border=border)[self.isGreyscaleRenderingModel() and 'g' or 'c']
        canvas = Image.new('RGBA', (dims['width'], dims['height']), '#fff')
        cmap = [ch.isActive() and i+1 or 0 for i,ch in enumerate(self.getChannels())]
        c = self.getSizeC()
        pxc = 0
        px = dims['border']
        py = dims['border']
        
        # Font sizes depends on image width
        w = self.getSizeX()
        if w >= 640:
            fsize = (int((w-640)/128)*8) + 24
            if fsize > 64:
                fsize = 64
        elif w >= 512:
            fsize = 24
        elif w >= 384: #pragma: no cover
            fsize = 18
        elif w >= 298: #pragma: no cover
            fsize = 14
        elif w >= 256: #pragma: no cover
            fsize = 12
        elif w >= 213: #pragma: no cover
            fsize = 10
        elif w >= 96: #pragma: no cover
            fsize = 8
        else: #pragma: no cover
            fsize = 0
        if fsize > 0:
            font = ImageFont.load('%s/pilfonts/B%0.2d.pil' % (THISPATH, fsize) )


        for i in range(c):
            if cmap[i]:
                self.setActiveChannels((i+1,))
                img = self.renderImage(z,t, compression)
                if fsize > 0:
                    draw = ImageDraw.ImageDraw(img)
                    draw.text((2,2), "%s" % (self._renderSplit_channelLabel(self.getChannels()[i])), font=font, fill="#fff")
                canvas.paste(img, (px, py))
            pxc += 1
            if pxc < dims['gridx']:
                px += self.getSizeX() + border
            else:
                pxc = 0
                px = border
                py += self.getSizeY() + border
        if not self.isGreyscaleRenderingModel():
            self.setActiveChannels(cmap)
            img = self.renderImage(z,t, compression)
            if fsize > 0:
                draw = ImageDraw.ImageDraw(img)
                draw.text((2,2), "merged", font=font, fill="#fff")
            canvas.paste(img, (px, py))
        return canvas

    LP_PALLETE = [0,0,0,0,0,0,255,255,255]
    LP_TRANSPARENT = 0 # Some color
    LP_BGCOLOR = 1 # Black
    LP_FGCOLOR = 2 # white
    def prepareLinePlotCanvas (self):
        """
        Common part of horizontal and vertical line plot rendering.
        
        @returns: (Image, width, height).
        """
        channels = filter(lambda x: x.isActive(), self.getChannels())
        width = self.getSizeX()
        height = self.getSizeY()

        pal = list(self.LP_PALLETE)
        # Prepare the palette taking channel colors in consideration
        for channel in channels:
            pal.extend(channel.getColor().getRGB())

        # Prepare the PIL classes we'll be using
        im = Image.new('P', (width, height))
        im.putpalette(pal)
        return im, width, height


    @assert_re()
    def renderRowLinePlotGif (self, z, t, y, linewidth=1):
        """
        Draws the Row plot as a gif file. Returns gif data.  
        
        @param z:   Z index
        @param t:   T index
        @param y:   Y position
        @param linewidth:   Width of plot line
        @return:    gif data as String
        @rtype:     String
        """
        
        self._pd.z = long(z)
        self._pd.t = long(t)

        im, width, height = self.prepareLinePlotCanvas()
        base = height - 1

        draw = ImageDraw.ImageDraw(im)
        # On your marks, get set... go!
        draw.rectangle([0, 0, width-1, base], fill=self.LP_TRANSPARENT, outline=self.LP_TRANSPARENT)
        draw.line(((0,y),(width, y)), fill=self.LP_FGCOLOR, width=linewidth)

        # Grab row data
        rows = self.getRow(z,t,y)

        for r in range(len(rows)):
            chrow = rows[r]
            color = r + self.LP_FGCOLOR + 1
            last_point = base-chrow[0]
            for i in range(len(chrow)):
                draw.line(((i, last_point), (i, base-chrow[i])), fill=color, width=linewidth)
                last_point = base-chrow[i]
        del draw
        out = StringIO()
        im.save(out, format="gif", transparency=0)
        return out.getvalue()

    @assert_re()
    def renderColLinePlotGif (self, z, t, x, linewidth=1):
        """
        Draws the Column plot as a gif file. Returns gif data.  
        
        @param z:   Z index
        @param t:   T index
        @param x:   X position
        @param linewidth:   Width of plot line
        @return:    gif data as String
        @rtype:     String
        """
        
        self._pd.z = long(z)
        self._pd.t = long(t)

        im, width, height = self.prepareLinePlotCanvas()

        draw = ImageDraw.ImageDraw(im)
        # On your marks, get set... go!
        draw.rectangle([0, 0, width-1, height-1], fill=self.LP_TRANSPARENT, outline=self.LP_TRANSPARENT)
        draw.line(((x,0),(x, height)), fill=self.LP_FGCOLOR, width=linewidth)

        # Grab col data
        cols = self.getCol(z,t,x)

        for r in range(len(cols)):
            chcol = cols[r]
            color = r + self.LP_FGCOLOR + 1
            last_point = chcol[0]
            for i in range(len(chcol)):
                draw.line(((last_point, i), (chcol[i], i)), fill=color, width=linewidth)
                last_point = chcol[i]
        del draw
        out = StringIO()
        im.save(out, format="gif", transparency=0)
        return out.getvalue()

    @assert_re()
    def getZ (self):
        """
        Returns the last used value of Z (E.g. for renderingJpeg or line plot)
        Returns 0 if these methods not been used yet.
        TODO: How to get default-Z?
        
        @return:    current Z index
        @rtype:     int
        """
        
        return self._pd.z

    @assert_re()
    def getT (self):
        """
        Returns the last used value of T (E.g. for renderingJpeg or line plot)
        Returns 0 if these methods not been used yet. 
        TODO: How to get default-T?
        
        @return:    current T index
        @rtype:     int
        """
        
        return self._pd.t

    @assert_re()
    def getDefaultZ(self):
        """
        Gets the default Z index from the rendering engine
        """
        return self._re.getDefaultZ()

    @assert_re()
    def getDefaultT(self):
        """
        Gets the default T index from the rendering engine
        """
        return self._re.getDefaultT()

    @assert_pixels
    def getPixelsType (self):
        """
        Gets the physical size X of pixels in microns
        
        @return:    Size of pixel in x or O
        @rtype:     float
        """
        rv = self._obj.getPrimaryPixels().getPixelsType().value
        return rv is not None and rv.val or 'unknown'
    
    @assert_pixels
    def getPixelSizeX (self):
        """
        Gets the physical size X of pixels in microns
        
        @return:    Size of pixel in x or O
        @rtype:     float
        """
        rv = self._obj.getPrimaryPixels().getPhysicalSizeX()
        return rv is not None and rv.val or 0

    @assert_pixels
    def getPixelSizeY (self):
        """
        Gets the physical size Y of pixels in microns
        
        @return:    Size of pixel in y or O
        @rtype:     float
        """
        
        rv = self._obj.getPrimaryPixels().getPhysicalSizeY()
        return rv is not None and rv.val or 0

    @assert_pixels
    def getPixelSizeZ (self):
        """
        Gets the physical size Z of pixels in microns
        
        @return:    Size of pixel in z or O
        @rtype:     float
        """
        
        rv = self._obj.getPrimaryPixels().getPhysicalSizeZ()
        return rv is not None and rv.val or 0

    @assert_pixels
    def getSizeX (self):
        """
        Gets width (size X) of the image (in pixels)
        
        @return:    width
        @rtype:     int
        """
        
        return self._obj.getPrimaryPixels().getSizeX().val

    @assert_pixels
    def getSizeY (self):
        """
        Gets height (size Y) of the image (in pixels)
        
        @return:    height
        @rtype:     int
        """
        
        return self._obj.getPrimaryPixels().getSizeY().val

    @assert_pixels
    def getSizeZ (self):
        """
        Gets Z count of the image
        
        @return:    size Z
        @rtype:     int
        """
        
        if self.isInvertedAxis():
            return self._obj.getPrimaryPixels().getSizeT().val
        else:
            return self._obj.getPrimaryPixels().getSizeZ().val

    @assert_pixels
    def getSizeT (self):
        """
        Gets T count of the image
        
        @return:    size T
        @rtype:     int
        """
        
        if self.isInvertedAxis():
            return self._obj.getPrimaryPixels().getSizeZ().val
        else:
            return self._obj.getPrimaryPixels().getSizeT().val

    @assert_pixels
    def getSizeC (self):
        """
        Gets C count of the image (number of channels)
        
        @return:    size C
        @rtype:     int
        """
        
        return self._obj.getPrimaryPixels().getSizeC().val

    def clearDefaults (self):
        """
        Removes specific color settings from channels
        
        @return:    True if allowed to do this
        @rtype:     Boolean
        """
        
        if not self.canWrite():
            return False
        for c in self.getChannels():
            c.unloadRed()
            c.unloadGreen()
            c.unloadBlue()
            c.unloadAlpha()
            c.save()
        self._conn.getDeleteService().deleteSettings(self.getId())
        return True

    def _collectRenderOptions (self):
        """
        Returns a map of rendering options not stored in rendering settings. 
            - 'p' : projection
            - 'ia' : inverted axis (swap Z and T)
        
        @return:    Dict of render options
        @rtype:     Dict
        """
        
        rv = {}
        rv['p'] = self.getProjection()
        rv['ia'] = self.isInvertedAxis() and "1" or "0"
        return rv

    def _loadRenderOptions (self):
        """
        Loads rendering options from an Annotation on the Image.
        
        @return:    Dict of rendering options
        @rtype:     Dict 
        """
        ns = self._conn.CONFIG.get('IMG_ROPTSNS', None)
        if ns:
            ann = self.getAnnotation(ns)
            if ann is not None:
                opts = dict([x.split('=') for x in ann.getValue().split('&')])
                return opts
        return {}

    def loadRenderOptions (self):
        """
        Loads rendering options from an Annotation on the Image and applies them
        to the Image. 
        
        @return:    True!    TODO: Always True??
        """
        opts = self._loadRenderOptions()
        self.setProjection(opts.get('p', None))
        self.setInvertedAxis(opts.get('ia', "0") == "1")
        return True

    @assert_re()
    def saveDefaults (self):
        """
        Limited support for saving the current prepared image rendering defs.
        Right now only channel colors are saved back.
        
        @return: Boolean
        """
        
        if not self.isEditable():
            return False
        ns = self._conn.CONFIG.get('IMG_ROPTSNS', None)
        if ns:
            opts = self._collectRenderOptions()
            self.removeAnnotations(ns)
            ann = omero.gateway.CommentAnnotationWrapper()
            ann.setNs(ns)
            ann.setValue('&'.join(['='.join(map(str, x)) for x in opts.items()]))
            self.linkAnnotation(ann)
        sopts = dict(self._conn.CONFIG['SERVICE_OPTS'] or {})
        sopts['omero.group'] = str(self.getDetails().getGroup().getId())
        self._re.saveCurrentSettings(sopts)
        return True

    def countArchivedFiles (self):
        """ Returns the number of Original 'archived' Files linked to primary pixels. Value is cached """

        if self._archivedFileCount is None:
            pid = self.getPixelsId()
            params = omero.sys.Parameters()
            params.map = {"pid": rlong(pid)}
            query = "select count(link.id) from PixelsOriginalFileMap as link where link.child.id=:pid"
            count = self._conn.getQueryService().projection(query, params, self._conn.CONFIG['SERVICE_OPTS'])
            self._archivedFileCount = count[0][0]._val
        return self._archivedFileCount

    def getArchivedFiles (self):
        """
        Returns a generator of L{OriginalFileWrapper}s corresponding to the archived files linked to primary pixels
        """

        pid = self.getPixelsId()
        params = omero.sys.Parameters()
        params.map = {"pid": rlong(pid)}
        query = "select link from PixelsOriginalFileMap link join fetch link.parent as p where link.child.id=:pid"
        links = self._conn.getQueryService().findAllByQuery(query, params,self._conn.CONFIG['SERVICE_OPTS'])

        for l in links:
            yield OriginalFileWrapper(self._conn, l.parent)

ImageWrapper = _ImageWrapper

## INSTRUMENT AND ACQUISITION ##

class _ImageStageLabelWrapper (BlitzObjectWrapper):
    """
    omero_model_StageLabelI class wrapper extends BlitzObjectWrapper.
    """
    pass

ImageStageLabelWrapper = _ImageStageLabelWrapper

class _ImagingEnvironmentWrapper(BlitzObjectWrapper):
    """
    omero_model_ImagingEnvironment class wrapper extends BlitzObjectWrapper.
    """
    pass

ImagingEnvironmentWrapper = _ImagingEnvironmentWrapper

class _ImagingEnviromentWrapper (BlitzObjectWrapper):
    """
    omero_model_ImagingEnvironmentI class wrapper extends BlitzObjectWrapper.
    """
    _attrs = ('temperature',
              'airPressure',
              'humidity',
              'co2percent',
              'version')

    def __bstrap__ (self):
        self.OMERO_CLASS = 'ImagingEnvironment'
    
ImagingEnviromentWrapper = _ImagingEnviromentWrapper

class _TransmittanceRangeWrapper (BlitzObjectWrapper):
    """
    omero_model_TransmittanceRangeI class wrapper extends BlitzObjectWrapper.
    """
    _attrs = ('cutIn',
              'cutOut',
              'cutInTolerance',
              'cutOutTolerance',
              'transmittance',
              'version')

    def __bstrap__ (self):
        self.OMERO_CLASS = 'TransmittanceRange'

TransmittanceRangeWrapper = _TransmittanceRangeWrapper

class _DetectorSettingsWrapper (BlitzObjectWrapper):
    """
    omero_model_DetectorSettingsI class wrapper extends BlitzObjectWrapper.
    """
    _attrs = ('voltage',
              'gain',
              'offsetValue',
              'readOutRate',
              'binning|BinningWrapper',
              'detector|DetectorWrapper',
              'version')

    def __bstrap__ (self):
        self.OMERO_CLASS = 'DetectorSettings'

DetectorSettingsWrapper = _DetectorSettingsWrapper

class _BinningWrapper (BlitzObjectWrapper):
    """
    omero_model_BinningI class wrapper extends BlitzObjectWrapper.
    """

    def __bstrap__ (self):
        self.OMERO_CLASS = 'Binning'

BinningWrapper = _BinningWrapper

class _DetectorWrapper (BlitzObjectWrapper):
    """
    omero_model_DetectorI class wrapper extends BlitzObjectWrapper.
    """
    _attrs = ('manufacturer',
              'model',
              'serialNumber',
              'voltage',
              'gain',
              'offsetValue',
              'zoom',
              'amplificationGain',
              '#type;detectorType',
              'version')

    def __bstrap__ (self):
        self.OMERO_CLASS = 'Detector'

    def getDetectorType(self):
        """
        The type of detector (enum value)
        
        @return:    Detector type
        @rtype:     L{EnumerationWrapper}
        """
        
        rv = self.type
        if self.type is not None:
            rv = EnumerationWrapper(self._conn, self.type)
            if not self.type.loaded:
                self.type = rv._obj
            return rv

DetectorWrapper = _DetectorWrapper

class _ObjectiveWrapper (BlitzObjectWrapper):
    """
    omero_model_ObjectiveI class wrapper extends BlitzObjectWrapper.
    """
    _attrs = ('manufacturer',
              'model',
              'serialNumber',
              'nominalMagnification',
              'calibratedMagnification',
              'lensNA',
              '#immersion',
              '#correction',
              'workingDistance',
              'iris',
              'version')

    def __bstrap__ (self):
        self.OMERO_CLASS = 'Objective'

    def getImmersion(self):
        """
        The type of immersion for this objective (enum value)
        
        @return:    Immersion type, or None
        @rtype:     L{EnumerationWrapper}
        """
        
        rv = self.immersion
        if self.immersion is not None:
            rv = EnumerationWrapper(self._conn, self.immersion)
            if not self.immersion.loaded:
                self.immersion = rv._obj
            return rv
    
    def getCorrection(self):
        """
        The type of Correction for this objective (enum value)
        
        @return:    Correction type, or None
        @rtype:     L{EnumerationWrapper}
        """
        
        rv = self.correction
        if self.correction is not None:
            rv = EnumerationWrapper(self._conn, self.correction)
            if not self.correction.loaded:
                self.correction = rv._obj
            return rv

    def getIris(self):
        """
        The type of Iris for this objective (enum value)
        
        @return:    Iris type
        @rtype:     L{EnumerationWrapper}
        """
        
        rv = self.iris
        if self.iris is not None:
            rv = EnumerationWrapper(self._conn, self.iris)
            if not self.iris.loaded:
                self.iris = rv._obj
            return rv

ObjectiveWrapper = _ObjectiveWrapper

class _ObjectiveSettingsWrapper (BlitzObjectWrapper):
    """
    omero_model_ObjectiveSettingsI class wrapper extends BlitzObjectWrapper.
    """
    _attrs = ('correctionCollar',
              '#medium',
              'refractiveIndex',
              'objective|ObjectiveWrapper',
              'version')

    def __bstrap__ (self):
        self.OMERO_CLASS = 'ObjectiveSettings'

    def getObjective (self):
        """
        Gets the Objective that these settings refer to 
        
        @return:    Objective
        @rtype:     L{ObjectiveWrapper}
        """
        
        rv = self.objective
        if self.objective is not None:
            rv = ObjectiveWrapper(self._conn, self.objective)
            if not self.objective.loaded:
                self.objective = rv._obj
        return rv

    def getMedium(self):
        """
        Gets the Medium type that these settings refer to (enum value)
        
        @return:    Medium
        @rtype:     L{EnumerationWrapper}
        """
        
        rv = self.medium
        if self.medium is not None:
            rv = EnumerationWrapper(self._conn, self.medium)
            if not self.medium.loaded:
                self.medium = rv._obj
            return rv

ObjectiveSettingsWrapper = _ObjectiveSettingsWrapper


class _FilterWrapper (BlitzObjectWrapper):
    """
    omero_model_FilterI class wrapper extends BlitzObjectWrapper.
    """
    _attrs = ('manufacturer',
              'model',
              'lotNumber',
              'filterWheel',
              '#type;filterType',
              'transmittanceRange|TransmittanceRangeWrapper',
              'version')

    def __bstrap__ (self):
        self.OMERO_CLASS = 'Filter'
    
    def getFilterType(self):
        """
        Gets the Filter type for this filter (enum value)
        
        @return:    Filter type
        @rtype:     L{EnumerationWrapper}
        """
        
        rv = self.type
        if self.type is not None:
            rv = EnumerationWrapper(self._conn, self.type)
            if not self.type.loaded:
                self.type = rv._obj
            return rv

FilterWrapper = _FilterWrapper

class _DichroicWrapper (BlitzObjectWrapper):
    """
    omero_model_DichroicI class wrapper extends BlitzObjectWrapper.
    """
    _attrs = ('manufacturer',
              'model',
              'lotNumber',
              'version')

    def __bstrap__ (self):
        self.OMERO_CLASS = 'Dichroic'

DichroicWrapper = _DichroicWrapper

class _FilterSetWrapper (BlitzObjectWrapper):
    """
    omero_model_FilterSetI class wrapper extends BlitzObjectWrapper.
    """
    _attrs = ('manufacturer',
              'model',
              'lotNumber',
              'dichroic|DichroicWrapper',
              'version')

    def __bstrap__ (self):
        self.OMERO_CLASS = 'FilterSet'
    
    def copyEmissionFilters(self):
        """ TODO: not implemented """
        pass

    def copyExcitationFilters(self):
        """ TODO: not implemented """
        pass
    
FilterSetWrapper = _FilterSetWrapper

class _OTFWrapper (BlitzObjectWrapper):
    """
    omero_model_OTFI class wrapper extends BlitzObjectWrapper.
    """
    _attrs = ('sizeX',
              'sizeY',
              'opticalAxisAveraged'
              'pixelsType',
              'path',
              'filterSet|FilterSetWrapper',
              'objective|ObjectiveWrapper',
              'version')

    def __bstrap__ (self):
        self.OMERO_CLASS = 'OTF'

OTFWrapper = _OTFWrapper

class _LightSettingsWrapper (BlitzObjectWrapper):
    """
    base Light Source class wrapper, extends BlitzObjectWrapper.
    """
    _attrs = ('attenuation',
              'wavelength',
              #'lightSource|LightSourceWrapper',
              'microbeamManipulation',
              'version')

    def __bstrap__ (self):
        self.OMERO_CLASS = 'LightSettings'

    def getLightSource(self):
        if self._obj.lightSource is None:
            return None
        if not self._obj.lightSource.isLoaded():    # see #5742
            lid = self._obj.lightSource.id.val
            params = omero.sys.Parameters()
            params.map = {"id": rlong(lid)}
            query = "select l from Laser as l left outer join fetch l.type " \
                    "left outer join fetch l.laserMedium " \
                    "left outer join fetch l.pulse as pulse " \
                    "left outer join fetch l.pump as pump " \
                    "left outer join fetch pump.type as pt " \
                    "where l.id = :id"
            self._obj.lightSource = self._conn.getQueryService().findByQuery(query, params,self._conn.CONFIG['SERVICE_OPTS'])
        return LightSourceWrapper(self._conn, self._obj.lightSource)

LightSettingsWrapper = _LightSettingsWrapper

class _LightSourceWrapper (BlitzObjectWrapper):
    """
    base Light Source class wrapper, extends BlitzObjectWrapper.
    """
    _attrs = ('manufacturer',
              'model',
              'power',
              'serialNumber',
              '#type;lightSourceType',
              'version')

    def getLightSourceType(self):
        """
        Gets the Light Source type for this light source (enum value)
        
        @return:    Light Source type
        @rtype:     L{EnumerationWrapper}
        """
        
        rv = self.type
        if self.type is not None:
            rv = EnumerationWrapper(self._conn, self.type)
            if not self.type.loaded:
                self.type = rv._obj
            return rv

# map of light source gateway classes to omero model objects. E.g. omero.model.Arc : 'ArcWrapper'
_LightSourceClasses = {}
def LightSourceWrapper (conn, obj, **kwargs):
    """
    Creates wrapper instances for omero.model light source objects
    
    @param conn:    L{BlitzGateway} connection
    @param obj:     omero.model object
    @return:        L{_LightSourceWrapper} subclass
    """
    for k, v in _LightSourceClasses.items():
        if isinstance(obj, k):
            return getattr(omero.gateway, v)(conn, obj, **kwargs)
    return None

class _FilamentWrapper (_LightSourceWrapper):
    """
    omero_model_FilamentI class wrapper extends LightSourceWrapper.
    """

    def __bstrap__ (self):
        super(_FilamentWrapper, self).__bstrap__()
        self.OMERO_CLASS = 'Filament'

FilamentWrapper = _FilamentWrapper
_LightSourceClasses[omero.model.FilamentI] = 'FilamentWrapper'

class _ArcWrapper (_FilamentWrapper):
    """
    omero_model_ArcI class wrapper extends FilamentWrapper.
    """
    def __bstrap__ (self):
        super(_ArcWrapper, self).__bstrap__()
        self.OMERO_CLASS = 'Arc'

ArcWrapper = _ArcWrapper
_LightSourceClasses[omero.model.ArcI] = 'ArcWrapper'

class _LaserWrapper (_LightSourceWrapper):
    """
    omero_model_LaserI class wrapper extends LightSourceWrapper.
    """
    def __bstrap__ (self):
        super(_LaserWrapper, self).__bstrap__()
        self.OMERO_CLASS = 'Laser'
        self._attrs += (
            '#laserMedium',
            'frequencyMultiplication',
            'tuneable',
            'pulse',
            'wavelength',
            'pockelCell',
            'pump',
            'repetitionRate')

    def getLaserMedium(self):
        """
        Gets the laser medium type for this Laser (enum value)
        
        @return:    Laser medium type
        @rtype:     L{EnumerationWrapper}
        """
        
        rv = self.laserMedium
        if self.laserMedium is not None:
            rv = EnumerationWrapper(self._conn, self.laserMedium)
            if not self.laserMedium.loaded:
                self.laserMedium = rv._obj
            return rv

LaserWrapper = _LaserWrapper
_LightSourceClasses[omero.model.LaserI] = 'LaserWrapper'

class _LightEmittingDiodeWrapper (_LightSourceWrapper):
    """
    omero_model_LightEmittingDiodeI class wrapper extends LightSourceWrapper.
    """
    def __bstrap__ (self):
        super(_LightEmittingDiodeWrapper, self).__bstrap__()
        self.OMERO_CLASS = 'LightEmittingDiode'

LightEmittingDiodeWrapper = _LightEmittingDiodeWrapper
_LightSourceClasses[omero.model.LightEmittingDiodeI] = 'LightEmittingDiodeWrapper'

class _MicroscopeWrapper (BlitzObjectWrapper):
    """
    omero_model_MicroscopeI class wrapper extends BlitzObjectWrapper.
    """
    _attrs = ('manufacturer',
              'model',
              'serialNumber',
              '#type;microscopeType',
              'version')

    def __bstrap__ (self):
        self.OMERO_CLASS = 'Microscope'

    def getMicroscopeType(self):
        """
        Returns the 'type' of microscope this is. 
        
        @return:    Microscope type.
        @rtype:     L{EnumerationWrapper}
        """
        
        rv = self.type
        if self.type is not None:
            rv = EnumerationWrapper(self._conn, self.type)
            if not self.type.loaded:
                self.type = rv._obj
            return rv

MicroscopeWrapper = _MicroscopeWrapper

class _InstrumentWrapper (BlitzObjectWrapper):
    """
    omero_model_InstrumentI class wrapper extends BlitzObjectWrapper.
    """

    # TODO: wrap version

    _attrs = ('microscope|MicroscopeWrapper',)

    def __bstrap__ (self):
        self.OMERO_CLASS = 'Instrument'

    def getMicroscope (self):
        """
        Returns the microscope component of the Instrument. 
        
        @return:    Microscope
        @rtype:     omero.model.Microscope
        """
        
        if self._obj.microscope is not None:
            return MicroscopeWrapper(self._conn, self._obj.microscope)
        return None
           
    def getDetectors (self):
        """
        Gets the Instrument detectors. 
        
        @return:    List of Detectors
        @rtype:     L{DetectorWrapper} list
        """
        
        return [DetectorWrapper(self._conn, x) for x in self._detectorSeq]

    def getObjectives (self):
        """
        Gets the Instrument Objectives. 
        
        @return:    List of Objectives
        @rtype:     L{ObjectiveWrapper} list
        """
        
        return [ObjectiveWrapper(self._conn, x) for x in self._objectiveSeq]

    def getFilters (self):
        """
        Gets the Instrument Filters. 
        
        @return:    List of Filters
        @rtype:     L{FilterWrapper} list
        """
        
        return [FilterWrapper(self._conn, x) for x in self._filterSeq]

    def getDichroics (self):
        """
        Gets the Instrument Dichroics. 
        
        @return:    List of Dichroics
        @rtype:     L{DichroicWrapper} list
        """
        
        return [DichroicWrapper(self._conn, x) for x in self._dichroicSeq]

    def getFilterSets (self):
        """
        Gets the Instrument FilterSets. 
        
        @return:    List of FilterSets
        @rtype:     L{FilterSetWrapper} list
        """
        
        return [FilterSetWrapper(self._conn, x) for x in self._filterSetSeq]

    def getOTFs (self):
        """
        Gets the Instrument OTFs. 
        
        @return:    List of OTFs
        @rtype:     L{OTFWrapper} list
        """
        
        return [OTFWrapper(self._conn, x) for x in self._otfSeq]

    def getLightSources (self):
        """
        Gets the Instrument LightSources. 
        
        @return:    List of LightSources
        @rtype:     L{LightSourceWrapper} list
        """
        
        return [LightSourceWrapper(self._conn, x) for x in self._lightSourceSeq]


    def simpleMarshal (self):
        if self._obj:
            rv = super(_InstrumentWrapper, self).simpleMarshal(parents=False)
            rv['detectors'] = [x.simpleMarshal() for x in self.getDetectors()]
            rv['objectives'] = [x.simpleMarshal() for x in self.getObjectives()]
            rv['filters'] = [x.simpleMarshal() for x in self.getFilters()]
            rv['dichroics'] = [x.simpleMarshal() for x in self.getDichroics()]
            rv['filterSets'] = [x.simpleMarshal() for x in self.getFilterSets()]
            rv['otfs'] = [x.simpleMarshal() for x in self.getOTFs()]
            rv['lightsources'] = [x.simpleMarshal() for x in self.getLightSources()]
        else:
            rv = {}
        return rv

InstrumentWrapper = _InstrumentWrapper

KNOWN_WRAPPERS = {}

def refreshWrappers ():
    """
    this needs to be called by modules that extend the base wrappers
    """
    KNOWN_WRAPPERS.update({"project":ProjectWrapper,
                  "dataset":DatasetWrapper,
                  "image":ImageWrapper,
                  "screen":ScreenWrapper,
                  "plate":PlateWrapper,
                  "plateacquisition": PlateAcquisitionWrapper,
                  "well":WellWrapper,
                  "experimenter":ExperimenterWrapper,
                  "experimentergroup":ExperimenterGroupWrapper,
                  "originalfile":OriginalFileWrapper,
                  "commentannotation":CommentAnnotationWrapper,
                  "tagannotation":TagAnnotationWrapper,
                  "longannotation":LongAnnotationWrapper,
                  "booleanannotation":BooleanAnnotationWrapper,
                  "fileannotation":FileAnnotationWrapper,
                  "doubleannotation":DoubleAnnotationWrapper,
                  "termannotation":TermAnnotationWrapper,
                  "timestampannotation":TimestampAnnotationWrapper,
                  "annotation":AnnotationWrapper._wrap})    # allows for getObjects("Annotation", ids)

refreshWrappers()<|MERGE_RESOLUTION|>--- conflicted
+++ resolved
@@ -24,13 +24,10 @@
 
 import omero
 import omero.clients
-<<<<<<< HEAD
-from omero.util.decorators import timeit, TimeIt
+from omero.util.decorators import timeit, TimeIt, setsessiongroup
 from omero.cmd import Chgrp
 from omero.callbacks import CmdCallbackI
-=======
-from omero.util.decorators import timeit, TimeIt, setsessiongroup
->>>>>>> 908fa08e
+
 import Ice
 import Glacier2
 
