sudo: required

language: python

python:
  - "2.7"

services:
  - docker

before_install:
<<<<<<< HEAD
  - sudo apt-get install -y openssl
  - pip install "zeroc-ice>3.6.4,<3.7" future
=======
  - pip install -U pip
  - pip install https://github.com/ome/zeroc-ice-py-manylinux/releases/download/0.0.10/zeroc_ice-3.6.4-cp27-cp27mu-manylinux2010_x86_64.whl
>>>>>>> e696de1b
  - python -c "import Ice; print Ice.stringVersion()"

script:
  - python setup.py sdist
  - pip install dist/omero-py*gz
  - python -c "import omero_version; print omero_version.omero_version"
  - omero version
  - docker build -t test .
  - docker run --rm -ti test

deploy:
  provider: pypi
  user: $PYPI_USER
  password: $PYPI_PASSWORD
  on:
    tags: true<|MERGE_RESOLUTION|>--- conflicted
+++ resolved
@@ -9,13 +9,8 @@
   - docker
 
 before_install:
-<<<<<<< HEAD
-  - sudo apt-get install -y openssl
-  - pip install "zeroc-ice>3.6.4,<3.7" future
-=======
-  - pip install -U pip
+  - pip install -U pip future
   - pip install https://github.com/ome/zeroc-ice-py-manylinux/releases/download/0.0.10/zeroc_ice-3.6.4-cp27-cp27mu-manylinux2010_x86_64.whl
->>>>>>> e696de1b
   - python -c "import Ice; print Ice.stringVersion()"
 
 script:
