language: python
jobs:
  include:
<<<<<<< HEAD
    - name: Windows
      os: windows
      language: sh
      before_install:
        - choco install python3 --version 3.7.3
        - export PATH="/c/Python37:/c/Python37/Scripts:$PATH"
      install: python -m pip install --upgrade pip wheel pytest tox
      script:
        - tox -e py37-win
    - name: OS X
      os: osx
      osx_image: xcode11.2  # Python 3.7.4 running on macOS 10.14.4
      language: shell       # 'language: python' is an error on Travis CI macOS
      script:
        - tox -e py37
    - name: Python36
      os: trusty
      python: "3.6"
      script:
        - tox -e py36
    - name: Python37
      os: xenial
      python: "3.7"
      script:
        - tox -e py37
=======
    - python: "3.6"
      env: TOX=py36
    - python: "3.7"
      env: TOX=py37
    - python: "3.6"
      env: TOX=no

install:
  - |
    if [ "$TOX" = "no" ]; then
      pip install https://github.com/ome/zeroc-ice-py-manylinux/releases/download/0.1.0/zeroc_ice-3.6.5-cp36-cp36m-manylinux2010_x86_64.whl
      pip install restructuredtext-lint
    else
      pip install tox
    fi
>>>>>>> 4fbf6f29

install: pip3 install --upgrade pip wheel pytest tox

<<<<<<< HEAD
cache:
  directories:
  - $HOME/.cache/pip
=======
deploy:
  provider: pypi
  user: $PYPI_USER
  password: $PYPI_PASSWORD
  distributions: sdist bdist_wheel
  on:
    tags: true
    condition: "$TOX = no"
>>>>>>> 4fbf6f29
<|MERGE_RESOLUTION|>--- conflicted
+++ resolved
@@ -1,7 +1,6 @@
 language: python
 jobs:
   include:
-<<<<<<< HEAD
     - name: Windows
       os: windows
       language: sh
@@ -17,47 +16,33 @@
       language: shell       # 'language: python' is an error on Travis CI macOS
       script:
         - tox -e py37
+    - name: Python37
+      os: xenial
+      python: "3.7"
+      script:
+        - tox -e py37
     - name: Python36
       os: trusty
       python: "3.6"
       script:
         - tox -e py36
-    - name: Python37
-      os: xenial
-      python: "3.7"
+    - stage: deploy
+      os: trusty
+      python: "3.6"
       script:
-        - tox -e py37
-=======
-    - python: "3.6"
-      env: TOX=py36
-    - python: "3.7"
-      env: TOX=py37
-    - python: "3.6"
-      env: TOX=no
-
-install:
-  - |
-    if [ "$TOX" = "no" ]; then
-      pip install https://github.com/ome/zeroc-ice-py-manylinux/releases/download/0.1.0/zeroc_ice-3.6.5-cp36-cp36m-manylinux2010_x86_64.whl
-      pip install restructuredtext-lint
-    else
-      pip install tox
-    fi
->>>>>>> 4fbf6f29
+       - |
+         pip install https://github.com/ome/zeroc-ice-py-manylinux/releases/download/0.1.0/zeroc_ice-3.6.5-cp36-cp36m-manylinux2010_x86_64.whl
+         pip install restructuredtext-lint
+      deploy:
+        provider: pypi
+        user: $PYPI_USER
+        password: $PYPI_PASSWORD
+        distributions: sdist bdist_wheel
+        on:
+          tags: true
 
 install: pip3 install --upgrade pip wheel pytest tox
 
-<<<<<<< HEAD
 cache:
   directories:
-  - $HOME/.cache/pip
-=======
-deploy:
-  provider: pypi
-  user: $PYPI_USER
-  password: $PYPI_PASSWORD
-  distributions: sdist bdist_wheel
-  on:
-    tags: true
-    condition: "$TOX = no"
->>>>>>> 4fbf6f29
+  - $HOME/.cache/pip